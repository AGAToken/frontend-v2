const autoprefixer = require('autoprefixer');
const tailwind = require('tailwindcss');

const tailwindConfig = require('./tailwind.config.js');

module.exports = {
<<<<<<< HEAD
=======
  parser: require('postcss-comment'),
>>>>>>> c120b18c
  plugins: [tailwind(tailwindConfig), autoprefixer],
};<|MERGE_RESOLUTION|>--- conflicted
+++ resolved
@@ -4,9 +4,6 @@
 const tailwindConfig = require('./tailwind.config.js');
 
 module.exports = {
-<<<<<<< HEAD
-=======
   parser: require('postcss-comment'),
->>>>>>> c120b18c
   plugins: [tailwind(tailwindConfig), autoprefixer],
 };
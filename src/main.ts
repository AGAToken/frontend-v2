import '@/assets/css/tailwind.css';
import '@/assets/css/index.css';
import 'vue3-virtual-scroller/dist/vue3-virtual-scroller.css';

import { Web3Provider } from '@ethersproject/providers';
import { BarChart, LineChart } from 'echarts/charts';
import {
  GridComponent,
  LegendComponent,
  TooltipComponent
} from 'echarts/components';
import * as echarts from 'echarts/core';
import { CanvasRenderer } from 'echarts/renderers';
import { createApp } from 'vue';
import VueVirtualScroller from 'vue3-virtual-scroller';

import blocknative from '@/plugins/blocknative';
import { registerGlobalComponents } from '@/plugins/components';
import registerDirectives from '@/plugins/directives';
import i18n from '@/plugins/i18n';
import mixins from '@/plugins/mixins';
import router from '@/plugins/router';
import initSentry from '@/plugins/sentry';
import vueQuery from '@/plugins/vueQuery';
import Web3Plugin from '@/services/web3/web3.plugin';
import store from '@/store';

import Root from './Root';

echarts.use([
<<<<<<< HEAD
  TitleComponent,
=======
>>>>>>> b33d4bd2
  TooltipComponent,
  CanvasRenderer,
  LineChart,
  GridComponent,
  LegendComponent,
  BarChart
]);

const app = createApp(Root)
  .use(i18n)
  .use(router)
  .use(store)
  .use(blocknative)
  .use(vueQuery)
  .use(Web3Plugin, Web3Provider)
  .mixin(mixins)
  .use(VueVirtualScroller);

registerDirectives(app);
registerGlobalComponents(app);
initSentry(app);

app.mount('#app');

export default app;<|MERGE_RESOLUTION|>--- conflicted
+++ resolved
@@ -28,10 +28,6 @@
 import Root from './Root';
 
 echarts.use([
-<<<<<<< HEAD
-  TitleComponent,
-=======
->>>>>>> b33d4bd2
   TooltipComponent,
   CanvasRenderer,
   LineChart,

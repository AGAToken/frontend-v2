import resolveConfig from 'tailwindcss/resolveConfig';
<<<<<<< HEAD

=======
import { Config } from 'tailwindcss';
>>>>>>> c120b18c
// Note that we are explicitly importing from 'tailwind.config.js' which is a vite alias (see vite.config.ts)
// because we need to use ES modules but tailwind + tailwind intellisense require commonJS import style to work properly.
import tailwindConfig from 'tailwind.config.js';

export default function useTailwind() {
  // Use any until tailwind decides to fully type resolveConfig:
  // Check related discussions:
  // https://github.com/tailwindlabs/tailwindcss/pull/9784#issuecomment-1312065258
  return resolveConfig(tailwindConfig as Config) as any;
}<|MERGE_RESOLUTION|>--- conflicted
+++ resolved
@@ -1,9 +1,5 @@
 import resolveConfig from 'tailwindcss/resolveConfig';
-<<<<<<< HEAD
-
-=======
 import { Config } from 'tailwindcss';
->>>>>>> c120b18c
 // Note that we are explicitly importing from 'tailwind.config.js' which is a vite alias (see vite.config.ts)
 // because we need to use ES modules but tailwind + tailwind intellisense require commonJS import style to work properly.
 import tailwindConfig from 'tailwind.config.js';

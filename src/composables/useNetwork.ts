import { computed, ref } from 'vue';

import config from '@/lib/config';
import { configService } from '@/services/config/config.service';
import { Network } from '@balancer-labs/sdk';
import { RouteParamsRaw } from 'vue-router';

/**
 * STATE
 */
const windowAvailable = typeof window !== 'undefined';
const localStorageNetworkId: Network | null =
  windowAvailable && localStorage.getItem('networkId')
    ? (Number(localStorage.getItem('networkId')) as Network)
    : null;
const routeSlug =
  (windowAvailable && window.location.hash.split(/[/?]/)[1]) ?? '';
const urlNetworkId: Network | null = routeSlug
  ? networkFromSlug(routeSlug)
  : null;

const NETWORK_ID =
  urlNetworkId ||
  localStorageNetworkId ||
  (Number(process.env.VUE_APP_NETWORK) as Network) ||
  Network.MAINNET;
if (windowAvailable) localStorage.setItem('networkId', NETWORK_ID.toString());
export const networkSlug = config[NETWORK_ID].slug;
export const networkConfig = config[NETWORK_ID];

/**
 * COMPUTED
 */

export const networkId = ref<Network>(NETWORK_ID);

export const isMainnet = computed(() => networkId.value === Network.MAINNET);
export const isPolygon = computed(() => networkId.value === Network.POLYGON);
export const isArbitrum = computed(() => networkId.value === Network.ARBITRUM);
export const isGoerli = computed(() => networkId.value === Network.GOERLI);

export const isL2 = computed(() => isPolygon.value || isArbitrum.value);
export const isTestnet = computed(() => isGoerli.value);

/**
 * METHODS
 */

export function networkFor(key: string | number): Network {
  switch (key.toString()) {
    case '1':
      return Network.MAINNET;
    case '5':
      return Network.GOERLI;
<<<<<<< HEAD
    case '10':
      return Network.OPTIMISM;
    case '42':
      return Network.KOVAN;
=======
>>>>>>> 9be06b27
    case '137':
      return Network.POLYGON;
    case '42161':
      return Network.ARBITRUM;
    default:
      throw new Error('Network not supported');
  }
}

export function getNetworkSlug(network: Network): string {
  return config[network].slug;
}

export function networkFromSlug(networkSlug: string): Network | null {
  const networkConf = Object.keys(config).find(
    network => config[network].slug === networkSlug
  );
  return networkConf ? (Number(networkConf) as Network) : null;
}

export function appUrl(): string {
  return `https://${configService.env.APP_DOMAIN}/#`;
}

/**
 * Get subdomain, excluding 'beta'
 *
 * @param {string} url - Host url - e.g. "polygon.balancer.fi/".
 * @returns {string} Subdomain.
 */
export function getSubdomain(url: string) {
  const subdomain = url.split('.')[0];
  if (subdomain === 'beta') {
    return url.split('.')[1];
  }
  return subdomain;
}

/**
 * Using networkSlug in url check if redirect is necessary. Redirect is
 * necessary if something about the current state doesn't match the networkSlug.
 *
 * @param {string} networkSlug - Network name in url - e.g. "app.balancer.fi/polygon".
 * @param {Function} noNetworkChangeCallback - Function which gets triggered if user is on correct network already.
 * @param {Function} networkChangeCallback - Function which gets triggered if network change is required.
 */
export function handleNetworkSlug(
  networkSlug: string,
  noNetworkChangeCallback: () => void,
  networkChangeCallback: () => void
) {
  const networkFromUrl = networkFromSlug(networkSlug);
  const localStorageNetwork = networkFor(
    localStorage.getItem('networkId') ?? '1'
  );
  if (!networkFromUrl) {
    // missing or incorrect network name -> next() withtout network change
    return noNetworkChangeCallback();
  }
  if (localStorageNetwork === networkFromUrl) {
    // if on the correct network -> next()
    return noNetworkChangeCallback();
  }

  // if on different network -> update localstorage and reload
  return networkChangeCallback();
}

/**
 * Takes current URL and checks if a redirect URL is required, if not returns undefined.
 *
 * @param {string} host - The current host, e.g. polygon.balancer.fi
 * @param {string} fullPath - The current full path from vue router.
 * @param {RouteParamsRaw} params - The params in the current route.
 * @returns {string|undefined} The URL to redirect to, e.g. https://app.balancer.fi/#/polygon
 */
export function getRedirectUrlFor(
  host: string,
  fullPath: string,
  params: RouteParamsRaw = {}
): string | undefined {
  const subdomain = getSubdomain(host);
  const subdomainNetwork = networkFromSlug(subdomain);

  if (subdomainNetwork) {
    // Legacy network subdomain, we need to redirect to app.balancer.fi.
    const newDomain = appUrl().replace(subdomain, 'app');
    // If networkSlug provided it will be in the fullPath, so pass empty string instead.
    const newNetwork = params?.networkSlug
      ? ''
      : `/${getNetworkSlug(subdomainNetwork)}`;
    return `${newDomain}${newNetwork}${fullPath}`;
  }

  return;
}

export default function useNetwork() {
  return {
    appUrl,
    networkId,
    networkConfig,
    networkSlug,
    getSubdomain,
    handleNetworkSlug,
  };
}<|MERGE_RESOLUTION|>--- conflicted
+++ resolved
@@ -52,13 +52,6 @@
       return Network.MAINNET;
     case '5':
       return Network.GOERLI;
-<<<<<<< HEAD
-    case '10':
-      return Network.OPTIMISM;
-    case '42':
-      return Network.KOVAN;
-=======
->>>>>>> 9be06b27
     case '137':
       return Network.POLYGON;
     case '42161':

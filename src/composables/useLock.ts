import { Pool } from '@/services/pool/types';
import { TokenInfo } from '@/types/TokenList';

import { useTokens } from '@/providers/tokens.provider';
import { useUserData } from '@/providers/user-data.provider';
import usePoolQuery from './queries/usePoolQuery';
<<<<<<< HEAD
import { isL2 } from './useNetwork';
import { fiatValueOf } from './usePoolHelpers';
import useVeBal from './useVeBAL';
=======
import { fiatValueOf } from './usePool';
import useVeBal, { isVeBalSupported } from './useVeBAL';
>>>>>>> 411813f5

interface Options {
  enabled?: boolean;
}
export function useLock({ enabled = true }: Options = {}) {
  /**
   * COMPOSABLES
   */
  const { lockablePoolId } = useVeBal();
  const { getToken } = useTokens();

  /**
   * QUERIES
   */
  const shouldFetchLockPool = computed(
    (): boolean => isVeBalSupported.value && enabled
  );
  const lockPoolQuery = usePoolQuery(
    lockablePoolId.value as string,
    shouldFetchLockPool
  );
  const { lockQuery } = useUserData();

  /**
   * COMPUTED
   */
  const isLoadingLockPool = computed(
    (): boolean => lockPoolQuery.isLoading.value
  );

  const isLoadingLockInfo = computed((): boolean => lockQuery.isLoading.value);

  const isLoadingLock = computed(
    (): boolean => isLoadingLockPool.value || isLoadingLockInfo.value
  );

  const lockPool = computed<Pool | undefined>(() => lockPoolQuery.data.value);

  const lockPoolToken = computed((): TokenInfo | null =>
    lockPool.value != null ? getToken(lockPool.value.address) : null
  );

  const lock = computed(() => lockQuery.data.value);

  // Total fiat value of locked tokens.
  const totalLockedValue = computed((): string =>
    lockPool.value && lock.value?.hasExistingLock
      ? fiatValueOf(lockPool.value, lock.value.lockedAmount)
      : '0'
  );

  // Total locked shares (veBAL).
  const totalLockedShares = computed((): string =>
    lockPool.value && lock.value?.hasExistingLock
      ? lock.value.lockedAmount
      : '0'
  );

  return {
    isLoadingLockPool,
    isLoadingLockInfo,
    isLoadingLock,
    lockPoolToken,
    lockPool,
    lock,
    totalLockedValue,
    totalLockedShares,
  };
}<|MERGE_RESOLUTION|>--- conflicted
+++ resolved
@@ -4,14 +4,8 @@
 import { useTokens } from '@/providers/tokens.provider';
 import { useUserData } from '@/providers/user-data.provider';
 import usePoolQuery from './queries/usePoolQuery';
-<<<<<<< HEAD
-import { isL2 } from './useNetwork';
 import { fiatValueOf } from './usePoolHelpers';
-import useVeBal from './useVeBAL';
-=======
-import { fiatValueOf } from './usePool';
 import useVeBal, { isVeBalSupported } from './useVeBAL';
->>>>>>> 411813f5
 
 interface Options {
   enabled?: boolean;

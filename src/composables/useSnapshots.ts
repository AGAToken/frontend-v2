<<<<<<< HEAD
import { configService } from '@/services/config/config.service';
import { twentyFourHoursInSecs } from './useTime';
import { BlockNumberResponse } from '@/types';
=======
import { twentyFourHoursInSecs } from './useTime';
import { blockService } from '@/services/block/block.service';
>>>>>>> 0b0322ba

export type TimeTravelPeriod = '24h';

export async function getTimeTravelBlock(
  period: TimeTravelPeriod = '24h'
): Promise<number> {
  const dayAgo = `${Math.floor(Date.now() / 1000) - twentyFourHoursInSecs}`;

  switch (period) {
    case '24h':
<<<<<<< HEAD
      return fetchBlockByTime(dayAgo);
    default:
      return fetchBlockByTime(dayAgo);
  }
}

const query = (timestamp: string) => `{
  blocks(first: 1, orderBy: number, orderDirection: asc, where: { timestamp_gt: ${timestamp} }) {
    number
=======
      return blockService.fetchBlockByTime(dayAgo);
    default:
      return blockService.fetchBlockByTime(dayAgo);
>>>>>>> 0b0322ba
  }
}`;

const fetchBlockByTime = async (timestamp: string): Promise<number> => {
  const endpoint = configService.network.subgraphs.blocks;
  const payload = {
    query: query(timestamp),
  };

  const response = await fetch(endpoint, {
    method: 'POST',
    headers: {
      'Content-Type': 'application/json',
    },
    body: JSON.stringify(payload),
  });

  const {
    data: { blocks },
  } = (await response.json()) as BlockNumberResponse;

  return parseInt(blocks[0].number);
};<|MERGE_RESOLUTION|>--- conflicted
+++ resolved
@@ -1,11 +1,5 @@
-<<<<<<< HEAD
-import { configService } from '@/services/config/config.service';
-import { twentyFourHoursInSecs } from './useTime';
-import { BlockNumberResponse } from '@/types';
-=======
 import { twentyFourHoursInSecs } from './useTime';
 import { blockService } from '@/services/block/block.service';
->>>>>>> 0b0322ba
 
 export type TimeTravelPeriod = '24h';
 
@@ -16,41 +10,8 @@
 
   switch (period) {
     case '24h':
-<<<<<<< HEAD
-      return fetchBlockByTime(dayAgo);
-    default:
-      return fetchBlockByTime(dayAgo);
-  }
-}
-
-const query = (timestamp: string) => `{
-  blocks(first: 1, orderBy: number, orderDirection: asc, where: { timestamp_gt: ${timestamp} }) {
-    number
-=======
       return blockService.fetchBlockByTime(dayAgo);
     default:
       return blockService.fetchBlockByTime(dayAgo);
->>>>>>> 0b0322ba
   }
-}`;
-
-const fetchBlockByTime = async (timestamp: string): Promise<number> => {
-  const endpoint = configService.network.subgraphs.blocks;
-  const payload = {
-    query: query(timestamp),
-  };
-
-  const response = await fetch(endpoint, {
-    method: 'POST',
-    headers: {
-      'Content-Type': 'application/json',
-    },
-    body: JSON.stringify(payload),
-  });
-
-  const {
-    data: { blocks },
-  } = (await response.json()) as BlockNumberResponse;
-
-  return parseInt(blocks[0].number);
-};+}
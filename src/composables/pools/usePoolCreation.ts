import { getAddress } from '@ethersproject/address';
import { TransactionResponse } from '@ethersproject/providers';
import BigNumber from 'bignumber.js';
import { flatten, sumBy } from 'lodash';
import { computed, reactive, ref, toRefs } from 'vue';
import { useI18n } from 'vue-i18n';

import usePoolsQuery from '@/composables/queries/usePoolsQuery';
import useEthers from '@/composables/useEthers';
import useTransactions from '@/composables/useTransactions';
import { POOLS } from '@/constants/pools';
import {
  bnum,
  includesAddress,
  isSameAddress,
  lsRemove,
  lsSet,
  scale,
} from '@/lib/utils';
import { balancerService } from '@/services/balancer/balancer.service';
import { configService } from '@/services/config/config.service';
<<<<<<< HEAD
import { PoolType } from '@balancer-labs/sdk';
=======
>>>>>>> f8f48d5d
import useWeb3 from '@/services/web3/useWeb3';

import useTokens from '../useTokens';
import { PoolType } from '@balancer-labs/sdk';

export const POOL_CREATION_STATE_VERSION = '1.0';
export const POOL_CREATION_STATE_KEY = 'poolCreationState';

export type PoolSeedToken = {
  tokenAddress: string;
  weight: number;
  isLocked: boolean;
  amount: string;
  id: string;
};

export type OptimisedLiquidity = {
  liquidityRequired: string;
  balanceRequired: string;
};

type FeeManagementType = 'governance' | 'self';
type FeeType = 'fixed' | 'dynamic';
type FeeController = 'self' | 'other';

const emptyPoolCreationState = {
  name: '',
  seedTokens: [] as PoolSeedToken[],
  activeStep: 0,
  initialFee: '0.003',
  isFeeGovManaged: false,
  feeManagementType: 'governance' as FeeManagementType,
  feeType: 'fixed' as FeeType,
  feeController: 'self' as FeeController,
  thirdPartyFeeController: '',
  fee: '',
  tokensList: [] as string[],
  poolId: '' as string,
  poolAddress: '',
  symbol: '',
  manuallySetToken: '' as string,
  autoOptimiseBalances: false,
  useNativeAsset: false,
  type: PoolType.Weighted,
  acceptedCustomTokenDisclaimer: false,
  needsSeeding: false,
  createPoolTxHash: '',
};

export const poolCreationState = reactive({ ...emptyPoolCreationState });
const tokenColors = ref<string[]>([]);
export const hasRestoredFromSavedState = ref<boolean | null>(null);

export default function usePoolCreation() {
  /**
   * COMPOSABLES
   */
  const {
    balanceFor,
    priceFor,
    getToken,
    nativeAsset,
    wrappedNativeAsset,
    injectedTokens,
    dynamicDataLoading,
  } = useTokens();
  const { account, getProvider } = useWeb3();
  const { txListener } = useEthers();
  const { addTransaction } = useTransactions();
  const { t } = useI18n();

  /**
   * COMPUTED
   */
  const tokensList = computed(() =>
    [...poolCreationState.tokensList].sort((tokenA, tokenB) => {
      return tokenA > tokenB ? 1 : -1;
    })
  );

  const hasInjectedToken = computed(() => {
    return tokensList.value.some(
      token => injectedTokens.value[token]?.symbol !== undefined
    );
  });

  function getOptimisedLiquidity(): Record<string, OptimisedLiquidity> {
    // need to filter out the empty tokens just in case
    const validTokens = tokensList.value.filter(t => t !== '');
    const optimisedLiquidity = {};
    if (dynamicDataLoading.value) return optimisedLiquidity;
    // token with the lowest balance is the bottleneck
    let bottleneckToken = validTokens[0];
    // keeping track of the lowest amt
    let currentMin = bnum(balanceFor(validTokens[0])).times(
      priceFor(validTokens[0])
    );

    // find the bottleneck token
    for (const token of validTokens) {
      const value = bnum(balanceFor(token)).times(priceFor(token));
      if (value.lt(currentMin)) {
        currentMin = value;
        bottleneckToken = token;
      }
    }
    let bottleneckWeight =
      poolCreationState.seedTokens.find(t =>
        isSameAddress(t.tokenAddress, bottleneckToken)
      )?.weight || 0;
    let bottleneckPrice = priceFor(bottleneckToken || '0');

    // make sure that once we recognise that we are
    // using the nativeAsset for optimisation of liquidity
    // that we use the appropriate weights and balances
    // since we do not want to change the original seedTokens array
    // as the wrapped native asset there is what will
    // be sent to the contract for creation
    if (
      poolCreationState.useNativeAsset &&
      bottleneckToken === wrappedNativeAsset.value.address
    ) {
      bottleneckToken = nativeAsset.address;
      bottleneckWeight =
        poolCreationState.seedTokens.find(t =>
          isSameAddress(t.tokenAddress, wrappedNativeAsset.value.address)
        )?.weight || 0;
      bottleneckPrice = priceFor(wrappedNativeAsset.value.address);
    }
    if (!bottleneckToken) return optimisedLiquidity;

    const bip = bnum(bottleneckPrice)
      .times(balanceFor(bottleneckToken))
      .div(bottleneckWeight);

    return getTokensScaledByBIP(bip);
  }

  const scaledLiquidity = computed((): Record<string, OptimisedLiquidity> => {
    const scaledLiquidity = {};
    const manuallySetToken =
      poolCreationState.manuallySetToken === nativeAsset.address
        ? wrappedNativeAsset.value.address
        : poolCreationState.manuallySetToken;
    const modifiedToken = findSeedTokenByAddress(manuallySetToken);
    if (!modifiedToken) return scaledLiquidity;

    const bip = bnum(priceFor(modifiedToken.tokenAddress || '0'))
      .times(modifiedToken.amount)
      .div(modifiedToken.weight);

    return getTokensScaledByBIP(bip);
  });

  const maxInitialLiquidity = computed(() => {
    return sumBy(Object.values(getOptimisedLiquidity()), (liq: any) =>
      Number(liq.liquidityRequired)
    );
  });

  const totalLiquidity = computed(() => {
    let total = bnum(0);
    for (const token of tokensList.value) {
      total = total.plus(bnum(priceFor(token)).times(balanceFor(token)));
    }
    return total;
  });

  const currentLiquidity = computed(() => {
    let total = bnum(0);
    for (const token of poolCreationState.seedTokens) {
      total = total.plus(
        bnum(token.amount).times(priceFor(token.tokenAddress))
      );
    }
    return total;
  });

  const poolLiquidity = computed(() => {
    let sum = bnum(0);
    for (const token of poolCreationState.seedTokens) {
      sum = sum.plus(bnum(token.amount).times(priceFor(token.tokenAddress)));
    }
    return sum;
  });

  const poolTypeString = computed((): string => {
    switch (poolCreationState.type) {
      case PoolType.Weighted:
        return 'weighted';
      default:
        return '';
    }
  });

  const tokensWithNoPrice = computed(() => {
    const validTokens = tokensList.value.filter(t => t !== '');
    return validTokens.filter(token => priceFor(token) === 0);
  });

  const similarPools = computed(() => {
    return flatten(similarPoolsResponse.value?.pages.map(p => p.pools));
  });

  const existingPool = computed(() => {
    if (!similarPools.value?.length) return null;

    const similarPool = similarPools.value.find(pool => {
      if (pool.swapFee === poolCreationState.initialFee) {
        let weightsMatch = true;
        for (const token of pool.tokens) {
          const relevantToken = poolCreationState.seedTokens.find(t =>
            isSameAddress(t.tokenAddress, token.address)
          );
          const similarPoolWeight = Number(token.weight).toFixed(2);
          const seedTokenWeight = ((relevantToken?.weight || 0) / 100).toFixed(
            2
          );
          if (similarPoolWeight !== seedTokenWeight) {
            weightsMatch = false;
          }
        }
        return weightsMatch;
      }
      return false;
    });
    return similarPool;
  });

  const isWethPool = computed((): boolean => {
    return includesAddress(
      tokensList.value,
      configService.network.addresses.weth
    );
  });

  const poolOwner = computed(() => {
    if (poolCreationState.feeManagementType === 'governance') {
      return POOLS.DelegateOwner;
    } else {
      if (poolCreationState.feeController === 'self') {
        return account.value;
      } else {
        return poolCreationState.thirdPartyFeeController;
      }
    }
  });

  /**
   * FUNCTIONS
   */
  const { data: similarPoolsResponse, isLoading: isLoadingSimilarPools } =
    usePoolsQuery(tokensList, {}, { isExactTokensList: true });

  function resetPoolCreationState() {
    for (const key of Object.keys(poolCreationState)) {
      poolCreationState[key] = emptyPoolCreationState[key];
    }
    setRestoredState(false);
    resetState();
  }

  function updateTokenWeights(weights: PoolSeedToken[]) {
    poolCreationState.seedTokens = weights;
  }

  function sortSeedTokens() {
    poolCreationState.seedTokens.sort((tokenA, tokenB) => {
      return tokenA.tokenAddress.toLowerCase() >
        tokenB.tokenAddress.toLowerCase()
        ? 1
        : -1;
    });
  }

  function proceed() {
    if (!similarPools.value.length && poolCreationState.activeStep === 1) {
      poolCreationState.activeStep += 2;
    } else {
      poolCreationState.activeStep += 1;
    }
    saveState();
  }

  function goBack() {
    if (!similarPools.value.length && poolCreationState.activeStep === 3) {
      poolCreationState.activeStep -= 2;
      return;
    }
    poolCreationState.activeStep -= 1;
    if (hasRestoredFromSavedState.value) {
      setRestoredState(false);
    }
  }

  function findSeedTokenByAddress(address: string) {
    return poolCreationState.seedTokens.find((token: PoolSeedToken) =>
      isSameAddress(token.tokenAddress, address)
    );
  }

  function setFeeManagement(type: FeeManagementType) {
    poolCreationState.feeManagementType = type;
  }

  function setFeeType(type: FeeType) {
    poolCreationState.feeType = type;
  }

  function setStep(step: number) {
    poolCreationState.activeStep = step;
  }

  function setFeeController(controller: FeeController) {
    poolCreationState.feeController = controller;
  }

  function setTrpController(address: string) {
    poolCreationState.thirdPartyFeeController = address;
  }

  function updateTokenColors(colors: string[]) {
    tokenColors.value = colors;
  }

  function updateManuallySetToken(address: string) {
    poolCreationState.manuallySetToken = address;
  }

  function clearAmounts() {
    for (const token of poolCreationState.seedTokens) {
      token.amount = '0';
    }
  }

  function setAmountsToMaxBalances() {
    for (const token of poolCreationState.seedTokens) {
      token.amount = balanceFor(token.tokenAddress);
    }
  }

  function setTokensList(newList: string[]) {
    poolCreationState.tokensList = newList;
  }

  function getTokensScaledByBIP(
    bip: BigNumber
  ): Record<string, OptimisedLiquidity> {
    const optimisedLiquidity = {};
    for (const token of poolCreationState.seedTokens) {
      // get the price for a single token
      const tokenPrice = bnum(priceFor(token.tokenAddress));
      // the usd value needed for its weight
      const liquidityRequired: BigNumber = bip.times(token.weight);
      const balanceRequired: BigNumber = liquidityRequired.div(tokenPrice);
      optimisedLiquidity[token.tokenAddress] = {
        liquidityRequired: liquidityRequired.toString(),
        balanceRequired: balanceRequired.toString(),
      };
    }
    return optimisedLiquidity;
  }

  function getScaledAmounts() {
    const scaledAmounts: string[] = poolCreationState.seedTokens.map(
      (token: PoolSeedToken) => {
        const tokenInfo = getToken(token.tokenAddress);
        if (!tokenInfo) return '0';
        const amount = new BigNumber(token.amount);
        const scaledAmount = scale(amount, tokenInfo.decimals);
        const scaledRoundedAmount = scaledAmount.dp(0, BigNumber.ROUND_FLOOR);
        return scaledRoundedAmount.toString();
      }
    );
    return scaledAmounts;
  }

  function getPoolSymbol() {
    let valid = true;

    const tokenSymbols = poolCreationState.seedTokens.map(
      (token: PoolSeedToken) => {
        const weightRounded = Math.round(token.weight);
        const tokenInfo = getToken(token.tokenAddress);
        if (!tokenInfo) {
          valid = false;
        }
        return tokenInfo
          ? `${Math.round(weightRounded)}${tokenInfo.symbol}`
          : '';
      }
    );

    return valid ? tokenSymbols.join('-') : '';
  }

  async function createPool(): Promise<TransactionResponse> {
    const provider = getProvider();
    try {
      const tx = await balancerService.pools.weighted.create(
        provider,
        poolCreationState.name,
        poolCreationState.symbol,
        poolCreationState.initialFee,
        poolCreationState.seedTokens,
        poolOwner.value
      );
      poolCreationState.createPoolTxHash = tx.hash;
      saveState();

      addTransaction({
        id: tx.hash,
        type: 'tx',
        action: 'createPool',
        summary: t('transactionSummary.createPool'),
        details: {
          name: poolCreationState.name,
        },
      });
      1;
      txListener(tx, {
        onTxConfirmed: async () => {
          retrievePoolAddress(tx.hash);
        },
        onTxFailed: () => {
          console.log('Create failed');
        },
      });

      return tx;
    } catch (e) {
      console.log(e);
      return Promise.reject('Create failed');
    }
  }

  async function joinPool() {
    const provider = getProvider();
    try {
      const tokenAddresses: string[] = poolCreationState.seedTokens.map(
        (token: PoolSeedToken) => {
          if (
            isSameAddress(
              token.tokenAddress,
              wrappedNativeAsset.value.address
            ) &&
            poolCreationState.useNativeAsset
          ) {
            return nativeAsset.address;
          }
          return token.tokenAddress;
        }
      );
      const tx = await balancerService.pools.weighted.initJoin(
        provider,
        poolCreationState.poolId,
        account.value,
        account.value,
        tokenAddresses,
        getScaledAmounts()
      );

      addTransaction({
        id: tx.hash,
        type: 'tx',
        action: 'fundPool',
        summary: t('transactionSummary.fundPool'),
      });

      txListener(tx, {
        onTxConfirmed: async () => {
          resetState();
        },
        onTxFailed: () => {
          console.log('Seed failed');
        },
      });

      return tx;
    } catch (e) {
      console.log(e);
      return Promise.reject('Join failed');
    }
  }

  function setActiveStep(step: number) {
    poolCreationState.activeStep = step;
  }

  function acceptCustomTokenDisclaimer() {
    poolCreationState.acceptedCustomTokenDisclaimer = true;
  }

  function saveState() {
    lsSet(
      POOL_CREATION_STATE_KEY,
      JSON.stringify(poolCreationState),
      POOL_CREATION_STATE_VERSION
    );
  }

  function resetState() {
    lsRemove(POOL_CREATION_STATE_KEY);
  }

  function importState(state) {
    for (const key of Object.keys(poolCreationState)) {
      if (key === 'activeStep') continue;
      poolCreationState[key] = state[key];
    }
  }

  function setRestoredState(value: boolean) {
    hasRestoredFromSavedState.value = value;
  }

  async function retrievePoolAddress(hash: string) {
    const response =
      await balancerService.pools.weighted.retrievePoolIdAndAddress(
        getProvider(),
        hash
      );
    if (response !== null) {
      poolCreationState.poolId = response.id;
      poolCreationState.poolAddress = response.address;
      poolCreationState.needsSeeding = true;
      saveState();
    }
  }

  // when restoring from a pool creation transaction (not from localstorage)
  async function retrievePoolDetails(hash: string) {
    const details = await balancerService.pools.weighted.retrievePoolDetails(
      getProvider(),
      hash
    );
    if (!details) return;
    poolCreationState.seedTokens = details.tokens.map((token, i) => {
      return {
        tokenAddress: getAddress(token),
        weight: Number(details.weights[i]) * 100,
        isLocked: true,
        amount: '0',
        id: i.toString(),
      };
    });
    poolCreationState.tokensList = details.tokens;
    poolCreationState.createPoolTxHash = hash;
    poolCreationState.activeStep = 3;
    hasRestoredFromSavedState.value = true;

    await retrievePoolAddress(hash);
  }

  return {
    ...toRefs(poolCreationState),
    updateTokenWeights,
    proceed,
    setFeeManagement,
    setFeeType,
    setFeeController,
    setTrpController,
    setStep,
    resetPoolCreationState,
    updateTokenColors,
    goBack,
    getPoolSymbol,
    getScaledAmounts,
    createPool,
    joinPool,
    setActiveStep,
    updateManuallySetToken,
    sortSeedTokens,
    clearAmounts,
    setAmountsToMaxBalances,
    acceptCustomTokenDisclaimer,
    saveState,
    resetState,
    importState,
    setRestoredState,
    setTokensList,
    retrievePoolAddress,
    retrievePoolDetails,
    getOptimisedLiquidity,
    currentLiquidity,
    scaledLiquidity,
    tokensWithNoPrice,
    similarPools,
    isLoadingSimilarPools,
    existingPool,
    totalLiquidity,
    maxInitialLiquidity,
    poolLiquidity,
    poolTypeString,
    tokenColors,
    isWethPool,
    hasInjectedToken,
    hasRestoredFromSavedState,
  };
}<|MERGE_RESOLUTION|>--- conflicted
+++ resolved
@@ -19,10 +19,6 @@
 } from '@/lib/utils';
 import { balancerService } from '@/services/balancer/balancer.service';
 import { configService } from '@/services/config/config.service';
-<<<<<<< HEAD
-import { PoolType } from '@balancer-labs/sdk';
-=======
->>>>>>> f8f48d5d
 import useWeb3 from '@/services/web3/useWeb3';
 
 import useTokens from '../useTokens';

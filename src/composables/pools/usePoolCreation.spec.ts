--- conflicted
+++ resolved
@@ -1,8 +1,4 @@
-<<<<<<< HEAD
-import { mountComposable } from '@/tests/mount-helpers';
-=======
 import { mountComposable } from '@tests/mount-helpers';
->>>>>>> c120b18c
 
 import usePoolCreation, { PoolSeedToken } from './usePoolCreation';
 

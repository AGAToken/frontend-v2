--- conflicted
+++ resolved
@@ -47,16 +47,11 @@
    * QUERY FUNCTION
    */
   const queryFn = async () => {
-<<<<<<< HEAD
     if (!gauges.value) return null;
-    return await gaugesDecorator.decorate(gauges.value, account.value);
-=======
-    if (!gauges.value) return undefined;
     const _gauges = await gaugesDecorator.decorate(gauges.value, account.value);
     const tokens = _gauges.map(gauge => gauge.rewardTokens).flat();
     await injectTokens(tokens);
     return _gauges;
->>>>>>> 1db0835e
   };
 
   /**

import { UseQueryOptions } from 'react-query/types';
import { computed, reactive, Ref } from 'vue';
import { useQuery } from 'vue-query';

import QUERY_KEYS from '@/constants/queryKeys';
import { subgraphRequest } from '@/lib/utils/subgraph';
import { configService } from '@/services/config/config.service';
import { isStakingSupported } from '../staking/useStaking';

/**
 * TYPES
 */
export type PoolGauges = {
  pool: {
    preferentialGauge: {
      id: string | null;
    };
    gauges: {
      id: string;
      relativeWeightCap: string;
    }[];
  };
  liquidityGauges: { id: string }[];
};

/**
 * Fetches all gauges for a given pool and specifies which gauge is the
 * preferential gauge.
 */
export default function usePoolGaugesQuery(
  poolAddress: Ref<string | undefined>,
  options: UseQueryOptions<PoolGauges> = {}
) {
  /**
   * QUERY KEY
   */
  const queryKey = reactive(QUERY_KEYS.Pool.Gauges(poolAddress));

  /**
   * COMPUTED
   */
  const enabled = computed((): boolean => !!poolAddress?.value);

  const subgraphQuery = computed(() => ({
    pool: {
      __args: {
        id: poolAddress.value?.toLowerCase(),
      },
      preferentialGauge: {
        id: true,
      },
      gauges: {
        id: true,
        relativeWeightCap: true,
      },
    },
    liquidityGauges: {
      __args: {
        where: {
          poolAddress: poolAddress.value?.toLowerCase(),
        },
      },
      id: true,
    },
  }));

  /**
   * QUERY FUNCTION
   */
  const queryFn = async () => {
    try {
      return await subgraphRequest<PoolGauges>({
        url: configService.network.subgraphs.gauge,
        query: subgraphQuery.value,
      });
    } catch (error) {
      console.error(
        `Failed to fetch pool gauge for pool: ${poolAddress.value}`,
        {
          cause: error,
        }
      );
      throw error;
    }
  };

  /**
   * QUERY OPTIONS
   */
  const queryOptions = reactive({
<<<<<<< HEAD
    enabled: isStakingSupported,
=======
    enabled,
>>>>>>> 2d270f3f
    refetchOnWindowFocus: false,
    ...options,
  });

  return useQuery<PoolGauges>(queryKey, queryFn, queryOptions);
}<|MERGE_RESOLUTION|>--- conflicted
+++ resolved
@@ -5,7 +5,7 @@
 import QUERY_KEYS from '@/constants/queryKeys';
 import { subgraphRequest } from '@/lib/utils/subgraph';
 import { configService } from '@/services/config/config.service';
-import { isStakingSupported } from '../staking/useStaking';
+import { isGnosis } from '../useNetwork';
 
 /**
  * TYPES
@@ -39,7 +39,9 @@
   /**
    * COMPUTED
    */
-  const enabled = computed((): boolean => !!poolAddress?.value);
+  const enabled = computed(
+    (): boolean => !!poolAddress?.value && !isGnosis.value
+  );
 
   const subgraphQuery = computed(() => ({
     pool: {
@@ -88,11 +90,7 @@
    * QUERY OPTIONS
    */
   const queryOptions = reactive({
-<<<<<<< HEAD
-    enabled: isStakingSupported,
-=======
     enabled,
->>>>>>> 2d270f3f
     refetchOnWindowFocus: false,
     ...options,
   });

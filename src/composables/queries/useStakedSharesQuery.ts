--- conflicted
+++ resolved
@@ -8,12 +8,9 @@
 import { BigNumber } from '@ethersproject/bignumber';
 import { bnSum } from '@/lib/utils';
 import { formatUnits } from '@ethersproject/units';
-<<<<<<< HEAD
 import { isGnosis } from '../useNetwork';
-=======
 import { handleFetchException } from '@/lib/utils/exceptions';
 import { getMulticaller } from '@/dependencies/Multicaller';
->>>>>>> b2b63fd4
 
 /**
  * TYPES

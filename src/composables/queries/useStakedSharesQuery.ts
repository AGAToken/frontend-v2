import { UseQueryOptions } from 'react-query/types';
import { computed, reactive, Ref } from 'vue';
import { useQuery } from 'vue-query';

import QUERY_KEYS from '@/constants/queryKeys';
import useWeb3 from '@/services/web3/useWeb3';
import { GaugeShare } from './useUserGaugeSharesQuery';
import { BigNumber } from '@ethersproject/bignumber';
import { bnSum } from '@/lib/utils';
import { formatUnits } from '@ethersproject/units';
<<<<<<< HEAD
import { isGnosis } from '../useNetwork';
import { handleFetchException } from '@/lib/utils/exceptions';
=======
import { logFetchException } from '@/lib/utils/exceptions';
>>>>>>> 07d78ffe
import { getMulticaller } from '@/dependencies/Multicaller';

/**
 * TYPES
 */
type QueryResponse = {
  [poolId: string]: string;
};

/**
 * Fetches staked shares for all user positions using onchain calls.
 *
 * We have to do this via the contract because the subgraph is too slow.
 * We want users to receive instant feedback that their staked balances are updated.
 */
export default function useStakedSharesQuery(
  userGaugeShares: Ref<GaugeShare[] | undefined>,
  options: UseQueryOptions<QueryResponse> = {}
) {
  /**
   * COMPOSABLES
   */
  const { account, isWalletReady } = useWeb3();

  /**
   * QUERY KEY
   */
  const queryKey = reactive(
    QUERY_KEYS.User.Pool.StakedShares(userGaugeShares, account)
  );

  /**
   * COMPUTED
   */
  const enabled = computed(
    (): boolean =>
      !!userGaugeShares.value && isWalletReady.value && !isGnosis.value
  );

  /**
   * QUERY FUNCTION
   */
  const queryFn = async () => {
    try {
      if (!userGaugeShares.value) return {};

      let result = {} as Record<string, Record<string, BigNumber>>;
      const Multicaller = getMulticaller();
      const multicaller = new Multicaller();

      userGaugeShares.value.forEach(gaugeShare => {
        multicaller.call({
          key: `${gaugeShare.gauge.poolId}.${gaugeShare.gauge.id}`,
          address: gaugeShare.gauge.id,
          function: 'balanceOf',
          abi: ['function balanceOf(address) returns (uint256)'],
          params: [account.value],
        });
      });

      result = await multicaller.execute();
      const shareMap = {} as Record<string, string>;

      for (const poolId in result) {
        const gauges = result[poolId];
        const gaugeShares = Object.values(gauges).map(shares =>
          formatUnits(shares)
        );
        const shareSum = bnSum(gaugeShares).toString();
        shareMap[poolId] = shareSum;
      }

      return shareMap;
    } catch (error) {
      logFetchException('Failed to fetch staked share balance', error);
      throw Error;
    }
  };

  /**
   * QUERY OPTIONS
   */
  const queryOptions = reactive({
    enabled,
    refetchOnWindowFocus: false,
    ...options,
  });

  return useQuery<QueryResponse>(queryKey, queryFn, queryOptions);
}<|MERGE_RESOLUTION|>--- conflicted
+++ resolved
@@ -8,12 +8,8 @@
 import { BigNumber } from '@ethersproject/bignumber';
 import { bnSum } from '@/lib/utils';
 import { formatUnits } from '@ethersproject/units';
-<<<<<<< HEAD
 import { isGnosis } from '../useNetwork';
-import { handleFetchException } from '@/lib/utils/exceptions';
-=======
 import { logFetchException } from '@/lib/utils/exceptions';
->>>>>>> 07d78ffe
 import { getMulticaller } from '@/dependencies/Multicaller';
 
 /**

--- conflicted
+++ resolved
@@ -13,11 +13,7 @@
 import useWeb3 from '@/services/web3/useWeb3';
 
 import useNetwork from '../useNetwork';
-<<<<<<< HEAD
-import { extractTokenAddresses, isComposableStableLike } from '../usePool';
-=======
 import { isComposableStableLike, tokenTreeLeafs } from '../usePool';
->>>>>>> 77d6a834
 import useTokens from '../useTokens';
 import useGaugesQuery from './useGaugesQuery';
 
@@ -79,9 +75,6 @@
       }
     }
 
-<<<<<<< HEAD
-    const tokens = flatten(pools.map(extractTokenAddresses));
-=======
     const tokens = flatten(
       pools.map(pool => {
         return [
@@ -91,7 +84,6 @@
         ];
       })
     );
->>>>>>> 77d6a834
     await injectTokens(tokens);
     await forChange(dynamicDataLoading, false);
 

--- conflicted
+++ resolved
@@ -2,12 +2,8 @@
   return {
     data: [],
     isLoading: false,
-<<<<<<< HEAD
     refetch: vi.fn(),
-=======
     isIdle: false,
     error: false,
-    refetch: jest.fn(),
->>>>>>> b8a9b528
   };
 }
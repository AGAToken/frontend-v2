export default function useGaugeVotesQuery() {
  return {
    data: [],
    isLoading: false,
<<<<<<< HEAD
=======
    refetch: vi.fn(),
    isIdle: false,
>>>>>>> 1db0835e
    error: false,
  };
}<|MERGE_RESOLUTION|>--- conflicted
+++ resolved
@@ -2,11 +2,8 @@
   return {
     data: [],
     isLoading: false,
-<<<<<<< HEAD
-=======
     refetch: vi.fn(),
     isIdle: false,
->>>>>>> 1db0835e
     error: false,
   };
 }
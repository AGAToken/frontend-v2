--- conflicted
+++ resolved
@@ -36,7 +36,6 @@
     first: filterOptions?.pageSize || POOLS.Pagination.PerPage,
     skip: skip,
     where: {
-<<<<<<< HEAD
       tokensList: {
         [tokensListFilterKey]: tokenList.value
       },
@@ -44,11 +43,6 @@
         not_in: POOLS.ExcludedPoolTypes
       }
     }
-=======
-      [tokensListFilterKey]: tokenList.value,
-      poolType_not_in: POOLS.ExcludedPoolTypes,
-    },
->>>>>>> 7afe1bd3
   };
   const pools = await balancerSubgraphService.pools.get(queryArgs);
   return pools;

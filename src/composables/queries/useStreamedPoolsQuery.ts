import { getAddress } from 'ethers/lib/utils';
import { keyBy } from 'lodash';
import { computed, Ref, ref } from 'vue';

import { FiatCurrency } from '@/constants/currency';
import { POOLS } from '@/constants/pools';
import { getPoolAddress } from '@/lib/utils/balancer/pool';
import { balancerContractsService } from '@/services/balancer/contracts/balancer-contracts.service';
import { SubgraphGauge } from '@/services/balancer/gauges/types';
import { balancerSubgraphService } from '@/services/balancer/subgraph/balancer-subgraph.service';
import { Pool } from '@/services/balancer/subgraph/types';
import { TokenPrices } from '@/services/coingecko/api/price.service';
import PoolService from '@/services/pool/pool.service';
import { stakingRewardsService } from '@/services/staking/staking-rewards.service';
import { web3Service } from '@/services/web3/web3.service';
import { TokenInfoMap } from '@/types/TokenList';

import { isStablePhantom } from '../usePool';
import useTokens from '../useTokens';
import useUserSettings from '../useUserSettings';
import useGaugesQuery from './useGaugesQuery';
import useQueryStreams from './useQueryStream';

type FilterOptions = {
  poolIds?: Ref<string[]>;
  poolAddresses?: Ref<string[]>;
  isExactTokensList?: boolean;
  pageSize?: number;
};

async function fetchBasicPoolMetadata(
  tokenList: Ref<string[]> = ref([]),
  filterOptions?: FilterOptions,
  currentPage = 0
) {
  const skip =
    POOLS.Pagination.PerPage * (currentPage - 1 < 0 ? 0 : currentPage - 1);
  const tokensListFilterKey = filterOptions?.isExactTokensList
    ? 'tokensList'
    : 'tokensList_contains';
  const queryArgs: any = {
    first: filterOptions?.pageSize || POOLS.Pagination.PerPage,
    skip: skip,
    where: {
      [tokensListFilterKey]: tokenList.value,
      poolType_not_in: POOLS.ExcludedPoolTypes
    }
  };
  const pools = await balancerSubgraphService.pools.get(queryArgs);
  return pools;
}

function formatPools(pools: Pool[]) {
  return pools.map(pool => {
    const poolService = new PoolService(pool);
    return {
      ...pool,
      address: getPoolAddress(pool.id),
      tokenAddresses: pool.tokensList.map(token => getAddress(token)),
      tokens: poolService.formatPoolTokens()
    };
  });
}

async function decorateWithTotalLiquidity(
  pools: Ref<Pool[]>,
  prices: TokenPrices,
  currency: FiatCurrency
): Promise<Pool[]> {
  const withTotalLiquidity = (pools.value || []).map(async pool => {
    const poolService = new PoolService(pool);

    if (isStablePhantom(pool.poolType)) {
      poolService.removePreMintedBPT();
      await poolService.getLinearPoolAttrs();
    }
    poolService.setTotalLiquidity(prices, currency);

    return poolService.pool;
  });
  return await Promise.all(withTotalLiquidity);
}

<<<<<<< HEAD
function calcVolume(pool: Pool, pastPool: Pool | undefined): string {
  if (!pastPool) return '0';
  return bnum(pool.totalSwapVolume)
    .minus(pastPool.totalSwapVolume)
    .toString();
}

async function fetchHistoricalPools(
  blockNumber: number,
  pools: DecoratedPool[]
) {
=======
async function fetchHistoricalPools(blockNumber: number, pools: Pool[]) {
>>>>>>> ff22ed1e
  const block = { number: blockNumber };
  const isInPoolIds = { id_in: pools.map(pool => pool.id) };
  const pastPoolQuery = await balancerSubgraphService.pools.query({
    where: isInPoolIds,
    block
  });
  let pastPools: Pool[] | null = null;
  try {
    const data: { pools: Pool[] } = await balancerSubgraphService.client.get(
      pastPoolQuery
    );
    pastPools = data.pools;
  } catch {
    return pools;
  }
  return pastPools;
}

function decorateWithVolumes(historicalPools: Pool[], pools: Pool[]) {
  if (!historicalPools || !historicalPools.length) return pools;
  const pastPoolMap = keyBy(historicalPools, 'id');
  return pools.map(pool => {
    const poolService = new PoolService(pool);
    poolService.setVolumeSnapshot(pastPoolMap[pool.id]);
    return poolService.pool;
  });
}

async function decorateWithAPRs(
  pools: Pool[],
  gauges: SubgraphGauge[],
  prices: TokenPrices,
  currency: FiatCurrency,
  pastPools: Pool[],
  protocolFeePercentage: number,
  tokens: TokenInfoMap
) {
  const pastPoolsMap = keyBy(pastPools, 'id');
  const decorated = pools.map(async pool => {
    const poolService = new PoolService(pool);
    const poolSnapshot = pastPoolsMap[pool.id];

    const [gaugeBALAprs, rewardAprs] = await Promise.all([
      await stakingRewardsService.getGaugeBALAprs({
        prices,
        gauges,
        pools
      }),
      await stakingRewardsService.getRewardTokenAprs({
        prices,
        tokens,
        gauges,
        pools
      })
    ]);

    poolService.setFeesSnapshot(pastPoolsMap[pool.id]);

    await poolService.setAPR(
      poolSnapshot,
      prices,
      currency,
      protocolFeePercentage,
      gaugeBALAprs[pool.id],
      rewardAprs[pool.id]
    );

    return poolService.pool;
  });
  return await Promise.all(decorated);
}

export default function useStreamedPoolsQuery(
  tokenList: Ref<string[]> = ref([]),
  filterOptions?: FilterOptions
) {
  const { priceQueryLoading, prices, tokens } = useTokens();
  const { currency } = useUserSettings();
  const { data: subgraphGauges } = useGaugesQuery();
  const isNotLoadingPrices = computed(() => {
    return !priceQueryLoading.value;
  });

  const {
    dataStates,
    result,
    loadMore,
    currentPage,
    isLoadingMore
  } = useQueryStreams('pools', {
    basic: {
      init: true,
      dependencies: { tokenList },
      queryFn: async (_, __, currentPage: Ref<number>) => {
        return await fetchBasicPoolMetadata(
          tokenList,
          filterOptions,
          currentPage.value
        );
      }
    },
    protocolFee: {
      type: 'independent',
      queryFn: async () =>
        balancerContractsService.vault.protocolFeesCollector.getSwapFeePercentage()
    },
    formatPools: {
      waitFor: ['liquidity.id'],
      queryFn: async (pools: Ref<Pool[]>) => {
        return formatPools(pools.value);
      }
    },
    liquidity: {
      dependencies: { prices, currency },
      enabled: isNotLoadingPrices,
      waitFor: ['basic.id'],
      queryFn: async (pools: Ref<Pool[]>) => {
        return decorateWithTotalLiquidity(pools, prices.value, currency.value);
      }
    },
    timeTravelBlock: {
      type: 'independent',
      queryFn: async () => web3Service.getTimeTravelBlock('24h')
    },
    historicalPools: {
      waitFor: ['timeTravelBlock', 'basic.id'],
      type: 'page_dependent',
      queryFn: async (pools: Ref<Pool[]>, data: Ref<any>) => {
        return fetchHistoricalPools(data.value.timeTravelBlock, pools.value);
      }
    },
    volume: {
      waitFor: ['basic.id', 'historicalPools.id'],
      queryFn: async (pools: Ref<Pool[]>, data: Ref<any>) => {
        const withVolumes = await decorateWithVolumes(
          data.value.historicalPools,
          pools.value
        );
        return withVolumes;
      }
    },
    aprs: {
      waitFor: ['protocolFee', 'historicalPools.id', 'formatPools.id'],
      enabled: isNotLoadingPrices,
      queryFn: async (pools: Ref<Pool[]>, data: Ref<any>) => {
        return await decorateWithAPRs(
          pools.value,
          subgraphGauges.value || [],
          prices.value,
          currency.value,
          data.value.historicalPools,
          data.value.protocolFee,
          tokens.value
        );
      }
    }
  });

  return {
    dataStates,
    result,
    loadMore,
    currentPage,
    isLoadingMore
  };
}<|MERGE_RESOLUTION|>--- conflicted
+++ resolved
@@ -81,21 +81,7 @@
   return await Promise.all(withTotalLiquidity);
 }
 
-<<<<<<< HEAD
-function calcVolume(pool: Pool, pastPool: Pool | undefined): string {
-  if (!pastPool) return '0';
-  return bnum(pool.totalSwapVolume)
-    .minus(pastPool.totalSwapVolume)
-    .toString();
-}
-
-async function fetchHistoricalPools(
-  blockNumber: number,
-  pools: DecoratedPool[]
-) {
-=======
 async function fetchHistoricalPools(blockNumber: number, pools: Pool[]) {
->>>>>>> ff22ed1e
   const block = { number: blockNumber };
   const isInPoolIds = { id_in: pools.map(pool => pool.id) };
   const pastPoolQuery = await balancerSubgraphService.pools.query({

--- conflicted
+++ resolved
@@ -19,10 +19,7 @@
   const {
     data: votingEscrowResponse,
     refetch,
-<<<<<<< HEAD
-=======
     isError,
->>>>>>> b84af3a4
     isInitialLoading: isLoading,
   } = useVotingEscrowLocksQuery(networkId, user);
 

<<<<<<< HEAD
import { reactive, Ref, ref, watch } from 'vue';
import { useInfiniteQuery, UseInfiniteQueryOptions } from '@tanstack/vue-query';
=======
import { UseInfiniteQueryOptions } from 'react-query/types';
import { Ref, ref, watch } from 'vue';
import { useInfiniteQuery } from 'vue-query';
>>>>>>> c120b18c

import { POOLS } from '@/constants/pools';
import QUERY_KEYS from '@/constants/queryKeys';
import { Pool } from '@/services/pool/types';

import useNetwork from '../useNetwork';
import { useTokens } from '@/providers/tokens.provider';
import { configService } from '@/services/config/config.service';
import {
  GraphQLArgs,
  PoolsFallbackRepository,
  PoolsRepositoryFetchOptions,
  PoolRepository as SDKPoolRepository,
} from '@balancer-labs/sdk';
import { PoolDecorator } from '@/services/pool/decorators/pool.decorator';
import { flatten } from 'lodash';
import { forChange } from '@/lib/utils';
import { tokenTreeLeafs } from '../usePool';
import { balancerSubgraphService } from '@/services/balancer/subgraph/balancer-subgraph.service';
import { balancerAPIService } from '@/services/balancer/api/balancer-api.service';
import { poolsStoreService } from '@/services/pool/pools-store.service';
import { isBalancerApiDefined } from '@/lib/utils/balancer/api';

type PoolsQueryResponse = {
  pools: Pool[];
  skip?: number;
};

type FilterOptions = {
  poolIds?: Ref<string[]>;
  poolAddresses?: Ref<string[]>;
  isExactTokensList?: boolean;
  pageSize?: number;
};

type QueryOptions = UseInfiniteQueryOptions<PoolsQueryResponse>;

export default function usePoolsQuery(
  filterTokens: Ref<string[]> = ref([]),
  options: QueryOptions = {},
  filterOptions?: FilterOptions
) {
  /**
   * COMPOSABLES
   */
  const { injectTokens, tokens: tokenMeta, dynamicDataLoading } = useTokens();
  const { networkId } = useNetwork();

  let poolsRepository = initializePoolsRepository();

  /**
   * METHODS
   */

  function initializePoolsRepository(): PoolsFallbackRepository {
    const fallbackRepository = new PoolsFallbackRepository(
      buildRepositories(),
      {
        timeout: 30 * 1000,
      }
    );
    return fallbackRepository;
  }

  function initializeDecoratedAPIRepository() {
    return {
      fetch: async (options: PoolsRepositoryFetchOptions): Promise<Pool[]> => {
        return balancerAPIService.pools.get(getQueryArgs(options));
      },
      get skip(): number {
        return balancerAPIService.pools.skip;
      },
    };
  }

  function initializeDecoratedSubgraphRepository() {
    return {
      fetch: async (options: PoolsRepositoryFetchOptions): Promise<Pool[]> => {
        const pools = await balancerSubgraphService.pools.get(
          getQueryArgs(options)
        );

        const poolDecorator = new PoolDecorator(pools);
        let decoratedPools = await poolDecorator.decorate(tokenMeta.value);

        const tokens = flatten(
          pools.map(pool => [
            ...pool.tokensList,
            ...tokenTreeLeafs(pool.tokens),
            pool.address,
          ])
        );
        await injectTokens(tokens);
        await forChange(dynamicDataLoading, false);

        decoratedPools = await poolDecorator.reCalculateTotalLiquidities();

        return decoratedPools;
      },
      get skip(): number {
        return balancerSubgraphService.pools.skip;
      },
    };
  }

  function buildRepositories() {
    const repositories: SDKPoolRepository[] = [];
    if (isBalancerApiDefined) {
      const balancerApiRepository = initializeDecoratedAPIRepository();
      repositories.push(balancerApiRepository);
    }
    const subgraphRepository = initializeDecoratedSubgraphRepository();
    repositories.push(subgraphRepository);

    return repositories;
  }

  function getQueryArgs(options: PoolsRepositoryFetchOptions): GraphQLArgs {
    const tokensListFilterOperation = filterOptions?.isExactTokensList
      ? 'eq'
      : 'contains';

    const tokenListFormatted = filterTokens.value.map(address =>
      address.toLowerCase()
    );

    const queryArgs: GraphQLArgs = {
      chainId: configService.network.chainId,
      orderBy: 'totalLiquidity',
      orderDirection: 'desc',
      where: {
        tokensList: { [tokensListFilterOperation]: tokenListFormatted },
        poolType: { not_in: POOLS.ExcludedPoolTypes },
        totalShares: { gt: 0.01 },
        id: { not_in: POOLS.BlockList },
      },
    };
    if (queryArgs.where && filterOptions?.poolIds?.value) {
      queryArgs.where.id = { in: filterOptions.poolIds.value };
    }
    if (queryArgs.where && filterOptions?.poolAddresses?.value) {
      queryArgs.where.address = { in: filterOptions.poolAddresses.value };
    }
    if (options.first) {
      queryArgs.first = options.first;
    }
    if (options.skip) {
      queryArgs.skip = options.skip;
    }
    return queryArgs;
  }

  function getFetchOptions(pageParam = 0): PoolsRepositoryFetchOptions {
    const fetchArgs: PoolsRepositoryFetchOptions = {};

    // Don't use a limit if there is a token list because the limit is applied pre-filter
    if (!filterTokens.value.length) {
      fetchArgs.first = filterOptions?.pageSize || POOLS.Pagination.PerPage;
    }

    if (pageParam && pageParam > 0) {
      fetchArgs.skip = pageParam;
    }

    return fetchArgs;
  }

  /**
   *  When filterTokens changes, re-initialize the repositories as their queries
   *  need to change to filter for those tokens
   */
  watch(
    filterTokens,
    () => {
      poolsRepository = initializePoolsRepository();
    },
    { deep: true }
  );

  /**
   * QUERY KEY
   */
  const queryKey = QUERY_KEYS.Pools.All(
    networkId,
    filterTokens,
    filterOptions?.poolIds,
    filterOptions?.poolAddresses
  );

  /**
   * QUERY FUNCTION
   */
  const queryFn = async ({ pageParam = 0 }) => {
    const fetchOptions = getFetchOptions(pageParam);

    const pools: Pool[] = await poolsRepository.fetch(fetchOptions);

    const skip = poolsRepository.currentProvider?.skip
      ? poolsRepository.currentProvider.skip
      : 0;

    poolsStoreService.setPools(pools);

    return {
      pools,
      skip,
    };
  };

  options.getNextPageParam = (lastPage: PoolsQueryResponse) => lastPage.skip;

<<<<<<< HEAD
  return useInfiniteQuery<PoolsQueryResponse>(
    queryKey,
    queryFn,
    queryOptions as QueryOptions
  );
=======
  return useInfiniteQuery<PoolsQueryResponse>(queryKey, queryFn, options);
>>>>>>> c120b18c
}<|MERGE_RESOLUTION|>--- conflicted
+++ resolved
@@ -1,11 +1,5 @@
-<<<<<<< HEAD
-import { reactive, Ref, ref, watch } from 'vue';
+import { Ref, ref, watch } from 'vue';
 import { useInfiniteQuery, UseInfiniteQueryOptions } from '@tanstack/vue-query';
-=======
-import { UseInfiniteQueryOptions } from 'react-query/types';
-import { Ref, ref, watch } from 'vue';
-import { useInfiniteQuery } from 'vue-query';
->>>>>>> c120b18c
 
 import { POOLS } from '@/constants/pools';
 import QUERY_KEYS from '@/constants/queryKeys';
@@ -217,13 +211,5 @@
 
   options.getNextPageParam = (lastPage: PoolsQueryResponse) => lastPage.skip;
 
-<<<<<<< HEAD
-  return useInfiniteQuery<PoolsQueryResponse>(
-    queryKey,
-    queryFn,
-    queryOptions as QueryOptions
-  );
-=======
   return useInfiniteQuery<PoolsQueryResponse>(queryKey, queryFn, options);
->>>>>>> c120b18c
 }
--- conflicted
+++ resolved
@@ -8,10 +8,7 @@
 
 import useApp from '../useApp';
 import useNetwork from '../useNetwork';
-<<<<<<< HEAD
 import useTokens from '../useTokens';
-import useUserSettings from '../useUserSettings';
-import useGaugesQuery from './useGaugesQuery';
 import { configService } from '@/services/config/config.service';
 import {
   GraphQLArgs,
@@ -23,12 +20,7 @@
 import { PoolDecorator } from '@/services/pool/decorators/pool.decorator';
 import { flatten } from 'lodash';
 import { extractTokenAddresses } from '../usePool';
-=======
-import { tokenTreeLeafs } from '../usePool';
-import useTokens from '../useTokens';
->>>>>>> 77d6a834
 import { forChange } from '@/lib/utils';
-import { isQueryLoading } from './useQueryHelpers';
 
 type PoolsQueryResponse = {
   pools: Pool[];
@@ -141,13 +133,6 @@
   const { injectTokens, tokens: tokenMeta, dynamicDataLoading } = useTokens();
   const { appLoading } = useApp();
   const { networkId } = useNetwork();
-<<<<<<< HEAD
-  const gaugesQuery = useGaugesQuery();
-  const gaugeAddresses = computed(() =>
-    (gaugesQuery.data.value || []).map(gauge => gauge.id)
-  );
-=======
->>>>>>> 77d6a834
 
   let balancerApiRepository = initializeDecoratedAPIRepository();
   let subgraphRepository = initializeDecoratedSubgraphRepository();
@@ -156,9 +141,7 @@
   /**
    * COMPUTED
    */
-  const enabled = computed(
-    () => !appLoading.value && !isQueryLoading(gaugesQuery)
-  );
+  const enabled = computed(() => !appLoading.value);
 
   /**
    * METHODS
@@ -209,12 +192,7 @@
         const pools = await subgraphRepository.fetch(options);
 
         const poolDecorator = new PoolDecorator(pools);
-        let decoratedPools = await poolDecorator.decorate(
-          gaugesQuery.data.value || [],
-          prices.value,
-          currency.value,
-          tokenMeta.value
-        );
+        let decoratedPools = await poolDecorator.decorate(tokenMeta.value);
 
         const tokenAddresses = flatten(pools.map(extractTokenAddresses));
         await injectTokens(tokenAddresses);
@@ -302,7 +280,6 @@
    * QUERY FUNCTION
    */
   const queryFn = async ({ pageParam = 0 }) => {
-<<<<<<< HEAD
     const fetchOptions = getFetchOptions(pageParam);
 
     const pools: Pool[] = await poolsRepository.fetch(fetchOptions);
@@ -310,25 +287,6 @@
     const skip = poolsRepository.currentProvider?.skip
       ? poolsRepository.currentProvider.skip
       : 0;
-=======
-    const queryArgs = getQueryArgs(pageParam);
-    const pools = await balancerSubgraphService.pools.get(queryArgs);
-
-    const poolDecorator = new PoolDecorator(pools);
-    let decoratedPools = await poolDecorator.decorate(tokenMeta.value);
-
-    const tokens = flatten(
-      pools.map(pool => [
-        ...pool.tokensList,
-        ...tokenTreeLeafs(pool.tokens),
-        pool.address,
-      ])
-    );
-    await injectTokens(tokens);
-    await forChange(dynamicDataLoading, false);
-
-    decoratedPools = await poolDecorator.reCalculateTotalLiquidities();
->>>>>>> 77d6a834
 
     return {
       pools,

--- conflicted
+++ resolved
@@ -12,12 +12,7 @@
 import useWeb3 from '@/services/web3/useWeb3';
 
 import useApp from '../useApp';
-<<<<<<< HEAD
-import { extractTokenAddresses, isBlocked } from '../usePool';
-import useUserSettings from '../useUserSettings';
-=======
 import { isBlocked, tokenTreeLeafs } from '../usePool';
->>>>>>> 77d6a834
 import useGaugesQuery from './useGaugesQuery';
 
 export default function usePoolQuery(
@@ -81,15 +76,11 @@
     );
 
     // Inject pool tokens into token registry
-<<<<<<< HEAD
-    await injectTokens(extractTokenAddresses(decoratedPool));
-=======
     await injectTokens([
       ...decoratedPool.tokensList,
       ...tokenTreeLeafs(decoratedPool.tokens),
       decoratedPool.address,
     ]);
->>>>>>> 77d6a834
     return decoratedPool;
   };
 

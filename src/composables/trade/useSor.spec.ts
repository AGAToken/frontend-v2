import { mountComposable } from '@/tests/mount-helpers';
import { BigNumber } from '@ethersproject/bignumber';
import OldBigNumber from 'bignumber.js';
import { computed, ref } from 'vue';

import useSor from '@/composables/trade/useSor';
import { SorManager } from '@/lib/utils/balancer/helpers/sor/sorManager';
import { configService } from '@/services/config/config.service';
import { rpcProviderService } from '@/services/rpc-provider/rpc-provider.service';

<<<<<<< HEAD
vi.mock('vuex');
vi.mock('@/composables/useEthereumTxType');
vi.mock('@/composables/useEthers');
vi.mock('@/composables/useTransactions');
vi.mock('@/lib/utils/balancer/helpers/sor/sorManager');
vi.mock('@/locales');
vi.mock('@/services/web3/useWeb3');
vi.mock('@/services/rpc-provider/rpc-provider.service');
=======
jest.mock('vue-i18n');
jest.mock('vuex');
jest.mock('@/composables/useEthereumTxType');
jest.mock('@/lib/utils/balancer/helpers/sor/sorManager');
jest.mock('@/locales');
jest.mock('@/services/rpc-provider/rpc-provider.service');
>>>>>>> 8fd2159b

const mockNativeAssetAddress = configService.network.nativeAsset.address;
const mockEthPrice = 3000;
const mockTokenPrice = 0.2;

<<<<<<< HEAD
vi.mock('@/composables/useTokens', () => {
  return {
    default: vi.fn().mockImplementation(() => {
      return {
        injectTokens: vi.fn(),
        priceFor: vi.fn().mockImplementation(address => {
          if (address === mockNativeAssetAddress) {
            return mockEthPrice;
          }
          return mockTokenPrice;
        }),
        useTokens: vi.fn(),
        getToken: vi.fn(),
      };
    }),
  };
});

vi.mock('vue-i18n', () => {
  return {
    useI18n: () => ({ t: tKey => tKey }),
    createI18n: vi.fn(),
  };
});
=======
jest.mock('@/providers/tokens.provider', () => ({
  useTokens: () => {
    return {
      injectTokens: jest.fn().mockImplementation(),
      priceFor: jest.fn().mockImplementation(address => {
        if (address === mockNativeAssetAddress) {
          return mockEthPrice;
        }
        return mockTokenPrice;
      }),
      useTokens: jest.fn().mockImplementation(),
      getToken: jest.fn().mockImplementation(),
    };
  },
}));
>>>>>>> 8fd2159b

const mockTokenInfo = {
  chainId: 1,
  address: '0x0',
  name: 'mockTokenIn',
  decimals: 18,
  symbol: 'MTI',
};

const computedMockTokenInfo = computed(() => mockTokenInfo);

const mockProps = {
  exactIn: ref(false),
  tokenInAddressInput: ref('0x0'),
  tokenInAmountInput: ref('1'),
  tokenOutAddressInput: ref('0x0'),
  tokenOutAmountInput: ref('1'),
  wrapType: ref(0),
  tokenIn: computedMockTokenInfo,
  tokenOut: computedMockTokenInfo,
  slippageBufferRate: computed(() => 1),
};

describe('useSor', () => {
  it('Should load', () => {
    vi.spyOn(console, 'time');
    const { result } = mountComposable(() => useSor(mockProps));
    expect(result).toBeTruthy();
  });
});

describe('setSwapCost', () => {
  const sorManager = new SorManager(
    rpcProviderService.jsonProvider,
    BigNumber.from(1),
    1,
    1,
    '1'
  );

  const mockedSorManager = vi.mocked(sorManager);

  beforeEach(() => {
    mockedSorManager.setCostOutputToken.mockClear();
    vi.spyOn(console, 'log');
    vi.spyOn(console, 'time');
    vi.spyOn(console, 'timeEnd');
  });

  it('Should pass a correct gas price to sorManager', async () => {
    const { result: sor } = mountComposable(() => useSor(mockProps));

    const tokenAddress = '0x0';
    const tokenDecimals = 5;
    const expectedTokenPriceInEth = new OldBigNumber(
      mockEthPrice / mockTokenPrice
    ).toString();

    await sor.setSwapCost(tokenAddress, tokenDecimals, mockedSorManager as any);
    expect(mockedSorManager.setCostOutputToken).toBeCalledWith(
      tokenAddress,
      tokenDecimals,
      expectedTokenPriceInEth
    );
  });
});<|MERGE_RESOLUTION|>--- conflicted
+++ resolved
@@ -8,70 +8,29 @@
 import { configService } from '@/services/config/config.service';
 import { rpcProviderService } from '@/services/rpc-provider/rpc-provider.service';
 
-<<<<<<< HEAD
-vi.mock('vuex');
 vi.mock('@/composables/useEthereumTxType');
-vi.mock('@/composables/useEthers');
-vi.mock('@/composables/useTransactions');
 vi.mock('@/lib/utils/balancer/helpers/sor/sorManager');
-vi.mock('@/locales');
-vi.mock('@/services/web3/useWeb3');
 vi.mock('@/services/rpc-provider/rpc-provider.service');
-=======
-jest.mock('vue-i18n');
-jest.mock('vuex');
-jest.mock('@/composables/useEthereumTxType');
-jest.mock('@/lib/utils/balancer/helpers/sor/sorManager');
-jest.mock('@/locales');
-jest.mock('@/services/rpc-provider/rpc-provider.service');
->>>>>>> 8fd2159b
 
 const mockNativeAssetAddress = configService.network.nativeAsset.address;
 const mockEthPrice = 3000;
 const mockTokenPrice = 0.2;
 
-<<<<<<< HEAD
-vi.mock('@/composables/useTokens', () => {
-  return {
-    default: vi.fn().mockImplementation(() => {
-      return {
-        injectTokens: vi.fn(),
-        priceFor: vi.fn().mockImplementation(address => {
-          if (address === mockNativeAssetAddress) {
-            return mockEthPrice;
-          }
-          return mockTokenPrice;
-        }),
-        useTokens: vi.fn(),
-        getToken: vi.fn(),
-      };
-    }),
-  };
-});
-
-vi.mock('vue-i18n', () => {
-  return {
-    useI18n: () => ({ t: tKey => tKey }),
-    createI18n: vi.fn(),
-  };
-});
-=======
-jest.mock('@/providers/tokens.provider', () => ({
+vi.mock('@/providers/tokens.provider', () => ({
   useTokens: () => {
     return {
-      injectTokens: jest.fn().mockImplementation(),
-      priceFor: jest.fn().mockImplementation(address => {
+      injectTokens: vi.fn(),
+      priceFor: vi.fn(address => {
         if (address === mockNativeAssetAddress) {
           return mockEthPrice;
         }
         return mockTokenPrice;
       }),
-      useTokens: jest.fn().mockImplementation(),
-      getToken: jest.fn().mockImplementation(),
+      useTokens: vi.fn(),
+      getToken: vi.fn(),
     };
   },
 }));
->>>>>>> 8fd2159b
 
 const mockTokenInfo = {
   chainId: 1,

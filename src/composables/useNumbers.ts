--- conflicted
+++ resolved
@@ -3,12 +3,6 @@
 
 import useUserSettings from '@/composables/useUserSettings';
 import { FiatCurrency } from '@/constants/currency';
-<<<<<<< HEAD
-import { bnum } from '@/lib/utils';
-
-import useTokens from './useTokens';
-=======
->>>>>>> f8f48d5d
 import { bnum } from '@/lib/utils';
 import useTokens from './useTokens';
 
@@ -180,7 +174,6 @@
   return bnum(value).div(10000).toString();
 }
 
-<<<<<<< HEAD
 /**
  * @summary APR's are in basis points (100 = 1%), while percent formatting takes a decimal (0.01 = 1%)
  *          this helper should be run on each APR value before formatting as a percent
@@ -189,8 +182,6 @@
   return bnum(value).times(10000).toNumber();
 }
 
-=======
->>>>>>> f8f48d5d
 export default function useNumbers() {
   const { currency } = useUserSettings();
   const { priceFor } = useTokens();

import BigNumber from 'bignumber.js';
import numeral from 'numeral';

import useUserSettings from '@/composables/useUserSettings';
import { FiatCurrency } from '@/constants/currency';
import { bnum } from '@/lib/utils';
import useTokens from './useTokens';

interface Options {
  format?: string;
  forcePreset?: boolean;
}

export interface FNumOptions extends Intl.NumberFormatOptions {
  fixedFormat?: boolean; // If true, don't auto-adjust based on number magnitde
  abbreviate?: boolean; // If true, reduce number size and add k/M/B to end
  dontAdjustLarge?: boolean; // If true, don't auto-adjust if the number is large
}

export const FNumFormats: Record<string, FNumOptions> = {
  percent: {
    style: 'percent',
    minimumFractionDigits: 2,
    maximumFractionDigits: 2,
  },
  token: {
    maximumFractionDigits: 4,
  },
  fiat: {
    style: 'currency',
  },
};

enum PresetFormats {
  default = '(0.[0]a)',
  default_lg = '(0.[0]a)',
  token = '0,0.[0000]',
  token_fixed = '0,0.0000',
  token_lg = '0,0',
  token_nodecimals = '0',
  usd = '$0,0.00',
  usd_lg = '$0,0',
  usd_m = '$0,0.00a',
  percent = '0.00%',
  percent_variable = '0.[0000]%',
  percent_lg = '0%',
}

export type Preset = keyof typeof PresetFormats;

export function fNum(
  number: number | string,
  preset: Preset | null = 'default',
  options: Options = {}
): string {
  if (options.format) return numeral(number).format(options.format);

  let adjustedPreset;
  if (
    number >= 10_000 &&
    !options.forcePreset &&
    !preset?.match(/_(lg|m|variable)$/)
  ) {
    adjustedPreset = `${preset}_lg`;
  }

  if (
    (preset === 'token' || preset === 'token_fixed') &&
    number > 0 &&
    number < 0.0001
  ) {
    return '< 0.0001';
  }

  if (number < 1e-6) {
    // Numeral returns NaN in this case so just set to zero.
    // https://github.com/adamwdraper/Numeral-js/issues/596
    number = 0;
  }

  return numeral(number).format(
    PresetFormats[adjustedPreset || preset || 'default']
  );
}

export function numF(
  number: number | string,
  options: FNumOptions | undefined = {},
  currency: FiatCurrency = FiatCurrency.usd
): string {
  if (typeof number === 'string') {
    if (number === 'NaN') return '-';
    if (number === '') return '-';
    if (number === '-') return '-';
    number = Number(number || 0);
  }

  const formatterOptions: Intl.NumberFormatOptions = { ...options };
  let postfixSymbol = '';

  if (options.abbreviate) {
    const lookup = [
      { value: 1, symbol: '' },
      { value: 1e3, symbol: 'k' },
      { value: 1e6, symbol: 'm' },
      { value: 1e9, symbol: 'b' },
    ];
    const rx = /\.0+$|(\.[0-9]*[1-9])0+$/;
    const item = lookup
      .slice()
      .reverse()
      .find(function (item) {
        return number >= item.value;
      });
    postfixSymbol = item ? item.symbol : '';
    const fractionDigits = 2;
    number = item
      ? new BigNumber(
          (number / item.value).toFixed(fractionDigits).replace(rx, '$1')
        ).toNumber()
      : number;
  }

  if (number >= 1e4 && !options.fixedFormat && !options.dontAdjustLarge) {
    formatterOptions.minimumFractionDigits = 0;
    formatterOptions.maximumFractionDigits = 0;
  }

  if (options.style === 'percent') {
    if (
      number < 0 &&
      formatterOptions.maximumFractionDigits &&
      formatterOptions.maximumFractionDigits >= 2 &&
      (formatterOptions.minimumFractionDigits || 0) <
        formatterOptions.maximumFractionDigits - 2
    ) {
      // For consistency with numeral which rounds based on digits before percentages are multiplied by 100
      formatterOptions.maximumFractionDigits =
        formatterOptions.maximumFractionDigits - 2;
    }
    formatterOptions.useGrouping = false;

    if (number > 0 && number < 0.0001) {
      return '< 0.01%';
    }
  }

  if (options.style === 'currency') {
    formatterOptions.currency = currency;
  }

  if (!options.fixedFormat && !options.style && number > 0 && number < 0.0001) {
    return '< 0.0001';
  }

  if (!options.fixedFormat && number < 1e-6) {
    number = 0;
  }

  const formatter = new Intl.NumberFormat('en-US', formatterOptions);
  let formattedNumber = formatter.format(number);

  // If the number is -0, remove the negative
  if (formattedNumber[0] === '-' && !formattedNumber.match(/[1-9]/)) {
    formattedNumber = formattedNumber.slice(1);
  }

  return formattedNumber + postfixSymbol;
}

/**
 * @summary APR's are in basis points (100 = 1%), while percent formatting takes a decimal (0.01 = 1%)
 *          this helper should be run on each APR value before formatting as a percent
 */
export function bpToDec(value: number | string): string {
  return bnum(value).div(10000).toString();
}

<<<<<<< HEAD
/**
 * @summary APR's are in basis points (100 = 1%), while percent formatting takes a decimal (0.01 = 1%)
 *          this helper should be run on each APR value before formatting as a percent
 */
export function decToBP(value: number | string): number {
  return bnum(value).times(10000).toNumber();
}

=======
>>>>>>> da73d0f8
export default function useNumbers() {
  const { currency } = useUserSettings();
  const { priceFor } = useTokens();

  function toFiat(amount: number | string, tokenAddress: string): string {
    const price = priceFor(tokenAddress);
    return bnum(amount).times(price).toString();
  }

  function fNum2(
    number: number | string,
    options: FNumOptions | undefined = {}
  ): string {
    const _currency = currency?.value || FiatCurrency.usd;
    return numF(number, options, _currency);
  }

  return { fNum, fNum2, toFiat };
}<|MERGE_RESOLUTION|>--- conflicted
+++ resolved
@@ -176,17 +176,6 @@
   return bnum(value).div(10000).toString();
 }
 
-<<<<<<< HEAD
-/**
- * @summary APR's are in basis points (100 = 1%), while percent formatting takes a decimal (0.01 = 1%)
- *          this helper should be run on each APR value before formatting as a percent
- */
-export function decToBP(value: number | string): number {
-  return bnum(value).times(10000).toNumber();
-}
-
-=======
->>>>>>> da73d0f8
 export default function useNumbers() {
   const { currency } = useUserSettings();
   const { priceFor } = useTokens();

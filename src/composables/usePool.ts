import { Network, AprBreakdown, PoolType } from '@balancer-labs/sdk';
import { isAddress, getAddress } from '@ethersproject/address';
import { computed, Ref } from 'vue';

import { POOL_MIGRATIONS } from '@/components/forms/pool_actions/MigrateForm/constants';
import { ALLOWED_RATE_PROVIDERS } from '@/constants/rateProviders';
import { POOLS } from '@/constants/pools';
import {
  bnum,
  includesAddress,
  isSameAddress,
  removeAddress,
} from '@/lib/utils';
import { includesWstEth } from '@/lib/utils/balancer/lido';
import { configService } from '@/services/config/config.service';

import {
  isTestnet,
  isMainnet,
  appUrl,
  getNetworkSlug,
  isL2,
} from './useNetwork';
import useNumbers, { FNumFormats, numF } from './useNumbers';
import { AnyPool, Pool, PoolToken, SubPool } from '@/services/pool/types';
import { hasBalEmissions } from '@/services/staking/utils';
import { uniq, uniqWith, cloneDeep } from 'lodash';

/**
 * METHODS
 */
export function addressFor(poolId: string): string {
  return getAddress(poolId.slice(0, 42));
}

export function isLinear(poolType: PoolType): boolean {
  return (
    poolType === PoolType.AaveLinear || poolType === PoolType.ERC4626Linear
  );
}

export function isStable(poolType: PoolType): boolean {
  return poolType === PoolType.Stable;
}

export function isMetaStable(poolType: PoolType): boolean {
  return poolType === PoolType.MetaStable;
}

export function isStablePhantom(poolType: PoolType): boolean {
  return poolType === PoolType.StablePhantom;
}

export function isComposableStable(poolType: PoolType): boolean {
  return poolType === PoolType.ComposableStable;
}

export function isComposableStableLike(poolType: PoolType): boolean {
  return isStablePhantom(poolType) || isComposableStable(poolType);
}

export function isPreMintedBptType(poolType: PoolType): boolean {
  // Currently equivalent to isComposableStableLike but will be extended later
  // with managed and composable weighted pools.
  return isStablePhantom(poolType) || isComposableStable(poolType);
}

/**
 * Checks if the pool is to be considered 'deep'. Deep pools are pools that the
 * UI treats differently because it understands that it contains nested pools.
 * This is used to enable the generalised deep pool join/exit flow for example.
 */
export function isDeep(pool: Pool): boolean {
  const treatAsDeep = [
    '0x13acd41c585d7ebb4a9460f7c8f50be60dc080cd00000000000000000000005f', // bb-a-USD1 (goerli)
    '0x3d5981bdd8d3e49eb7bbdc1d2b156a3ee019c18e0000000000000000000001a7', // bb-a-USD2 (goerli)
    '0x48e6b98ef6329f8f0a30ebb8c7c960330d64808500000000000000000000075b', // bb-am-USD (polygon)
    '0x7b50775383d3d6f0215a8f290f2c9e2eebbeceb20000000000000000000000fe', // bb-a-USD1 (mainnet)
    '0xa13a9247ea42d743238089903570127dda72fe4400000000000000000000035d', // bb-a-USD2 (mainnet)
    '0x3d5981bdd8d3e49eb7bbdc1d2b156a3ee019c18e0000000000000000000001a7', // bb-a-USD2 (goerli)
    '0x25accb7943fd73dda5e23ba6329085a3c24bfb6a000200000000000000000387', // wstETH/bb-a-USD (mainnet)
    '0x5b3240b6be3e7487d61cd1afdfc7fe4fa1d81e6400000000000000000000037b', // dola/bb-a-USD (mainnet)
    '0xb54b2125b711cd183edd3dd09433439d5396165200000000000000000000075e', // miMATIC/bb-am-USD (polygon)
    '0x4ce0bd7debf13434d3ae127430e9bd4291bfb61f00020000000000000000038b', // STG/bba-usd (mainnet)
    '0x334c96d792e4b26b841d28f53235281cec1be1f200020000000000000000038a', // rETH/bba-usd (mainnet)
    '0x53bc3cba3832ebecbfa002c12023f8ab1aa3a3a0000000000000000000000411', // TUSD/bb-a-usd (mainnet)
    '0x4c8d2e60863e8d7e1033eda2b3d84e92a641802000000000000000000000040f', // FRAX/aave-usdc (mainnet)
  ];

  return treatAsDeep.includes(pool.id);
}

/**
 * Pool addresses that have underlying tokens that generate boosted yield. Used
 * for APR display only.
 */
export function hasBoostedAPR(address: string): boolean {
  const boostedPoolAddresses = [
    '0x13acd41c585d7ebb4a9460f7c8f50be60dc080cd', // bb-a-USD1 (goerli)
    '0x3d5981bdd8d3e49eb7bbdc1d2b156a3ee019c18e', // bb-a-USD2 (goerli)
    '0x48e6b98ef6329f8f0a30ebb8c7c960330d648085', // bb-am-USD (polygon)
    '0x7b50775383d3d6f0215a8f290f2c9e2eebbeceb2', // bb-a-USD1 (mainnet)
    '0xa13a9247ea42d743238089903570127dda72fe44', // bb-a-USD2 (mainnet)
    '0x3d5981bdd8d3e49eb7bbdc1d2b156a3ee019c18e', // bb-a-USD2 (goerli)
    '0x25accb7943fd73dda5e23ba6329085a3c24bfb6a', // wstETH/bb-a-USD (mainnet)
    '0x5b3240b6be3e7487d61cd1afdfc7fe4fa1d81e64', // dola/bb-a-USD (mainnet)
    '0xb54b2125b711cd183edd3dd09433439d53961652', // miMATIC/bb-am-USD (polygon)
  ];

  return includesAddress(boostedPoolAddresses, address);
}

export function isShallowComposableStable(pool: Pool): boolean {
  return isComposableStable(pool.poolType) && !isDeep(pool);
}

export function isStableLike(poolType: PoolType): boolean {
  return (
    isStable(poolType) ||
    isMetaStable(poolType) ||
    isStablePhantom(poolType) ||
    isComposableStable(poolType)
  );
}

export function isUnknownType(poolType: any): boolean {
  return !Object.values(PoolType).includes(poolType);
}

export function isLiquidityBootstrapping(poolType: PoolType): boolean {
  return poolType === PoolType.LiquidityBootstrapping;
}

export function isWeighted(poolType: PoolType): boolean {
  return poolType === PoolType.Weighted;
}

export function isManaged(poolType: PoolType): boolean {
  // Correct terminology is managed pools but subgraph still returns poolType = "Investment"
  return poolType === PoolType.Investment;
}

export function isWeightedLike(poolType: PoolType): boolean {
  return (
    isWeighted(poolType) ||
    isManaged(poolType) ||
    isLiquidityBootstrapping(poolType)
  );
}

export function isTradingHaltable(poolType: PoolType): boolean {
  return isManaged(poolType) || isLiquidityBootstrapping(poolType);
}

export function isWeth(pool: AnyPool): boolean {
  return includesAddress(
    pool.tokensList || [],
    configService.network.addresses.weth
  );
}

export function isMigratablePool(pool: AnyPool) {
  return POOL_MIGRATIONS.some(migration => migration.fromPoolId === pool.id);
}

export function noInitLiquidity(pool: AnyPool): boolean {
  return bnum(pool?.totalShares || '0').eq(0);
}

export function preMintedBptIndex(pool: Pool): number | void {
  return pool.tokensList.findIndex(address => address === pool.address);
}

/**
<<<<<<< HEAD
 * @returns tokens that can be used to invest or withdraw from a pool
 */
export function lpTokensFor(pool: AnyPool): string[] {
  if (isDeep(pool)) {
    const mainTokens = pool.mainTokens || [];
    const wrappedTokens = pool.wrappedTokens || [];
    return [...mainTokens, ...wrappedTokens];
  } else {
    return tokensListExclBpt(pool);
  }
}

/**
=======
>>>>>>> 73108627
 * @summary Orders pool token addresses by weight if weighted pool
 * @returns Array of checksum addresses
 */
export function orderedTokenAddresses(pool: AnyPool): string[] {
  const sortedTokens = orderedPoolTokens(pool, pool.tokens);
  return sortedTokens.map(token => getAddress(token?.address || ''));
}

type TokenProperties = Pick<PoolToken, 'address' | 'weight'>;

/**
 * @summary Orders pool tokens by weight if weighted pool
 */
export function orderedPoolTokens<TPoolTokens extends TokenProperties>(
  pool: Pool,
  tokens: TPoolTokens[]
): TPoolTokens[] {
  if (isComposableStable(pool.poolType))
    return tokens.filter(token => !isSameAddress(token.address, pool.address));
  if (isStableLike(pool.poolType)) return tokens;
  return tokens
    .slice()
    .sort((a, b) => parseFloat(b.weight || '0') - parseFloat(a.weight || '0'));
}

/**
 * @summary returns full URL for pool id, given network.
 */
export function poolURLFor(
  poolId: string,
  network: Network,
  poolType?: string | PoolType
): string {
  if (network === Network.OPTIMISM) {
    return `https://op.beets.fi/#/pool/${poolId}`;
  }
  if (poolType && poolType.toString() === 'Element') {
    return `https://app.element.fi/pools/${addressFor(poolId)}`;
  }
  if (poolType && poolType.toString() === 'FX') {
    return `https://app.xave.finance/#/pool`;
  }

  return `${appUrl()}/${getNetworkSlug(network)}/pool/${poolId}`;
}

/**
 * @summary Calculates absolute max APR given boost or not.
 * If given boost returns user's max APR.
 * If not given boost returns pool absolute max assuming 2.5x boost.
 * Used primarily for sorting tables by the APR column.
 */
export function absMaxApr(aprs: AprBreakdown, boost?: string): string {
  if (boost) {
    const nonStakingApr = bnum(aprs.swapFees)
      .plus(aprs.tokenAprs.total)
      .plus(aprs.rewardAprs.total);
    const stakingApr = bnum(aprs.stakingApr.min).times(boost).toString();
    return nonStakingApr.plus(stakingApr).toString();
  }

  return aprs.max.toString();
}

/**
 * @summary Returns total APR label, whether range or single value.
 */
export function totalAprLabel(aprs: AprBreakdown, boost?: string): string {
  if (boost) {
    return numF(absMaxApr(aprs, boost), FNumFormats.bp);
  } else if ((hasBalEmissions(aprs) && !isL2.value) || aprs.protocolApr > 0) {
    const minAPR = numF(aprs.min, FNumFormats.bp);
    const maxAPR = numF(aprs.max, FNumFormats.bp);
    return `${minAPR} - ${maxAPR}`;
  }

  return numF(aprs.min, FNumFormats.bp);
}

/**
 * @summary Checks if given pool is BAL 80/20 pool (veBAL)
 */
export function isVeBalPool(poolId: string): boolean {
  return POOLS.IdsMap?.veBAL === poolId;
}
/**
 * @summary Checks if given token address is BAL 80/20 pool (veBAL)
 */
<<<<<<< HEAD
export function tokensListExclBpt(pool?: Pool): string[] {
  if (!pool) return [];
  return removeAddress(pool.address, pool.tokensList);
}

/**
 * Removes pre-minted pool token address from tokensList and returns modified pool.
 *
 * @param {Pool} pool - Pool to remove BPT from.
 * @returns {Pool} modified pool.
 */
export function removeBptFrom(pool: Pool): Pool {
  pool.tokensList = tokensListExclBpt(pool);
  return pool;
=======
export function isVeBalPoolAddress(address: string): boolean {
  const veBALPoolAddress = POOLS.IdsMap?.veBAL?.slice(0, 42);
  if (!veBALPoolAddress) return false;

  return isSameAddress(veBALPoolAddress, address);
>>>>>>> 73108627
}

interface TokenTreeOpts {
  includeLinearUnwrapped?: boolean;
  includePreMintedBpt?: boolean;
}

/**
 * Parse token tree and extract all token addresses.
 *
 * @param {PoolToken[]} tokenTree - A pool's token tree.
 * @param {TokenTreeOpts} options
 * @returns {string[]} Array of token addresses in tree.
 */
export function tokenTreeNodes(
  tokenTree: PoolToken[],
  options: TokenTreeOpts = { includeLinearUnwrapped: false }
): string[] {
  const addresses: string[] = [];

  for (const token of tokenTree) {
    addresses.push(token.address);
    if (token.token?.pool?.tokens) {
      if (
        !options.includeLinearUnwrapped &&
        isLinear(token.token.pool.poolType)
      ) {
        addresses.push(
          token.token.pool.tokens[token.token.pool.mainIndex].address
        );
      } else {
        const nestedTokens = tokenTreeNodes(token.token.pool?.tokens, options);
        addresses.push(...nestedTokens);
      }
    }
  }

  return uniq(addresses);
}

/**
 * Parse token tree and extract all leaf token addresses.
 *
 * @param {PoolToken[]} tokenTree - A pool's token tree.
 * @param {TokenTreeOpts} options
 * @returns {string[]} Array of token addresses in tree.
 */
export function tokenTreeLeafs(
  tokenTree: PoolToken[],
  options: TokenTreeOpts = { includeLinearUnwrapped: false }
): string[] {
  const addresses: string[] = [];

  for (const token of tokenTree) {
    if (token.token?.pool?.tokens) {
      if (
        !options.includeLinearUnwrapped &&
        isLinear(token.token.pool.poolType)
      ) {
        addresses.push(
          token.token.pool.tokens[token.token.pool.mainIndex].address
        );
      } else {
        const nestedTokens = tokenTreeLeafs(token.token.pool.tokens, options);
        addresses.push(...removeAddress(token.address, nestedTokens));
      }
    } else if (!token.token?.pool?.poolType) {
      addresses.push(token.address);
    }
  }

  return uniq(addresses);
}

function isSubPool(poolOrToken: Pool | SubPool): poolOrToken is SubPool {
  return (poolOrToken as SubPool).mainIndex !== undefined;
}

/**
 * Get all unique token tree tokens as flat array.
 *
 * @param {PoolToken[]} tokenTree - A pool's token tree.
 * @param {TokenTreeOpts} options
 * @returns {PoolToken[]} Flat array of tokens in tree.
 */
export function flatTokenTree(
  pool: Pool | SubPool,
  options: TokenTreeOpts = {
    includeLinearUnwrapped: false,
    includePreMintedBpt: false,
  }
): PoolToken[] {
  const tokens: PoolToken[] = [];

  if (!options.includePreMintedBpt && !isSubPool(pool)) {
    pool = removeBptFrom(pool);
  }

  const nestedTokens = pool?.tokens || [];

  nestedTokens.forEach(token => {
    if (!isSameAddress(pool.address, token.address)) {
      tokens.push(token);
    }

    if (token.token?.pool?.tokens) {
      if (
        !options.includeLinearUnwrapped &&
        isLinear(token.token.pool.poolType)
      ) {
        tokens.push(token.token.pool.tokens[token.token.pool.mainIndex]);
      } else {
        const nestedTokens = flatTokenTree(token.token.pool, options);
        tokens.push(...nestedTokens);
      }
    }
  });

  // Avoid duplicated tokens with the same address
  return uniqWith(tokens, (token1, token2) =>
    isSameAddress(token1.address, token2.address)
  );
}

/**
 * Removes pre-minted pool token from tokensList.
 *
 * @param {Pool} pool - Pool to get tokensList from.
 * @returns tokensList excluding pre-minted BPT address.
 */
export function tokensListExclBpt(pool: Pool): string[] {
  return removeAddress(pool.address, pool.tokensList);
}

/**
 * Returns a new (cloned) pool with pre-minted pool tokens removed from both tokensList and tokenTree.
 */
export function removeBptFrom(pool: Pool): Pool {
  const newPool = cloneDeep(pool);
  newPool.tokensList = tokensListExclBpt(pool);

  newPool.tokens = newPool.tokens.filter(
    token => !isSameAddress(newPool.address, token.address)
  );

  newPool.tokens.forEach(token => {
    if (token.token?.pool) {
      removeBptFromPoolTokenTree(token.token.pool);
    }
  });
  return newPool;
}

/**
 * Updates the passed subPool by removing its pre-minted tokens.
 */
export function removeBptFromPoolTokenTree(pool: SubPool) {
  if (pool.tokens) {
    removeBptFromTokens(pool);

    pool.tokens.forEach(token => {
      if (token.token?.pool) {
        removeBptFromPoolTokenTree(token.token.pool);
      }
    });
  }
  return pool;
}

/**
 * Updates the passed subPool by removing the preminted token from tokens and updating mainIndex accordingly.
 */
export function removeBptFromTokens(pool: SubPool) {
  if (!pool.tokens) {
    return;
  }

  const premintedIndex = pool.tokens.findIndex(token =>
    isSameAddress(pool.address, token.address)
  );

  if (premintedIndex === -1) return;

  // Remove preminted token by index
  pool.tokens.splice(premintedIndex, 1);

  // Fix mainIndex after removing premintedBPT
  if (pool.mainIndex && premintedIndex < pool.mainIndex) {
    pool.mainIndex -= 1;
  }
}

export function findMainTokenAddress(pool: SubPool | null) {
  if (!pool || !pool.tokens) return '';
  return pool.tokens[pool.mainIndex].address;
}

/**
 * Find token in token tree with address.
 *
 * @param {Pool} pool - A pool
 * @param {string} tokenAddress - Address of token to find in tree.
 * @param {TokenTreeOpts} options
 */
export function findTokenInTree(
  pool: Pool,
  tokenAddress: string,
  options: TokenTreeOpts = { includeLinearUnwrapped: false }
): PoolToken | undefined {
  const tokens = flatTokenTree(pool, options);
  return tokens.find(token => isSameAddress(token.address, tokenAddress));
}

/**
 * @summary Check if pool should be accessible in UI
 */
export function isBlocked(pool: Pool, account: string): boolean {
  const requiresAllowlisting =
    isStableLike(pool.poolType) || isManaged(pool.poolType);
  const isOwnedByUser =
    pool.owner && isAddress(account) && isSameAddress(pool.owner, account);
  const isAllowlisted =
    POOLS.Stable.AllowList.includes(pool.id) ||
    POOLS.Investment.AllowList.includes(pool.id);

  return (
    !isTestnet.value && requiresAllowlisting && !isAllowlisted && !isOwnedByUser
  );
}

/**
 * Approximate BPT price using total liquidity calculated via Coingecko prices
 * and subgraph total shares. Cannot be relied on to be 100% accurate.
 *
 * @returns USD value of 1 BPT
 */
export function bptPriceFor(pool: Pool): string {
  return bnum(pool.totalLiquidity).div(pool.totalShares).toString();
}

/**
 * Calculate USD value of shares using approx. BPT price function.
 *
 * @returns USD value of shares.
 */
export function fiatValueOf(pool: Pool, shares: string): string {
  return bnum(shares).times(bptPriceFor(pool)).toString();
}

/**
 * Checks if pool ID is included in the list of pools that joins should be
 * disabled for, e.g. you can't access the invest page.
 *
 * @param {string} id - The pool ID to check
 * @returns {boolean} True if included in list.
 */
export function isJoinsDisabled(id: string): boolean {
  return POOLS.DisabledJoins.includes(id);
}

/**
 * COMPOSABLE
 */
export function usePool(pool: Ref<AnyPool> | Ref<undefined>) {
  const { fNum2 } = useNumbers();

  /**
   * Returns pool weights label
   */
  function poolWeightsLabel(pool: Pool): string {
    if (!pool?.onchain?.tokens) return '';

    if (isStableLike(pool.poolType)) {
      return Object.values(pool.onchain.tokens)
        .map(token => token.symbol)
        .join(', ');
    }

    return Object.values(pool.onchain.tokens)
      .map(
        token =>
          `${fNum2(token.weight, {
            style: 'percent',
            maximumFractionDigits: 0,
          })} ${token.symbol}`
      )
      .join(', ');
  }

  /**
   * COMPUTED
   */
  const isStablePool = computed(
    (): boolean => !!pool.value && isStable(pool.value.poolType)
  );
  const isMetaStablePool = computed(
    (): boolean => !!pool.value && isMetaStable(pool.value.poolType)
  );
  const isStablePhantomPool = computed(
    (): boolean => !!pool.value && isStablePhantom(pool.value.poolType)
  );
  const isComposableStablePool = computed(
    (): boolean => !!pool.value && isComposableStable(pool.value.poolType)
  );
  const isDeepPool = computed(
    (): boolean => !!pool.value && isDeep(pool.value)
  );
  const isShallowComposableStablePool = computed(
    (): boolean => isComposableStablePool.value && !isDeepPool.value
  );
  const isStableLikePool = computed(
    (): boolean => !!pool.value && isStableLike(pool.value.poolType)
  );
  const isComposableStableLikePool = computed(
    (): boolean => !!pool.value && isComposableStableLike(pool.value.poolType)
  );
  const isPreMintedBptPool = computed(
    (): boolean => !!pool.value && isPreMintedBptType(pool.value.poolType)
  );
  const isWeightedPool = computed(
    (): boolean => !!pool.value && isWeighted(pool.value.poolType)
  );
  const isWeightedLikePool = computed(
    (): boolean => !!pool.value && isWeightedLike(pool.value.poolType)
  );
  const isManagedPool = computed(
    (): boolean => !!pool.value && isManaged(pool.value.poolType)
  );
  const isLiquidityBootstrappingPool = computed(
    (): boolean => !!pool.value && isLiquidityBootstrapping(pool.value.poolType)
  );
  const managedPoolWithTradingHalted = computed(
    (): boolean =>
      !!pool.value && isManagedPool.value && !pool.value.onchain?.swapEnabled
  );
  const isWethPool = computed(
    (): boolean => !!pool.value && isWeth(pool.value)
  );
  const isMainnetWstETHPool = computed(
    (): boolean =>
      !!pool.value && includesWstEth(pool.value.tokensList) && isMainnet.value
  );
  const noInitLiquidityPool = computed(
    () => !!pool.value && noInitLiquidity(pool.value)
  );

  // pool is "Weighted" and some of the rate providers are not on our approved list
  const hasNonApprovedRateProviders = computed(
    () =>
      pool.value &&
      isWeighted(pool.value.poolType) &&
      !pool.value?.priceRateProviders?.every(
        provider =>
          ALLOWED_RATE_PROVIDERS['*'][provider.address] ||
          ALLOWED_RATE_PROVIDERS[provider.token?.address]?.[provider.address]
      )
  );

  return {
    // computed
    isStablePool,
    isMetaStablePool,
    isStablePhantomPool,
    isComposableStablePool,
    isStableLikePool,
    isComposableStableLikePool,
    isPreMintedBptPool,
    isDeepPool,
    isShallowComposableStablePool,
    isWeightedPool,
    isWeightedLikePool,
    isManagedPool,
    isLiquidityBootstrappingPool,
    managedPoolWithTradingHalted,
    isWethPool,
    isMainnetWstETHPool,
    noInitLiquidityPool,
    hasNonApprovedRateProviders,
    // methods
    isStable,
    isMetaStable,
    isStablePhantom,
    isStableLike,
    isWeighted,
    isLiquidityBootstrapping,
    isWeightedLike,
    isTradingHaltable,
    isPreMintedBptType,
    isWeth,
    noInitLiquidity,
    isMigratablePool,
    poolWeightsLabel,
    orderedTokenAddresses,
    orderedPoolTokens,
  };
}<|MERGE_RESOLUTION|>--- conflicted
+++ resolved
@@ -172,22 +172,6 @@
 }
 
 /**
-<<<<<<< HEAD
- * @returns tokens that can be used to invest or withdraw from a pool
- */
-export function lpTokensFor(pool: AnyPool): string[] {
-  if (isDeep(pool)) {
-    const mainTokens = pool.mainTokens || [];
-    const wrappedTokens = pool.wrappedTokens || [];
-    return [...mainTokens, ...wrappedTokens];
-  } else {
-    return tokensListExclBpt(pool);
-  }
-}
-
-/**
-=======
->>>>>>> 73108627
  * @summary Orders pool token addresses by weight if weighted pool
  * @returns Array of checksum addresses
  */
@@ -276,28 +260,11 @@
 /**
  * @summary Checks if given token address is BAL 80/20 pool (veBAL)
  */
-<<<<<<< HEAD
-export function tokensListExclBpt(pool?: Pool): string[] {
-  if (!pool) return [];
-  return removeAddress(pool.address, pool.tokensList);
-}
-
-/**
- * Removes pre-minted pool token address from tokensList and returns modified pool.
- *
- * @param {Pool} pool - Pool to remove BPT from.
- * @returns {Pool} modified pool.
- */
-export function removeBptFrom(pool: Pool): Pool {
-  pool.tokensList = tokensListExclBpt(pool);
-  return pool;
-=======
 export function isVeBalPoolAddress(address: string): boolean {
   const veBALPoolAddress = POOLS.IdsMap?.veBAL?.slice(0, 42);
   if (!veBALPoolAddress) return false;
 
   return isSameAddress(veBALPoolAddress, address);
->>>>>>> 73108627
 }
 
 interface TokenTreeOpts {

import { Network, AprBreakdown, PoolType } from '@balancer-labs/sdk';
import { isAddress } from '@ethersproject/address';
import { getAddress } from 'ethers/lib/utils';
import { computed, Ref } from 'vue';

import { POOL_MIGRATIONS } from '@/components/forms/pool_actions/MigrateForm/constants';
import { ALLOWED_RATE_PROVIDERS } from '@/constants/rateProviders';
import { POOLS } from '@/constants/pools';
import {
  bnum,
  includesAddress,
  isSameAddress,
  removeAddress,
} from '@/lib/utils';
import { includesWstEth } from '@/lib/utils/balancer/lido';
import { configService } from '@/services/config/config.service';
<<<<<<< HEAD
import { AnyPool, Pool, PoolToken } from '@/services/pool/types';
import { hasBalEmissions } from '@/services/staking/utils';

import {
  isTestnet,
  isMainnet,
  appUrl,
  getNetworkSlug,
  isL2,
} from './useNetwork';
import useNumbers, { FNumFormats, numF, bpToDec } from './useNumbers';
import { uniq } from 'lodash';
=======
import {
  AnyPool,
  Pool,
  PoolAPRs,
  PoolToken,
  TokenTreePool,
} from '@/services/pool/types';
import { PoolType } from '@/services/pool/types';
import { hasBalEmissions } from '@/services/staking/utils';

import { isTestnet, isMainnet, appUrl, getNetworkSlug } from './useNetwork';
import useNumbers, { FNumFormats, numF } from './useNumbers';
import { uniq, uniqWith, cloneDeep } from 'lodash';
>>>>>>> 61c11550

enum LocalPoolTypes {
  Linear = 'Linear',
}
type LocalPoolType = PoolType | LocalPoolTypes;

/**
 * METHODS
 */
export function addressFor(poolId: string): string {
  return getAddress(poolId.slice(0, 42));
}

export function isLinear(poolType: LocalPoolType): boolean {
  return (
    poolType === PoolType.AaveLinear ||
    poolType === LocalPoolTypes.Linear ||
    poolType === PoolType.ERC4626Linear
  );
}

export function isStable(poolType: PoolType): boolean {
  return poolType === PoolType.Stable;
}

export function isMetaStable(poolType: PoolType): boolean {
  return poolType === PoolType.MetaStable;
}

export function isStablePhantom(poolType: PoolType): boolean {
  return poolType === PoolType.StablePhantom;
}

export function isComposableStable(poolType: PoolType): boolean {
  return poolType === PoolType.ComposableStable;
}

export function isComposableStableLike(poolType: PoolType): boolean {
  return isStablePhantom(poolType) || isComposableStable(poolType);
}

export function isDeep(pool: Pool): boolean {
  const treatAsDeep = [
    '0x13acd41c585d7ebb4a9460f7c8f50be60dc080cd00000000000000000000005f', // bb-a-USD1 (goerli)
    '0x3d5981bdd8d3e49eb7bbdc1d2b156a3ee019c18e0000000000000000000001a7', // bb-a-USD2 (goerli)
    '0x48e6b98ef6329f8f0a30ebb8c7c960330d64808500000000000000000000075b', // bb-am-USD (polygon)
    '0x7b50775383d3d6f0215a8f290f2c9e2eebbeceb20000000000000000000000fe', // bb-a-USD1 (mainnet)
    '0xa13a9247ea42d743238089903570127dda72fe4400000000000000000000035d', // bb-a-USD2 (mainnet)
    '0x3d5981bdd8d3e49eb7bbdc1d2b156a3ee019c18e0000000000000000000001a7', // bb-a-USD2 (goerli)
    '0x25accb7943fd73dda5e23ba6329085a3c24bfb6a000200000000000000000387', // wstETH/bb-a-USD
    '0x5b3240b6be3e7487d61cd1afdfc7fe4fa1d81e6400000000000000000000037b', // dola/bb-a-USD
  ];

  return treatAsDeep.includes(pool.id);
}

export function isShallowComposableStable(pool: Pool): boolean {
  return isComposableStable(pool.poolType) && !isDeep(pool);
}

export function isStableLike(poolType: PoolType): boolean {
  return (
    isStable(poolType) ||
    isMetaStable(poolType) ||
    isStablePhantom(poolType) ||
    isComposableStable(poolType)
  );
}

export function isUnknownType(poolType: any): boolean {
  return !Object.values(PoolType).includes(poolType);
}

export function isLiquidityBootstrapping(poolType: PoolType): boolean {
  return poolType === PoolType.LiquidityBootstrapping;
}

export function isWeighted(poolType: PoolType): boolean {
  return poolType === PoolType.Weighted;
}

export function isManaged(poolType: PoolType): boolean {
  // Correct terminology is managed pools but subgraph still returns poolType = "Investment"
  return poolType === PoolType.Investment;
}

export function isWeightedLike(poolType: PoolType): boolean {
  return (
    isWeighted(poolType) ||
    isManaged(poolType) ||
    isLiquidityBootstrapping(poolType)
  );
}

export function isTradingHaltable(poolType: PoolType): boolean {
  return isManaged(poolType) || isLiquidityBootstrapping(poolType);
}

export function isWeth(pool: AnyPool): boolean {
  return includesAddress(
    pool.tokensList || [],
    configService.network.addresses.weth
  );
}

export function isMigratablePool(pool: AnyPool) {
  return POOL_MIGRATIONS.some(migration => migration.fromPoolId === pool.id);
}

export function noInitLiquidity(pool: AnyPool): boolean {
  return bnum(pool?.onchain?.totalSupply || '0').eq(0);
}

export function preMintedBptIndex(pool: Pool): number | void {
  return pool.tokens.findIndex(token => token.address === pool.address);
}

/**
 * @returns tokens that can be used to add or remove tokens from a pool
 */
export function lpTokensFor(pool: AnyPool): string[] {
  if (isDeep(pool)) {
    const mainTokens = pool.mainTokens || [];
    const wrappedTokens = pool.wrappedTokens || [];
    return [...mainTokens, ...wrappedTokens];
  } else {
    return pool.tokensList || [];
  }
}

/**
 * @summary Orders pool token addresses by weight if weighted pool
 * @returns Array of checksum addresses
 */
export function orderedTokenAddresses(pool: AnyPool): string[] {
  const sortedTokens = orderedPoolTokens(pool, pool.tokens);
  return sortedTokens.map(token => getAddress(token?.address || ''));
}

type TokenProperties = Pick<PoolToken, 'address' | 'weight'>;

/**
 * @summary Orders pool tokens by weight if weighted pool
 */
export function orderedPoolTokens<TPoolTokens extends TokenProperties>(
  pool: Pool,
  tokens: TPoolTokens[]
): TPoolTokens[] {
  if (isComposableStable(pool.poolType))
    return tokens.filter(token => !isSameAddress(token.address, pool.address));
  if (isStableLike(pool.poolType)) return tokens;
  return tokens
    .slice()
    .sort((a, b) => parseFloat(b.weight) - parseFloat(a.weight));
}

/**
 * @summary returns full URL for pool id, given network.
 */
export function poolURLFor(
  poolId: string,
  network: Network,
  poolType?: string | PoolType
): string {
  if (network === Network.OPTIMISM) {
    return `https://op.beets.fi/#/pool/${poolId}`;
  }
  if (poolType && poolType.toString() === 'Element') {
    return `https://app.element.fi/pools/${addressFor(poolId)}`;
  }
  if (poolType && poolType.toString() === 'FX') {
    return `https://app.xave.finance/#/pool`;
  }

  return `${appUrl()}/${getNetworkSlug(network)}/pool/${poolId}`;
}

/**
 * @summary Calculates absolute max APR given boost or not.
 * If given boost returns user's max APR.
 * If not given boost returns pool absolute max assuming 2.5x boost.
 * Used primarily for sorting tables by the APR column.
 */
export function absMaxApr(aprs: AprBreakdown, boost?: string): string {
  if (boost) {
    const nonStakingApr = bnum(aprs.swapFees)
      .plus(aprs.tokenAprs.total)
      .plus(aprs.rewardAprs.total);
    const stakingApr = bnum(aprs.stakingApr.min).times(boost).toString();
    return nonStakingApr.plus(stakingApr).toString();
  }

  return aprs.max.toString();
}

/**
 * @summary Returns total APR label, whether range or single value.
 */
export function totalAprLabel(aprs: AprBreakdown, boost?: string): string {
  if (boost) {
    return numF(absMaxApr(aprs, boost), FNumFormats.percent);
  } else if ((hasBalEmissions(aprs) && !isL2.value) || aprs.protocolApr > 0) {
    const minAPR = numF(bpToDec(aprs.min), FNumFormats.percent);
    const maxAPR = numF(bpToDec(aprs.max), FNumFormats.percent);
    return `${minAPR} - ${maxAPR}`;
  }

  return numF(bpToDec(aprs.min), FNumFormats.percent);
}

/**
 * @summary Checks if given pool is BAL 80/20 pool (veBAL)
 */
export function isVeBalPool(poolId: string): boolean {
  return POOLS.IdsMap?.veBAL === poolId;
}

interface TokenTreeOpts {
  includeLinearUnwrapped?: boolean;
  includePreMintedBpt?: boolean;
}

/**
 * Parse token tree and extract all token addresses.
 *
 * @param {PoolToken[]} tokenTree - A pool's token tree.
 * @param {TokenTreeOpts} options
 * @returns {string[]} Array of token addresses in tree.
 */
export function tokenTreeNodes(
  tokenTree: PoolToken[],
  options: TokenTreeOpts = { includeLinearUnwrapped: false }
): string[] {
  const addresses: string[] = [];

  for (const token of tokenTree) {
    addresses.push(token.address);
    if (token.token.pool?.tokens) {
      if (
        !options.includeLinearUnwrapped &&
        isLinear(token.token.pool.poolType)
      ) {
        addresses.push(
          token.token.pool.tokens[token.token.pool.mainIndex].address
        );
      } else {
        const nestedTokens = tokenTreeNodes(token.token.pool?.tokens, options);
        addresses.push(...nestedTokens);
      }
    }
  }

  return uniq(addresses);
}

/**
 * Parse token tree and extract all leaf token addresses.
 *
 * @param {PoolToken[]} tokenTree - A pool's token tree.
 * @param {TokenTreeOpts} options
 * @returns {string[]} Array of token addresses in tree.
 */
export function tokenTreeLeafs(
  tokenTree: PoolToken[],
  options: TokenTreeOpts = { includeLinearUnwrapped: false }
): string[] {
  const addresses: string[] = [];

  for (const token of tokenTree) {
    if (token.token.pool?.tokens) {
      if (
        !options.includeLinearUnwrapped &&
        isLinear(token.token.pool.poolType)
      ) {
        addresses.push(
          token.token.pool.tokens[token.token.pool.mainIndex].address
        );
      } else {
        const nestedTokens = tokenTreeLeafs(token.token.pool.tokens, options);
        addresses.push(...removeAddress(token.address, nestedTokens));
      }
    } else if (!token.token.pool?.poolType) {
      addresses.push(token.address);
    }
  }

  return uniq(addresses);
}

function isTokenTreePool(
  poolOrToken: Pool | TokenTreePool
): poolOrToken is TokenTreePool {
  return (poolOrToken as TokenTreePool).mainIndex !== undefined;
}

/**
 * Get all unique token tree tokens as flat array.
 *
 * @param {PoolToken[]} tokenTree - A pool's token tree.
 * @param {TokenTreeOpts} options
 * @returns {PoolToken[]} Flat array of tokens in tree.
 */
export function flatTokenTree(
  pool: Pool | TokenTreePool,
  options: TokenTreeOpts = {
    includeLinearUnwrapped: false,
    includePreMintedBpt: false,
  }
): PoolToken[] {
  const tokens: PoolToken[] = [];

  if (!options.includePreMintedBpt && !isTokenTreePool(pool)) {
    pool = removeBptFrom(pool);
  }

  const nestedTokens = pool?.tokens || [];

  nestedTokens.forEach(token => {
    if (!isSameAddress(pool.address, token.address)) {
      tokens.push(token);
    }

    if (token.token.pool?.tokens) {
      if (
        !options.includeLinearUnwrapped &&
        isLinear(token.token.pool.poolType)
      ) {
        tokens.push(token.token.pool.tokens[token.token.pool.mainIndex]);
      } else {
        const nestedTokens = flatTokenTree(token.token.pool, options);
        tokens.push(...nestedTokens);
      }
    }
  });

  // Avoid duplicated tokens with the same address
  return uniqWith(tokens, (token1, token2) =>
    isSameAddress(token1.address, token2.address)
  );
}

/**
 * Removes pre-minted pool token from tokensList.
 *
 * @param {Pool} pool - Pool to get tokensList from.
 * @returns tokensList excluding pre-minted BPT address.
 */
export function tokensExcludingBpt(pool: Pool): string[] {
  return removeAddress(pool.address, pool.tokensList);
}

/**
 * Returns a new (cloned) pool with pre-minted pool tokens removed from both tokensList and tokenTree.
 */
export function removeBptFrom(pool: Pool): Pool {
  const newPool = cloneDeep(pool);
  newPool.tokensList = tokensExcludingBpt(pool);

  newPool.tokens = newPool.tokens.filter(
    token => !isSameAddress(newPool.address, token.address)
  );

  newPool.tokens.forEach(token => {
    if (token.token.pool) {
      removeBptFromTree(token.token.pool);
    }
  });
  return newPool;
}

/**
 * Updates the passed tokenTreePool by removing its pre-minted tokens.
 */
export function removeBptFromTree(tree: TokenTreePool) {
  if (tree.tokens) {
    removePremintedToken(tree);

    tree.tokens.forEach(token => {
      if (token.token.pool) {
        removeBptFromTree(token.token.pool);
      }
    });
  }
  return tree;
}

/**
 * Updates the passed tokenTreePool by removing the preminted token from tokens and updating mainIndex accordingly.
 */
function removePremintedToken(tree: TokenTreePool) {
  if (!tree.tokens) {
    return;
  }

  const premintedIndex = tree.tokens.findIndex(token =>
    isSameAddress(tree.address, token.address)
  );

  if (premintedIndex === -1) return;

  // Remove preminted token by index
  tree.tokens.splice(premintedIndex, 1);

  // Fix mainIndex after removing premintedBPT
  if (premintedIndex < tree.mainIndex) {
    tree.mainIndex -= 1;
  }
}

export function findMainTokenAddress(pool: TokenTreePool | null) {
  if (!pool || !pool.tokens) return '';
  return pool.tokens[pool.mainIndex].address;
}

/**
 * Find token in token tree with address.
 *
 * @param {Pool} pool - A pool
 * @param {string} tokenAddress - Address of token to find in tree.
 * @param {TokenTreeOpts} options
 */
export function findTokenInTree(
  pool: Pool,
  tokenAddress: string,
  options: TokenTreeOpts = { includeLinearUnwrapped: false }
): PoolToken | undefined {
  const tokens = flatTokenTree(pool, options);
  return tokens.find(token => isSameAddress(token.address, tokenAddress));
}

/**
 * @summary Check if pool should be accessible in UI
 */
export function isBlocked(pool: Pool, account: string): boolean {
  const requiresAllowlisting =
    isStableLike(pool.poolType) || isManaged(pool.poolType);
  const isOwnedByUser =
    isAddress(account) && isSameAddress(pool.owner, account);
  const isAllowlisted =
    POOLS.Stable.AllowList.includes(pool.id) ||
    POOLS.Investment.AllowList.includes(pool.id);

  return (
    !isTestnet.value && requiresAllowlisting && !isAllowlisted && !isOwnedByUser
  );
}

/**
 * Approximate BPT price using total liquidity calculated via Coingecko prices
 * and subgraph total shares. Cannot be relied on to be 100% accurate.
 *
 * @returns USD value of 1 BPT
 */
export function bptPriceFor(pool: Pool): string {
  return bnum(pool.totalLiquidity).div(pool.totalShares).toString();
}

/**
 * Calculate USD value of shares using approx. BPT price function.
 *
 * @returns USD value of shares.
 */
export function fiatValueOf(pool: Pool, shares: string): string {
  return bnum(shares).times(bptPriceFor(pool)).toString();
}

export function findTokenByAddress(pool: Pool, address: string) {
  return pool.tokens.find(token => isSameAddress(token.address, address));
}

export function getUnderlyingTokens(pool: Pool, address: string) {
  const token = findTokenByAddress(pool, address);

  const underlyingTokens = token?.token.pool?.tokens || [];
  return underlyingTokens.filter(
    token => !includesAddress(pool.tokensList, token.address)
  );
}

export function calculateTokenBPTShareByAddress(
  pool: Pool,
  address: string
): string {
  const token = findTokenByAddress(pool, address);
  if (!token) return '0';
  return bnum(token?.balance || '0')
    .div(token.token.pool?.totalShares || 1)
    .toString();
}

/**
 * COMPOSABLE
 */
export function usePool(pool: Ref<AnyPool> | Ref<undefined>) {
  const { fNum2 } = useNumbers();

  /**
   * Returns pool weights label
   */
  function poolWeightsLabel(pool: Pool): string {
    if (!pool?.onchain?.tokens) return '';

    if (isStableLike(pool.poolType)) {
      return Object.values(pool.onchain.tokens)
        .map(token => token.symbol)
        .join(', ');
    }

    return Object.values(pool.onchain.tokens)
      .map(
        token =>
          `${fNum2(token.weight, {
            style: 'percent',
            maximumFractionDigits: 0,
          })} ${token.symbol}`
      )
      .join(', ');
  }

  /**
   * COMPUTED
   */
  const isStablePool = computed(
    (): boolean => !!pool.value && isStable(pool.value.poolType)
  );
  const isMetaStablePool = computed(
    (): boolean => !!pool.value && isMetaStable(pool.value.poolType)
  );
  const isStablePhantomPool = computed(
    (): boolean => !!pool.value && isStablePhantom(pool.value.poolType)
  );
  const isComposableStablePool = computed(
    (): boolean => !!pool.value && isComposableStable(pool.value.poolType)
  );
  const isDeepPool = computed(
    (): boolean => !!pool.value && isDeep(pool.value)
  );
  const isShallowComposableStablePool = computed(
    (): boolean => isComposableStablePool.value && !isDeepPool.value
  );
  const isStableLikePool = computed(
    (): boolean => !!pool.value && isStableLike(pool.value.poolType)
  );
  const isComposableStableLikePool = computed(
    (): boolean => !!pool.value && isComposableStableLike(pool.value.poolType)
  );
  const isWeightedPool = computed(
    (): boolean => !!pool.value && isWeighted(pool.value.poolType)
  );
  const isWeightedLikePool = computed(
    (): boolean => !!pool.value && isWeightedLike(pool.value.poolType)
  );
  const isManagedPool = computed(
    (): boolean => !!pool.value && isManaged(pool.value.poolType)
  );
  const isLiquidityBootstrappingPool = computed(
    (): boolean => !!pool.value && isLiquidityBootstrapping(pool.value.poolType)
  );
  const managedPoolWithTradingHalted = computed(
    (): boolean =>
      !!pool.value && isManagedPool.value && !pool.value.onchain?.swapEnabled
  );
  const isWethPool = computed(
    (): boolean => !!pool.value && isWeth(pool.value)
  );
  const isMainnetWstETHPool = computed(
    (): boolean =>
      !!pool.value && includesWstEth(pool.value.tokensList) && isMainnet.value
  );
  const noInitLiquidityPool = computed(
    () => !!pool.value && noInitLiquidity(pool.value)
  );

  // pool is "Weighted" and some of the rate providers are not on our approved list
  const hasNonApprovedRateProviders = computed(
    () =>
      pool.value &&
      isWeighted(pool.value.poolType) &&
      !pool.value?.priceRateProviders?.every(
        provider =>
          ALLOWED_RATE_PROVIDERS['*'][provider.address] ||
          ALLOWED_RATE_PROVIDERS[provider.token?.address]?.[provider.address]
      )
  );

  const lpTokens = computed(() => {
    if (!pool.value) return [];

    return lpTokensFor(pool.value);
  });

  return {
    // computed
    isStablePool,
    isMetaStablePool,
    isStablePhantomPool,
    isComposableStablePool,
    isStableLikePool,
    isComposableStableLikePool,
    isDeepPool,
    isShallowComposableStablePool,
    isWeightedPool,
    isWeightedLikePool,
    isManagedPool,
    isLiquidityBootstrappingPool,
    managedPoolWithTradingHalted,
    isWethPool,
    isMainnetWstETHPool,
    noInitLiquidityPool,
    hasNonApprovedRateProviders,
    lpTokens,
    // methods
    isStable,
    isMetaStable,
    isStablePhantom,
    isStableLike,
    isWeighted,
    isLiquidityBootstrapping,
    isWeightedLike,
    isTradingHaltable,
    isWeth,
    noInitLiquidity,
    lpTokensFor,
    isMigratablePool,
    poolWeightsLabel,
    orderedTokenAddresses,
    orderedPoolTokens,
  };
}<|MERGE_RESOLUTION|>--- conflicted
+++ resolved
@@ -14,9 +14,6 @@
 } from '@/lib/utils';
 import { includesWstEth } from '@/lib/utils/balancer/lido';
 import { configService } from '@/services/config/config.service';
-<<<<<<< HEAD
-import { AnyPool, Pool, PoolToken } from '@/services/pool/types';
-import { hasBalEmissions } from '@/services/staking/utils';
 
 import {
   isTestnet,
@@ -26,22 +23,9 @@
   isL2,
 } from './useNetwork';
 import useNumbers, { FNumFormats, numF, bpToDec } from './useNumbers';
-import { uniq } from 'lodash';
-=======
-import {
-  AnyPool,
-  Pool,
-  PoolAPRs,
-  PoolToken,
-  TokenTreePool,
-} from '@/services/pool/types';
-import { PoolType } from '@/services/pool/types';
+import { AnyPool, Pool, PoolToken, TokenTreePool } from '@/services/pool/types';
 import { hasBalEmissions } from '@/services/staking/utils';
-
-import { isTestnet, isMainnet, appUrl, getNetworkSlug } from './useNetwork';
-import useNumbers, { FNumFormats, numF } from './useNumbers';
 import { uniq, uniqWith, cloneDeep } from 'lodash';
->>>>>>> 61c11550
 
 enum LocalPoolTypes {
   Linear = 'Linear',

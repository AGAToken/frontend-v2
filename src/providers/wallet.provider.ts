import {
  getMetamaskConnector,
  initMetamaskConnector,
} from '@/dependencies/wallets/metamask';
import { safeInject } from '@/providers/inject';

import symbolKeys from '@/constants/symbol.keys';
import { getAddress } from '@ethersproject/address';
import { JsonRpcSigner } from '@ethersproject/providers';
import { setTag } from '@sentry/browser';
import axios from 'axios';

import useFathom, { Goals, trackGoal } from '@/composables/useFathom';
import { WALLET_SCREEN_ENDPOINT } from '@/constants/exploits';
import { lsGet, lsSet } from '@/lib/utils';

import { networkId } from '@/composables/useNetwork';
import { configService } from '@/services/config/config.service';
import { rpcProviderService } from '@/services/rpc-provider/rpc-provider.service';
import { Connector } from '@/services/web3/connectors/connector';
import { walletService } from '@/services/web3/wallet.service';
import { getWeb3Provider } from '@/dependencies/wallets/Web3Provider';
import config from '@/lib/config';
import {
  getSafeConnector,
  initSafeConnector,
} from '@/dependencies/wallets/safe';
import {
  getTallyConnector,
  initTallyConnector,
} from '@/dependencies/wallets/tally';
import {
  getWalletLinkConnector,
  initWalletLinkConnector,
} from '@/dependencies/wallets/walletlink';
import {
  getWalletconnectConnector,
  initWalletconnectConnector,
} from '@/dependencies/wallets/walletconnect';

export type Wallet =
  | 'metamask'
  | 'walletconnect'
  | 'safe'
  | 'walletlink'
  | 'tally';

export const SupportedWallets = [
  'metamask',
  'walletconnect',
  'tally',
  'safe',
  'walletlink',
] as Wallet[];

export const WalletNameMap: Record<Wallet, string> = {
  metamask: 'Metamask',
  walletconnect: 'WalletConnect',
  safe: 'Safe',
  walletlink: 'Coinbase Wallet',
  tally: 'Tally',
};

<<<<<<< HEAD
export const networkMap = {
  [Network.MAINNET]: 'mainnet',
  [Network.GOERLI]: 'goerli',
  [Network.POLYGON]: 'polygon',
  [Network.ARBITRUM]: 'arbitrum-one',
  [Network.GNOSIS]: 'gnosis-chain',
  [Network.AVALANCHE]: 'avalanche',
};

=======
>>>>>>> 32992ba0
type WalletState = 'connecting' | 'connected' | 'disconnected';
type PluginState = {
  connector: any;
  walletState: WalletState;
};
type WalletScreenResponse = { is_blocked: boolean };

export async function isBlockedAddress(
  address: string
): Promise<boolean | null> {
  try {
    if (!configService.env.WALLET_SCREENING) return false;
    trackGoal(Goals.WalletScreenRequest);

    const response = await axios.get<WalletScreenResponse>(
      `${WALLET_SCREEN_ENDPOINT}?address=${address.toLowerCase()}`
    );

    trackGoal(Goals.WalletScreened);
    return response.data.is_blocked;
  } catch {
    return false;
  }
}

export async function verifyTransactionSender(signer: JsonRpcSigner) {
  const signerAddress = await signer.getAddress();
  const _isBlockedAddress = await isBlockedAddress(signerAddress);
  if (_isBlockedAddress) {
    isBlocked.value = true;
    throw new Error(
      `Rejecting transaction. [${_isBlockedAddress}] is a sanctioned wallet.`
    );
  }
}

export async function verifyNetwork(signer: JsonRpcSigner) {
  const userNetwork = await signer.getChainId();
  if (userNetwork.toString() !== networkId.value.toString()) {
    throw new Error('Wallet network does not match app network.');
  }
}

export const isBlocked = ref(false);

export const wallets = () => {
  const { trackGoal, Goals } = useFathom();
  const alreadyConnectedAccount = ref(lsGet('connectedWallet', null));
  const alreadyConnectedProvider = ref(lsGet('connectedProvider', null));
  // this data provided is properly typed to all consumers
  // via the 'Web3Provider' type
  const pluginState = reactive<PluginState>({
    connector: null as any,
    walletState: 'disconnected',
  });

  const account = computed(() => {
    if (pluginState.connector && pluginState.connector.account) {
      // always want to be using checksum addresses
      return getAddress(pluginState.connector.account);
    }
    return '';
  });

  const chainId = computed(() => {
    return pluginState.connector?.chainId;
  });

  const provider = computed(
    () =>
      pluginState.connector?.provider ??
      rpcProviderService.getJsonProvider(chainId.value)
  );
  const signer = computed(() => pluginState.connector?.provider?.getSigner());
  const userProvider = computed(() => {
    const Web3Provider = getWeb3Provider();
    return new Web3Provider(pluginState.connector.provider as any, 'any'); // https://github.com/ethers-io/ethers.js/issues/866
  });

  async function getWalletConnector(wallet: Wallet): Promise<Connector | void> {
    let Connector: Connector;
    if (wallet === 'metamask') {
      await initMetamaskConnector();
      Connector = getMetamaskConnector();
    }

    if (wallet === 'walletconnect') {
      await initWalletconnectConnector();
      Connector = getWalletconnectConnector();
    }

    if (wallet === 'safe') {
      await initSafeConnector();
      Connector = getSafeConnector();
    }

    if (wallet === 'walletlink') {
      await initWalletLinkConnector();
      Connector = getWalletLinkConnector();
    }

    if (wallet === 'tally') {
      await initTallyConnector();
      Connector = getTallyConnector();
    }
    //@ts-ignore
    return new Connector(alreadyConnectedAccount.value);
  }

  /**

  @param wallet User supplied web3 provider. i.e. (web3, ethers)

  It can be null because in wallet-provider we use:
  const alreadyConnectedProvider = ref(lsGet('connectedProvider', null));
  which is typed as any and it could return null

  **/
  const connectWallet = async (wallet: Wallet | null) => {
    pluginState.walletState = 'connecting';

    try {
      if (!wallet || typeof wallet !== 'string') {
        throw new Error(
          'Please provide a wallet to facilitate a web3 connection.'
        );
      }

      // the wallet parameter will be provided by the front-end by means of
      // modal selection or otherwise
      const connector = await getWalletConnector(wallet);

      if (!connector) {
        throw new Error(
          `Wallet [${wallet}] is not supported yet. Please contact the dev team to add this connector.`
        );
      }
      const { account } = await connector.connect();

      setTag('wallet', wallet);
      if (connector?.chainId.value) {
        setTag('network', config[connector.chainId.value].network);
      }

      // listens to wallet/chain changed and disconnect events
      connector.registerListeners();

      // it is handy to provide the connector instance
      pluginState.connector = connector;

      // Add the new provider to the web3 service
      walletService.setUserProvider(userProvider);

      // for when user reloads the app on an already connected wallet
      // need to store address to pre-load that connection
      if (account.value) {
        lsSet('connectedWallet', account.value);
        lsSet('connectedProvider', wallet);
        pluginState.walletState = 'connected';

        trackGoal(Goals.ConnectedWallet);
      } else {
        // Account not set and wallet is not connected
        pluginState.walletState = 'disconnected';
      }
    } catch (err) {
      console.error(err);
      pluginState.walletState = 'disconnected';
    }
  };

  const disconnectWallet = async () => {
    if (!pluginState.connector) {
      throw new Error(
        'Cannot disconnect a wallet. No wallet currently connected.'
      );
    }

    const connector = pluginState.connector as Connector;
    connector.handleDisconnect();
    pluginState.connector = null;
    pluginState.walletState = 'disconnected';
    alreadyConnectedAccount.value = null;
    alreadyConnectedProvider.value = null;
  };

  // previously connected wallet initiation
  if (alreadyConnectedAccount.value && alreadyConnectedProvider.value) {
    connectWallet(alreadyConnectedProvider.value);
  }

  return {
    connectWallet,
    disconnectWallet,
    ...toRefs(pluginState),
    account,
    chainId,
    provider,
    signer,
    isBlocked,
  };
};

export type WalletsResponse = ReturnType<typeof wallets>;
export const WalletsProviderSymbol: InjectionKey<WalletsResponse> = Symbol(
  symbolKeys.Providers.Wallets
);

export function provideWallets(): WalletsResponse {
  const providedWallets = wallets();
  provide(WalletsProviderSymbol, providedWallets);
  return providedWallets;
}

export const useWallets = (): WalletsResponse => {
  return safeInject(WalletsProviderSymbol);
};<|MERGE_RESOLUTION|>--- conflicted
+++ resolved
@@ -61,18 +61,6 @@
   tally: 'Tally',
 };
 
-<<<<<<< HEAD
-export const networkMap = {
-  [Network.MAINNET]: 'mainnet',
-  [Network.GOERLI]: 'goerli',
-  [Network.POLYGON]: 'polygon',
-  [Network.ARBITRUM]: 'arbitrum-one',
-  [Network.GNOSIS]: 'gnosis-chain',
-  [Network.AVALANCHE]: 'avalanche',
-};
-
-=======
->>>>>>> 32992ba0
 type WalletState = 'connecting' | 'connected' | 'disconnected';
 type PluginState = {
   connector: any;

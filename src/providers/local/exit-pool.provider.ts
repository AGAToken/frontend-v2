--- conflicted
+++ resolved
@@ -8,10 +8,6 @@
   isPreMintedBptType,
   tokenTreeLeafs,
   tokenTreeNodes,
-<<<<<<< HEAD
-=======
-  usePoolHelpers,
->>>>>>> ba264cb0
 } from '@/composables/usePoolHelpers';
 import useRelayerApproval, {
   RelayerType,
@@ -115,11 +111,6 @@
     RelayerType.BATCH
   );
 
-<<<<<<< HEAD
-=======
-  const { isWeightedPool } = usePoolHelpers(pool);
-
->>>>>>> ba264cb0
   const debounceQueryExit = debounce(queryExit, 1000);
   const debounceGetSingleAssetMax = debounce(getSingleAssetMax, 1000, {
     leading: true,
@@ -491,7 +482,7 @@
    */
   onBeforeMount(() => {
     // Ensure prices are fetched for token tree. When pool architecture is
-    // refactoted probably won't be required.
+    // refactored probably won't be required.
     injectTokens([...exitTokenAddresses.value, pool.value.address]);
 
     exitPoolService.setExitHandler(exitHandlerType.value);

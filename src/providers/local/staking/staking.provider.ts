--- conflicted
+++ resolved
@@ -52,13 +52,6 @@
         preferentialGauge {
           id
         }
-<<<<<<< HEAD
-        gauges {
-          id
-          relativeWeightCap
-        }
-=======
->>>>>>> 248f7fc9
       }
     }
   `;

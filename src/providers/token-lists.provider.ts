import { safeInject } from '@/providers/inject';
import { pick } from 'lodash';
<<<<<<< HEAD
import {
  ref,
  computed,
  inject,
  InjectionKey,
  provide,
  reactive,
  toRefs,
  onBeforeMount,
} from 'vue';
=======
import { computed, InjectionKey, reactive, toRefs, provide } from 'vue';
>>>>>>> ff8141f4

import useNetwork from '@/composables/useNetwork';
import localStorageKeys from '@/constants/local-storage.keys';
import symbolKeys from '@/constants/symbol.keys';
import { lsSet } from '@/lib/utils';
import { tokenListService } from '@/services/token-list/token-list.service';
import { TokenList, TokenListMap } from '@/types/TokenList';

/** TYPES */
export interface TokenListsState {
  activeListKeys: string[];
}

const { uris } = tokenListService;
const { networkId } = useNetwork();

/**
 * STATE
 */
const state: TokenListsState = reactive({
  activeListKeys: [uris.Balancer.Default],
});

const allTokenLists = ref({});

const tokensListPromise =
  import.meta.env.MODE === 'test'
    ? // Only use this file in testing mode (vitest)
      import('@/tests/tokenlists/tokens-5.json')
    : // Use generated file in development/production mode
      import(`@/assets/data/tokenlists/tokens-${networkId.value}.json`);

/**
 * All active (toggled) tokenlists
 */
const activeTokenLists = computed(
  (): TokenListMap => pick(allTokenLists.value, state.activeListKeys)
);

/**
 * The default Balancer token list.
 */
const defaultTokenList = computed(
  (): TokenList => allTokenLists.value[uris.Balancer.Default]
);

/**
 * The Balancer vetted token list, contains LBP tokens.
 */
const vettedTokenList = computed(
  (): TokenList => allTokenLists.value[uris.Balancer.Vetted]
);

/**
 * All Balancer token lists mapped by URI.
 */
const balancerTokenLists = computed(
  (): TokenListMap => pick(allTokenLists.value, uris.Balancer.All)
);

/**
 * Approved token lists mapped by URI.
 * Approved means tokens are compliant and can be presented in the UI.
 * This excludes lists like the Balancer vetted list.
 */
const approvedTokenLists = computed(
  (): TokenListMap => pick(allTokenLists.value, uris.Approved)
);

/**
 * Adds a token list to the active lists which
 * makes additonal tokens available in the token search modal.
 */
function toggleTokenList(uri: string): void {
  if (!uris.Approved.includes(uri)) return;

  if (state.activeListKeys.includes(uri)) {
    // Deactivate token list
    state.activeListKeys.splice(state.activeListKeys.indexOf(uri), 1);
  } else {
    // Activate token list
    state.activeListKeys.push(uri);
  }

  lsSet(localStorageKeys.TokenLists.Toggled, state.activeListKeys);
}

/**
 * Given a token list URI checks if the related token
 * list has been toggled via the token search modal.
 */
function isActiveList(uri: string): boolean {
  return state.activeListKeys.includes(uri);
}

export const tokenListsProvider = () => {
  onBeforeMount(async () => {
    const module = await tokensListPromise;
    allTokenLists.value = module.default;
  });

  return {
    // state
    ...toRefs(state),
    tokensListPromise,
    // computed
    allTokenLists,
    activeTokenLists,
    defaultTokenList,
    balancerTokenLists,
    approvedTokenLists,
    vettedTokenList,
    // methods
    toggleTokenList,
    isActiveList,
  };
};

export type TokenListsResponse = ReturnType<typeof tokenListsProvider>;
export const TokenListsProviderSymbol: InjectionKey<TokenListsResponse> =
  Symbol(symbolKeys.Providers.TokenLists);

export function provideTokenLists(): TokenListsResponse {
  const tokenLists = tokenListsProvider();
  provide(TokenListsProviderSymbol, tokenLists);
  return tokenLists;
}

export const useTokenLists = (): TokenListsResponse => {
  return safeInject(TokenListsProviderSymbol);
};<|MERGE_RESOLUTION|>--- conflicted
+++ resolved
@@ -1,19 +1,14 @@
 import { safeInject } from '@/providers/inject';
 import { pick } from 'lodash';
-<<<<<<< HEAD
 import {
   ref,
   computed,
-  inject,
   InjectionKey,
   provide,
   reactive,
   toRefs,
   onBeforeMount,
 } from 'vue';
-=======
-import { computed, InjectionKey, reactive, toRefs, provide } from 'vue';
->>>>>>> ff8141f4
 
 import useNetwork from '@/composables/useNetwork';
 import localStorageKeys from '@/constants/local-storage.keys';

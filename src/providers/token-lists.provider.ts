--- conflicted
+++ resolved
@@ -1,19 +1,14 @@
 import { pick } from 'lodash';
-<<<<<<< HEAD
 import {
+  ref,
   computed,
-  ComputedRef,
+  inject,
   InjectionKey,
-  onBeforeMount,
   provide,
   reactive,
-  ref,
-  Ref,
   toRefs,
+  onBeforeMount,
 } from 'vue';
-=======
-import { computed, inject, InjectionKey, reactive, toRefs, provide } from 'vue';
->>>>>>> 8fd2159b
 
 import useNetwork from '@/composables/useNetwork';
 import localStorageKeys from '@/constants/local-storage.keys';
@@ -27,23 +22,6 @@
   activeListKeys: string[];
 }
 
-<<<<<<< HEAD
-export interface TokenListsProviderResponse {
-  activeListKeys: Ref<string[]>;
-  tokensListPromise: Promise<any>;
-  allTokenLists: Ref<TokenListMap>;
-  activeTokenLists: ComputedRef<TokenListMap>;
-  defaultTokenList: ComputedRef<TokenList>;
-  balancerTokenLists: ComputedRef<TokenListMap>;
-  approvedTokenLists: ComputedRef<TokenListMap>;
-  vettedTokenList: ComputedRef<TokenList>;
-  toggleTokenList: (uri: string) => void;
-  isActiveList: (uri: string) => boolean;
-}
-
-/** SETUP */
-=======
->>>>>>> 8fd2159b
 const { uris } = tokenListService;
 const { networkId } = useNetwork();
 
@@ -54,40 +32,41 @@
   activeListKeys: [uris.Balancer.Default],
 });
 
-let allTokenLists = {};
-try {
-  allTokenLists = require<TokenListMap>(`/public/data/tokenlists/tokens-${networkId.value}.json`);
-} catch (error) {
-  console.error('Failed to fetch tokenlists', error);
-  throw error;
-}
+const allTokenLists = ref({});
+
+const tokensListPromise =
+  import.meta.env.MODE === 'test'
+    ? // Only use this file in testing mode (vitest)
+      import('@/tests/tokenlists/tokens-5.json')
+    : // Use generated file in development/production mode
+      import(`@/assets/data/tokenlists/tokens-${networkId.value}.json`);
 
 /**
  * All active (toggled) tokenlists
  */
 const activeTokenLists = computed(
-  (): TokenListMap => pick(allTokenLists, state.activeListKeys)
+  (): TokenListMap => pick(allTokenLists.value, state.activeListKeys)
 );
 
 /**
  * The default Balancer token list.
  */
 const defaultTokenList = computed(
-  (): TokenList => allTokenLists[uris.Balancer.Default]
+  (): TokenList => allTokenLists.value[uris.Balancer.Default]
 );
 
 /**
  * The Balancer vetted token list, contains LBP tokens.
  */
 const vettedTokenList = computed(
-  (): TokenList => allTokenLists[uris.Balancer.Vetted]
+  (): TokenList => allTokenLists.value[uris.Balancer.Vetted]
 );
 
 /**
  * All Balancer token lists mapped by URI.
  */
 const balancerTokenLists = computed(
-  (): TokenListMap => pick(allTokenLists, uris.Balancer.All)
+  (): TokenListMap => pick(allTokenLists.value, uris.Balancer.All)
 );
 
 /**
@@ -96,7 +75,7 @@
  * This excludes lists like the Balancer vetted list.
  */
 const approvedTokenLists = computed(
-  (): TokenListMap => pick(allTokenLists, uris.Approved)
+  (): TokenListMap => pick(allTokenLists.value, uris.Approved)
 );
 
 /**
@@ -126,9 +105,15 @@
 }
 
 export const tokenListsProvider = () => {
+  onBeforeMount(async () => {
+    const module = await tokensListPromise;
+    allTokenLists.value = module.default;
+  });
+
   return {
     // state
     ...toRefs(state),
+    tokensListPromise,
     // computed
     allTokenLists,
     activeTokenLists,
@@ -147,114 +132,6 @@
 export const TokenListsProviderSymbol: InjectionKey<TokenListsResponse> =
   Symbol(symbolKeys.Providers.TokenLists);
 
-<<<<<<< HEAD
-export default {
-  name: 'TokenListsProvider',
-
-  setup(props, { slots }) {
-    /**
-     * STATE
-     */
-    const state: TokenListsState = reactive({
-      activeListKeys: [uris.Balancer.Default],
-    });
-
-    const allTokenLists = ref({});
-
-    const tokensListPromise =
-      import.meta.env.MODE === 'test'
-        ? // Only use this file in testing mode (vitest)
-          import('@/tests/tokenlists/tokens-5.json')
-        : // Use generated file in development/production mode
-          import(`@/assets/data/tokenlists/tokens-${networkId.value}.json`);
-
-    onBeforeMount(async () => {
-      const module = await tokensListPromise;
-      allTokenLists.value = module.default;
-    });
-
-    /**
-     * All active (toggled) tokenlists
-     */
-    const activeTokenLists = computed(
-      (): TokenListMap => pick(allTokenLists.value, state.activeListKeys)
-    );
-
-    /**
-     * The default Balancer token list.
-     */
-    const defaultTokenList = computed(
-      (): TokenList => allTokenLists.value[uris.Balancer.Default]
-    );
-
-    /**
-     * The Balancer vetted token list, contains LBP tokens.
-     */
-    const vettedTokenList = computed(
-      (): TokenList => allTokenLists.value[uris.Balancer.Vetted]
-    );
-
-    /**
-     * All Balancer token lists mapped by URI.
-     */
-    const balancerTokenLists = computed(
-      (): TokenListMap => pick(allTokenLists.value, uris.Balancer.All)
-    );
-
-    /**
-     * Approved token lists mapped by URI.
-     * Approved means tokens are compliant and can be presented in the UI.
-     * This excludes lists like the Balancer vetted list.
-     */
-    const approvedTokenLists = computed(
-      (): TokenListMap => pick(allTokenLists.value, uris.Approved)
-    );
-
-    /**
-     * Adds a token list to the active lists which
-     * makes additonal tokens available in the token search modal.
-     */
-    function toggleTokenList(uri: string): void {
-      if (!uris.Approved.includes(uri)) return;
-
-      if (state.activeListKeys.includes(uri)) {
-        // Deactivate token list
-        state.activeListKeys.splice(state.activeListKeys.indexOf(uri), 1);
-      } else {
-        // Activate token list
-        state.activeListKeys.push(uri);
-      }
-
-      lsSet(localStorageKeys.TokenLists.Toggled, state.activeListKeys);
-    }
-
-    /**
-     * Given a token list URI checks if the related token
-     * list has been toggled via the token search modal.
-     */
-    function isActiveList(uri: string): boolean {
-      return state.activeListKeys.includes(uri);
-    }
-
-    provide(TokenListsProviderSymbol, {
-      // state
-      ...toRefs(state),
-      // computed
-      allTokenLists,
-      activeTokenLists,
-      defaultTokenList,
-      balancerTokenLists,
-      approvedTokenLists,
-      vettedTokenList,
-      // methods
-      toggleTokenList,
-      isActiveList,
-      tokensListPromise,
-    });
-
-    return () => slots.default();
-  },
-=======
 export function provideTokenLists(): TokenListsResponse {
   const tokenLists = tokenListsProvider();
   provide(TokenListsProviderSymbol, tokenLists);
@@ -263,5 +140,4 @@
 
 export const useTokenLists = (): TokenListsResponse => {
   return inject(TokenListsProviderSymbol, providerResponse);
->>>>>>> 8fd2159b
 };
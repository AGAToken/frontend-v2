--- conflicted
+++ resolved
@@ -135,13 +135,8 @@
       },
       allowanceContracts: compact([
         networkConfig.addresses.vault,
-<<<<<<< HEAD
         networkConfig.addresses.wstETH,
-        networkConfig.addresses.exchangeProxy,
         configService.network.addresses.veBAL
-=======
-        networkConfig.addresses.wstETH
->>>>>>> 3dc35ec5
       ]),
       injectedPrices: {}
     });

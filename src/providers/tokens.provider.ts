import { getAddress, isAddress } from '@ethersproject/address';
import { compact, pick } from 'lodash';
import {
  computed,
  inject,
  InjectionKey,
  onBeforeMount,
  provide,
  reactive,
  toRef,
  toRefs,
} from 'vue';

import useAllowancesQuery from '@/composables/queries/useAllowancesQuery';
import useBalancesQuery from '@/composables/queries/useBalancesQuery';
import useTokenPricesQuery from '@/composables/queries/useTokenPricesQuery';
import useConfig from '@/composables/useConfig';
import symbolKeys from '@/constants/symbol.keys';
import { TOKENS } from '@/constants/tokens';
import {
  bnum,
  getAddressFromPoolId,
  includesAddress,
  isSameAddress,
} from '@/lib/utils';
import { UserSettingsResponse } from '@/providers/user-settings.provider';
import { TokenListsResponse } from '@/providers/token-lists.provider';
import { TokenPrices } from '@/services/coingecko/api/price.service';
import { configService } from '@/services/config/config.service';
import { ContractAllowancesMap } from '@/services/token/concerns/allowances.concern';
import { BalanceMap } from '@/services/token/concerns/balances.concern';
import { tokenService } from '@/services/token/token.service';
import {
  NativeAsset,
  TokenInfo,
  TokenInfoMap,
  TokenList,
} from '@/types/TokenList';

/**
 * TYPES
 */
export interface TokensProviderState {
  loading: boolean;
  injectedTokens: TokenInfoMap;
  allowanceContracts: string[];
  injectedPrices: TokenPrices;
}

<<<<<<< HEAD
export interface TokensProviderResponse {
  loading: Ref<boolean>;
  tokens: ComputedRef<TokenInfoMap>;
  injectedTokens: Ref<TokenInfoMap>;
  injectedPrices: Ref<TokenPrices>;
  allowanceContracts: Ref<string[]>;
  nativeAsset: NativeAsset;
  wrappedNativeAsset: ComputedRef<TokenInfo>;
  activeTokenListTokens: ComputedRef<TokenInfoMap>;
  balancerTokenListTokens: ComputedRef<TokenInfoMap>;
  prices: ComputedRef<TokenPrices>;
  balances: ComputedRef<BalanceMap>;
  allowances: ComputedRef<ContractAllowancesMap>;
  dynamicDataLoaded: ComputedRef<boolean>;
  dynamicDataLoading: ComputedRef<boolean>;
  priceQueryError: Ref<boolean>;
  priceQueryLoading: Ref<boolean>;
  balancesQueryError: Ref<boolean>;
  allowancesQueryError: Ref<boolean>;
  // This any types will be updated in the next PR
  refetchPrices: any;
  refetchBalances: any;
  refetchAllowances: any;
  injectTokens: (addresses: string[]) => Promise<void>;
  searchTokens: (
    query: string,
    opts: {
      excluded?: string[];
      disableInjection?: boolean;
      subset?: string[];
    }
  ) => Promise<TokenInfoMap>;
  hasBalance: (address: string) => boolean;
  approvalRequired: (
    tokenAddress: string,
    amount: string,
    contractAddress?: string
  ) => boolean;
  approvalsRequired: (
    tokenAddresses: string[],
    amounts: string[],
    contractAddress?: string
  ) => string[];
  priceFor: (address: string) => number;
  balanceFor: (address: string) => string;
  getTokens: (addresses: string[]) => TokenInfoMap;
  getToken: (address: string) => TokenInfo;
  injectPrices: (pricesToInject: TokenPrices) => void;
  getMaxBalanceFor: (
    tokenAddress,
    disableNativeAssetBuffer?: boolean
  ) => string;
}

/**
 * SETUP
 */
export const TokensProviderSymbol: InjectionKey<TokensProviderResponse> =
  Symbol(symbolKeys.Providers.Tokens);

=======
>>>>>>> 8fd2159b
/**
 * Provides an interface to all token static and dynamic metadata.
 */
export const tokensProvider = (
  userSettings: UserSettingsResponse,
  tokenLists: TokenListsResponse
) => {
  /**
   * COMPOSABLES
   */
  const { networkConfig } = useConfig();
  const { currency } = userSettings;
  const { allTokenLists, activeTokenLists, balancerTokenLists } = tokenLists;

  /**
   * STATE
   */
  const nativeAsset: NativeAsset = {
    ...networkConfig.nativeAsset,
    chainId: networkConfig.chainId,
  };

  const state: TokensProviderState = reactive({
    loading: true,
    injectedTokens: {
      [networkConfig.nativeAsset.address]: nativeAsset,
    },
    allowanceContracts: compact([
      networkConfig.addresses.vault,
      networkConfig.addresses.wstETH,
      configService.network.addresses.veBAL,
    ]),
    injectedPrices: {},
  });

  /**
   * COMPUTED
   */

  /**
   * All tokens from all token lists.
   */
  const allTokenListTokens = computed(
    (): TokenInfoMap => ({
      ...mapTokenListTokens(Object.values(allTokenLists)),
      ...state.injectedTokens,
    })
  );

  /**
   * All tokens from token lists that are toggled on.
   */
  const activeTokenListTokens = computed(
    (): TokenInfoMap =>
      mapTokenListTokens(Object.values(activeTokenLists.value))
  );

  /**
   * All tokens from Balancer token lists, e.g. 'listed' and 'vetted'.
   */
  const balancerTokenListTokens = computed(
    (): TokenInfoMap =>
      mapTokenListTokens(Object.values(balancerTokenLists.value))
  );

  /**
   * The main tokens map
   * A combination of activated token list tokens
   * and any injected tokens. Static and dynamic
   * meta data should be available for these tokens.
   */
  const tokens = computed(
    (): TokenInfoMap => ({
      ...activeTokenListTokens.value,
      ...state.injectedTokens,
    })
  );

  const tokenAddresses = computed((): string[] => Object.keys(tokens.value));

  const wrappedNativeAsset = computed(
    (): TokenInfo => getToken(TOKENS.Addresses.wNativeAsset)
  );

  /****************************************************************
   * Dynamic metadata
   *
   * The prices, balances and allowances maps provide dynamic
   * metadata for each token in the tokens state array.
   ****************************************************************/
  const pricesQueryEnabled = computed(() => !state.loading);

  const {
    data: priceData,
    isSuccess: priceQuerySuccess,
    isLoading: priceQueryLoading,
    isError: priceQueryError,
    refetch: refetchPrices,
  } = useTokenPricesQuery(
    tokenAddresses,
    toRef(state, 'injectedPrices'),
    pricesQueryEnabled,
    {
      keepPreviousData: true,
      refetchOnWindowFocus: false,
    }
  );

  const {
    data: balanceData,
    isSuccess: balanceQuerySuccess,
    isLoading: balanceQueryLoading,
    isError: balancesQueryError,
    refetch: refetchBalances,
  } = useBalancesQuery(tokens, { keepPreviousData: true });

  const {
    data: allowanceData,
    isSuccess: allowanceQuerySuccess,
    isLoading: allowanceQueryLoading,
    isError: allowancesQueryError,
    refetch: refetchAllowances,
  } = useAllowancesQuery(tokens, toRef(state, 'allowanceContracts'));

  const prices = computed(
    (): TokenPrices => (priceData.value ? priceData.value : {})
  );
  const balances = computed(
    (): BalanceMap => (balanceData.value ? balanceData.value : {})
  );
  const allowances = computed(
    (): ContractAllowancesMap =>
      allowanceData.value ? allowanceData.value : {}
  );

  const dynamicDataLoaded = computed(
    () =>
      priceQuerySuccess.value &&
      balanceQuerySuccess.value &&
      allowanceQuerySuccess.value
  );

  const dynamicDataLoading = computed(
    () =>
      priceQueryLoading.value ||
      balanceQueryLoading.value ||
      allowanceQueryLoading.value
  );

  /**
   * METHODS
   */
  /**
   * Create token map from a token list tokens array.
   */
  function mapTokenListTokens(tokenLists: TokenList[]): TokenInfoMap {
    const tokens = [...tokenLists].map(list => list.tokens).flat();

    const tokensMap = tokens.reduce<TokenInfoMap>((acc, token) => {
      const address: string = getAddress(token.address);

      // Don't include if already included
      if (acc[address]) return acc;

      // Don't include if not on app network
      if (token.chainId !== networkConfig.chainId) return acc;

      acc[address] = token;
      return acc;
    }, {});

    return tokensMap;
  }

  /**
   * Fetches static token metadata for given addresses and injects
   * tokens into state tokens map.
   */
  async function injectTokens(addresses: string[]): Promise<void> {
    addresses = addresses
      .filter(a => a)
      .map(getAddressFromPoolId)
      .map(getAddress);

    // Remove any duplicates
    addresses = [...new Set(addresses)];

    const existingAddresses = Object.keys(tokens.value);

    // Only inject tokens that aren't already in tokens
    const injectable = addresses.filter(
      address => !includesAddress(existingAddresses, address)
    );
    if (injectable.length === 0) return;

    const newTokens = await tokenService.metadata.get(
      injectable,
      allTokenLists
    );

    state.injectedTokens = { ...state.injectedTokens, ...newTokens };
  }

  /**
   * Given query, filters tokens map by name, symbol or address.
   * If address is provided, search for address in tokens or injectToken
   */
  async function searchTokens(
    query: string,
    {
      excluded = [],
      disableInjection = false,
      subset = [],
    }: { excluded?: string[]; disableInjection?: boolean; subset?: string[] }
  ): Promise<TokenInfoMap> {
    let tokensToSearch = subset.length > 0 ? getTokens(subset) : tokens.value;
    if (!query) return removeExcluded(tokensToSearch, excluded);

    tokensToSearch =
      subset.length > 0 ? tokensToSearch : allTokenListTokens.value;

    const potentialAddress = getAddressFromPoolId(query);

    if (isAddress(potentialAddress)) {
      const address = getAddress(potentialAddress);
      const token = tokensToSearch[address];
      if (token) {
        return { [address]: token };
      } else {
        if (!disableInjection) {
          await injectTokens([address]);
          return pick(tokens.value, address);
        } else {
          return { [address]: token };
        }
      }
    } else {
      const tokensArray = Object.entries(tokensToSearch);
      const results = tokensArray.filter(
        ([, token]) =>
          token.name.toLowerCase().includes(query.toLowerCase()) ||
          token.symbol.toLowerCase().includes(query.toLowerCase())
      );
      return removeExcluded(Object.fromEntries(results), excluded);
    }
  }

  /**
   * Remove excluded tokens from given token map.
   */
  function removeExcluded(
    tokens: TokenInfoMap,
    excluded: string[]
  ): TokenInfoMap {
    return Object.keys(tokens)
      .filter(address => !includesAddress(excluded, address))
      .reduce((result, address) => {
        result[address] = tokens[address];
        return result;
      }, {});
  }

  /**
   * Check if approval is required for given contract address
   * for a token and amount.
   */
  function approvalRequired(
    tokenAddress: string,
    amount: string,
    contractAddress = networkConfig.addresses.vault
  ): boolean {
    if (!amount || bnum(amount).eq(0)) return false;
    if (!contractAddress) return false;
    if (isSameAddress(tokenAddress, nativeAsset.address)) return false;

    const allowance = bnum(
      (allowances.value[contractAddress] || {})[getAddress(tokenAddress)]
    );
    return allowance.lt(amount);
  }

  /**
   * Check which tokens require approvals for given amounts
   * @returns a subset of the token addresses passed in.
   */
  function approvalsRequired(
    tokenAddresses: string[],
    amounts: string[],
    contractAddress: string = networkConfig.addresses.vault
  ): string[] {
    return tokenAddresses.filter((address, index) => {
      if (!contractAddress) return false;

      return approvalRequired(address, amounts[index], contractAddress);
    });
  }

  /**
   * Fetch price for a token
   */
  function priceFor(address: string): number {
    if (address) address = getAddress(address);
    try {
      return prices.value[address][currency.value] || 0;
    } catch {
      return 0;
    }
  }

  /**
   * Fetch balance for a token
   */
  function balanceFor(address: string): string {
    if (address) address = getAddress(address);
    try {
      return balances.value[address] || '0';
    } catch {
      return '0';
    }
  }

  /**
   * Checks if token has a balance
   */
  function hasBalance(address: string): boolean {
    return Number(balances.value[address]) > 0;
  }

  /**
   * Get subset of tokens from state
   */
  function getTokens(addresses: string[]): TokenInfoMap {
    return pick(tokens.value, addresses.map(getAddress));
  }

  /**
   * Get single token from state
   */
  function getToken(address: string): TokenInfo {
    address = getAddressFromPoolId(address); // In case pool ID has been passed
    if (address) address = getAddress(address);
    return tokens.value[address];
  }

  /**
   * Injects prices for tokens where the pricing provider
   * may have not found a valid price for provided tokens
   * @param pricesToInject A map of <address, price> to inject
   */
  function injectPrices(pricesToInject: TokenPrices) {
    state.injectedPrices = {
      ...state.injectedPrices,
      ...pricesToInject,
    };
  }

  /**
   * Get max balance of token
   * @param tokenAddress
   * @param disableNativeAssetBuffer Optionally disable native asset buffer
   */
  function getMaxBalanceFor(
    tokenAddress,
    disableNativeAssetBuffer = false
  ): string {
    let maxAmount;
    const tokenBalance = balanceFor(tokenAddress) || '0';
    const tokenBalanceBN = bnum(tokenBalance);

    if (tokenAddress === nativeAsset.address && !disableNativeAssetBuffer) {
      // Subtract buffer for gas
      maxAmount = tokenBalanceBN.gt(nativeAsset.minTransactionBuffer)
        ? tokenBalanceBN.minus(nativeAsset.minTransactionBuffer).toString()
        : '0';
    } else {
      maxAmount = tokenBalance;
    }
    return maxAmount;
  }

  /**
   * LIFECYCLE
   */
  onBeforeMount(async () => {
    // Inject veBAL because it's not in tokenlists.
    const { veBAL } = configService.network.addresses;
    await injectTokens([veBAL]);
    state.loading = false;
  });

  return {
    // state
    ...toRefs(state),
    nativeAsset,
    // computed
    tokens,
    wrappedNativeAsset,
    activeTokenListTokens,
    balancerTokenListTokens,
    prices,
    balances,
    allowances,
    dynamicDataLoaded,
    dynamicDataLoading,
    priceQueryError,
    priceQueryLoading,
    balancesQueryError,
    allowancesQueryError,
    // methods
    refetchPrices,
    refetchBalances,
    refetchAllowances,
    injectTokens,
    searchTokens,
    hasBalance,
    approvalRequired,
    approvalsRequired,
    priceFor,
    balanceFor,
    getTokens,
    getToken,
    injectPrices,
    getMaxBalanceFor,
  };
};

export type Response = ReturnType<typeof tokensProvider>;
export const providerResponse = {} as Response;
export const TokensProviderSymbol: InjectionKey<Response> = Symbol(
  symbolKeys.Providers.Tokens
);

export function provideTokens(
  userSettings: UserSettingsResponse,
  tokenLists: TokenListsResponse
) {
  provide(TokensProviderSymbol, tokensProvider(userSettings, tokenLists));
}

export const useTokens = (): Response => {
  return inject(TokensProviderSymbol, providerResponse);
};<|MERGE_RESOLUTION|>--- conflicted
+++ resolved
@@ -47,69 +47,6 @@
   injectedPrices: TokenPrices;
 }
 
-<<<<<<< HEAD
-export interface TokensProviderResponse {
-  loading: Ref<boolean>;
-  tokens: ComputedRef<TokenInfoMap>;
-  injectedTokens: Ref<TokenInfoMap>;
-  injectedPrices: Ref<TokenPrices>;
-  allowanceContracts: Ref<string[]>;
-  nativeAsset: NativeAsset;
-  wrappedNativeAsset: ComputedRef<TokenInfo>;
-  activeTokenListTokens: ComputedRef<TokenInfoMap>;
-  balancerTokenListTokens: ComputedRef<TokenInfoMap>;
-  prices: ComputedRef<TokenPrices>;
-  balances: ComputedRef<BalanceMap>;
-  allowances: ComputedRef<ContractAllowancesMap>;
-  dynamicDataLoaded: ComputedRef<boolean>;
-  dynamicDataLoading: ComputedRef<boolean>;
-  priceQueryError: Ref<boolean>;
-  priceQueryLoading: Ref<boolean>;
-  balancesQueryError: Ref<boolean>;
-  allowancesQueryError: Ref<boolean>;
-  // This any types will be updated in the next PR
-  refetchPrices: any;
-  refetchBalances: any;
-  refetchAllowances: any;
-  injectTokens: (addresses: string[]) => Promise<void>;
-  searchTokens: (
-    query: string,
-    opts: {
-      excluded?: string[];
-      disableInjection?: boolean;
-      subset?: string[];
-    }
-  ) => Promise<TokenInfoMap>;
-  hasBalance: (address: string) => boolean;
-  approvalRequired: (
-    tokenAddress: string,
-    amount: string,
-    contractAddress?: string
-  ) => boolean;
-  approvalsRequired: (
-    tokenAddresses: string[],
-    amounts: string[],
-    contractAddress?: string
-  ) => string[];
-  priceFor: (address: string) => number;
-  balanceFor: (address: string) => string;
-  getTokens: (addresses: string[]) => TokenInfoMap;
-  getToken: (address: string) => TokenInfo;
-  injectPrices: (pricesToInject: TokenPrices) => void;
-  getMaxBalanceFor: (
-    tokenAddress,
-    disableNativeAssetBuffer?: boolean
-  ) => string;
-}
-
-/**
- * SETUP
- */
-export const TokensProviderSymbol: InjectionKey<TokensProviderResponse> =
-  Symbol(symbolKeys.Providers.Tokens);
-
-=======
->>>>>>> 8fd2159b
 /**
  * Provides an interface to all token static and dynamic metadata.
  */

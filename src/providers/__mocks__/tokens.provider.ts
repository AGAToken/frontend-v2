--- conflicted
+++ resolved
@@ -2,10 +2,6 @@
 import { mock } from 'vitest-mock-extended';
 import { computed } from 'vue';
 import { TokensResponse } from '../tokens.provider';
-<<<<<<< HEAD
-import { mock } from 'vitest-mock-extended';
-=======
->>>>>>> c120b18c
 
 const mockTokens = {
   '0x9f8F72aA9304c8B593d555F12eF6589cC3A579A2': {

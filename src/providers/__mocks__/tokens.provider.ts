<<<<<<< HEAD
import { Response } from '../tokens.provider';
import { mock } from 'vitest-mock-extended';
=======
import { TokensResponse } from '../tokens.provider';
import { mock } from 'jest-mock-extended';
>>>>>>> ff8141f4

const mockTokens = {
  '0x9f8F72aA9304c8B593d555F12eF6589cC3A579A2': {
    symbol: 'MKR',
  },
  '0xc02aaa39b223fe8d0a0e5c4f27ead9083c756cc2': {
    symbol: 'WETH',
  },
  '0xdac17f958d2ee523a2206206994597c13d831ec7': {
    symbol: 'USDT',
  },
  '0xc2569dd7d0fd715B054fBf16E75B001E5c0C1115': {
    symbol: 'USDC',
    decimals: 6,
  },
  '0x7f39C581F595B53c5cb19bD0b3f8dA6c935E2Ca0': {
    symbol: 'wstETH',
  },
  '0x2F4eb100552ef93840d5aDC30560E5513DFfFACb': {
    symbol: 'bb-a-USDT',
  },
  '0x82698aeCc9E28e9Bb27608Bd52cF57f704BD1B83': {
    symbol: 'bb-a-USDC',
  },
  '0xae37D54Ae477268B9997d4161B96b8200755935c': {
    symbol: 'bb-a-DAI',
  },
  '0xae78736Cd615f374D3085123A210448E74Fc6393': {
    symbol: 'rETH',
  },
  '0xac3E018457B222d93114458476f3E3416Abbe38F': {
    symbol: 'sfrxETH',
  },
  '0x3A58a54C066FdC0f2D55FC9C89F0415C92eBf3C4': {
    symbol: 'stMATIC',
  },
};

export function useTokens() {
  return tokensProvider();
}

export const mockTokensProvider = mock<TokensResponse>();
mockTokensProvider.priceFor.mockReturnValue(2);
mockTokensProvider.balanceFor.mockReturnValue('0');
mockTokensProvider.getTokens.mockImplementation(addresses => {
  return Object.fromEntries(
    addresses.map(address => {
      return [address, mockTokens[address]];
    })
  );
});
mockTokensProvider.getToken.mockImplementation(address => {
  return mockTokens[address];
});

export function tokensProvider(): TokensResponse {
  return mockTokensProvider;
}<|MERGE_RESOLUTION|>--- conflicted
+++ resolved
@@ -1,10 +1,5 @@
-<<<<<<< HEAD
-import { Response } from '../tokens.provider';
+import { TokensResponse } from '../tokens.provider';
 import { mock } from 'vitest-mock-extended';
-=======
-import { TokensResponse } from '../tokens.provider';
-import { mock } from 'jest-mock-extended';
->>>>>>> ff8141f4
 
 const mockTokens = {
   '0x9f8F72aA9304c8B593d555F12eF6589cC3A579A2': {

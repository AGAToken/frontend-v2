import { initDependenciesWithDefaultMocks } from '@/dependencies/default-mocks';
import { sleep } from '@/lib/utils';
<<<<<<< HEAD
import { mount } from '@tests/mount-composable-tester';
import { daiAddress, wethAddress } from '@tests/unit/builders/address';
=======
import { mountComposable } from '@tests/mount-helpers';
>>>>>>> 864c0dfb
import {
  customFakeTokensProvider,
  defaultBalance,
  defaultPrice,
  fakeTokensProvider,
} from './tokens.provider.fake';

async function mountFakeTokensProvider() {
  const { result } = mountComposable(() => fakeTokensProvider());
  // Wait for tokens list promise
  await sleep(5);
  return result;
}

initDependenciesWithDefaultMocks();

test('Fakes provided state', async () => {
  const {
    nativeAsset,
    tokens,
    wrappedNativeAsset,
    activeTokenListTokens,
    balancerTokenListTokens,
    prices,
    balances,
    allowances,
  } = await mountFakeTokensProvider();

  expect(nativeAsset.address).toBe(
    '0xEeeeeEeeeEeEeeEeEeEeeEEEeeeeEeeeeeeeEEeE'
  );

  expect(Object.keys(tokens.value)).toEqual([
    '0xEeeeeEeeeEeEeeEeEeEeeEEEeeeeEeeeeeeeEEeE',
    '0xfA8449189744799aD2AcE7e0EBAC8BB7575eff47', //BAL
    daiAddress,
    '0x1f1f156E0317167c11Aa412E3d1435ea29Dc3cCE', //USDT
    '0xe0C9275E44Ea80eF17579d33c55136b7DA269aEb', //USDC
    wethAddress,
    '0x37f03a12241E9FD3658ad6777d289c3fb8512Bc9', //WBTC
    '0x398106564948fEeb1fEdeA0709AE7D969D62a391', //miMATIC
    '0xA13a9247ea42D743238089903570127DdA72fE44', //bb-a-USD
    '0x2F4eb100552ef93840d5aDC30560E5513DFfFACb', //bb-a-USDT
    '0x82698aeCc9E28e9Bb27608Bd52cF57f704BD1B83', //bb-a-USDC
    '0xae37D54Ae477268B9997d4161B96b8200755935c', //b-a-DAI
<<<<<<< HEAD
    '0x3Ec8798B81485A254928B70CDA1cf0A2BB0B74D7', //GRO
=======
    '0x33A99Dcc4C85C014cf12626959111D5898bbCAbF', //veBAL
>>>>>>> 864c0dfb
  ]);

  expect(wrappedNativeAsset.value.address).toBe(wethAddress);

  expect(Object.keys(activeTokenListTokens.value)).toEqual([
    '0xfA8449189744799aD2AcE7e0EBAC8BB7575eff47',
    '0x8c9e6c40d3402480ACE624730524fACC5482798c',
    '0x1f1f156E0317167c11Aa412E3d1435ea29Dc3cCE',
    '0xe0C9275E44Ea80eF17579d33c55136b7DA269aEb',
    '0xdFCeA9088c8A88A76FF74892C1457C17dfeef9C1',
    '0x37f03a12241E9FD3658ad6777d289c3fb8512Bc9',
    '0x398106564948fEeb1fEdeA0709AE7D969D62a391',
    '0xA13a9247ea42D743238089903570127DdA72fE44',
    '0x2F4eb100552ef93840d5aDC30560E5513DFfFACb',
    '0x82698aeCc9E28e9Bb27608Bd52cF57f704BD1B83',
    '0xae37D54Ae477268B9997d4161B96b8200755935c',
    '0x3Ec8798B81485A254928B70CDA1cf0A2BB0B74D7', //GRO
  ]);

  expect(Object.keys(balancerTokenListTokens.value)).toHaveLength(21);

  expect(Object.keys(prices.value)).toHaveLength(2);
  expect(Object.keys(balances.value)).toHaveLength(2);
  expect(Object.keys(allowances.value)).toEqual([]);
});

test('Fakes provided methods', async () => {
  const {
    injectTokens,
    searchTokens,
    hasBalance,
    approvalRequired,
    approvalsRequired,
    priceFor,
    balanceFor,
    getTokens,
    getToken,
    injectPrices,
    injectedPrices,
  } = await mountFakeTokensProvider();

  // Does not fail
  injectTokens(['0x811151066392fd641Fe74A9B55a712670572D161']);

  const foundTokens = await searchTokens('WETH', {});
  expect(Object.keys(foundTokens)).toEqual([wethAddress]);

  expect(hasBalance('any address')).toBeFalse();

  expect(approvalRequired(daiAddress, '100')).toBeTrue();

  const nativeAddress = '0xEeeeeEeeeEeEeeEeEeEeeEEEeeeeEeeeeeeeEEeE';
  expect(approvalRequired(nativeAddress, '100')).toBeFalse();

  expect(approvalsRequired([daiAddress, wethAddress], ['50', '75'])).toEqual([
    daiAddress,
    wethAddress,
  ]);

  expect(priceFor('any address')).toBe(defaultPrice);
  expect(balanceFor('any address')).toBe(defaultBalance);

  const tokens = getTokens([daiAddress, wethAddress]);
  expect(Object.keys(tokens)).toEqual([daiAddress, wethAddress]);
  expect(tokens[daiAddress].name).toBe('Dai');
  expect(tokens[wethAddress].name).toBe('WETH');

  const token = getToken(daiAddress);
  expect(token.name).toBe('Dai');

  injectPrices({ [daiAddress]: 80 });
  expect(injectedPrices.value[daiAddress]).toBe(80);
});

test('Can be customized with override parameter', async () => {
  const { result } = mountComposable(() =>
    customFakeTokensProvider({ priceFor: () => 125, balanceFor: () => '0.19' })
  );

  const { priceFor, balanceFor } = result;
  expect(priceFor(daiAddress)).toBe(125);
  expect(balanceFor(daiAddress)).toBe('0.19');
});<|MERGE_RESOLUTION|>--- conflicted
+++ resolved
@@ -1,11 +1,7 @@
 import { initDependenciesWithDefaultMocks } from '@/dependencies/default-mocks';
 import { sleep } from '@/lib/utils';
-<<<<<<< HEAD
-import { mount } from '@tests/mount-composable-tester';
 import { daiAddress, wethAddress } from '@tests/unit/builders/address';
-=======
 import { mountComposable } from '@tests/mount-helpers';
->>>>>>> 864c0dfb
 import {
   customFakeTokensProvider,
   defaultBalance,
@@ -51,11 +47,8 @@
     '0x2F4eb100552ef93840d5aDC30560E5513DFfFACb', //bb-a-USDT
     '0x82698aeCc9E28e9Bb27608Bd52cF57f704BD1B83', //bb-a-USDC
     '0xae37D54Ae477268B9997d4161B96b8200755935c', //b-a-DAI
-<<<<<<< HEAD
     '0x3Ec8798B81485A254928B70CDA1cf0A2BB0B74D7', //GRO
-=======
     '0x33A99Dcc4C85C014cf12626959111D5898bbCAbF', //veBAL
->>>>>>> 864c0dfb
   ]);
 
   expect(wrappedNativeAsset.value.address).toBe(wethAddress);

--- conflicted
+++ resolved
@@ -21,17 +21,14 @@
   TokensProviderSymbol,
   TokensResponse,
 } from '../tokens.provider';
-<<<<<<< HEAD
+import { silenceConsoleLog } from '@tests/unit/console';
 import { groAddress, wethAddress } from '@tests/unit/builders/address';
-=======
-import { silenceConsoleLog } from '@tests/unit/console';
 
 initBalancerApiWithDefaultMocks();
 initOldMulticallerWithDefaultMocks();
 initMulticallWithDefaultMocks();
 
 silenceConsoleLog(vi, message => message.startsWith('Fetching'));
->>>>>>> 864c0dfb
 
 /**
  * TYPES
@@ -80,92 +77,10 @@
   override: DeepPartial<TokensResponse> = {}
 ): TokensResponse => {
   /**
-<<<<<<< HEAD
-   * COMPOSABLES
+   * Fake implementations to simplify testing setup
    */
-  const { networkConfig } = useConfig();
-
-  const {
-    tokensListPromise,
-    allTokenLists,
-    activeTokenLists,
-    balancerTokenLists,
-  } = tokenLists;
-
-  /**
-   * STATE
-   */
-  const nativeAsset: NativeAsset = {
-    ...networkConfig.nativeAsset,
-    chainId: networkConfig.chainId,
-  };
-
-  const state: TokensProviderState = reactive({
-    loading: true,
-    injectedTokens: {},
-    allowanceContracts: compact([
-      networkConfig.addresses.vault,
-      networkConfig.addresses.wstETH,
-      configService.network.addresses.veBAL,
-    ]),
-    injectedPrices: {},
-  });
-
-  /**
-   * COMPUTED
-   */
-
-  /**
-   * All tokens from all token lists.
-   */
-  const allTokenListTokens = computed((): TokenInfoMap => {
-    return {
-      [networkConfig.nativeAsset.address]: nativeAsset,
-      ...mapTokenListTokens(allTokenLists.value),
-      ...state.injectedTokens,
-    };
-  });
-
-  /**
-   * All tokens from token lists that are toggled on.
-   */
-  const activeTokenListTokens = computed(
-    (): TokenInfoMap => mapTokenListTokens(activeTokenLists.value)
-  );
-
-  /**
-   * All tokens from Balancer token lists, e.g. 'listed' and 'vetted'.
-   */
-  const balancerTokenListTokens = computed(
-    (): TokenInfoMap => mapTokenListTokens(balancerTokenLists.value)
-  );
-
-  /**
-   * The main tokens map
-   * A combination of activated token list tokens
-   * and any injected tokens. Static and dynamic
-   * meta data should be available for these tokens.
-   */
-  const tokens = computed(
-    (): TokenInfoMap => ({
-      [networkConfig.nativeAsset.address]: nativeAsset,
-      ...activeTokenListTokens.value,
-      ...state.injectedTokens,
-    })
-  );
-
-  const wrappedNativeAsset = computed(
-    (): TokenInfo => getToken(TOKENS.Addresses.wNativeAsset)
-  );
-
   const prices = computed((): TokenPrices => fakePriceMap);
   const balances = computed((): BalanceMap => fakeBalanceMap);
-=======
-   * Fake implementations to simplify testing setup
-   */
-  const prices = computed((): TokenPrices => ({}));
-  const balances = computed((): BalanceMap => ({}));
->>>>>>> 864c0dfb
   const allowances = computed((): ContractAllowancesMap => ({}));
 
   const dynamicDataLoaded = computed(() => true);
@@ -198,75 +113,11 @@
   /**
    * Get single token from state
    */
-<<<<<<< HEAD
-  function getToken(address: string): TokenInfo {
-    address = getAddressFromPoolId(address);
-    if (address) address = getAddress(address);
-    return tokens.value[address];
-  }
-
-  /**
-   * Injects prices for tokens where the pricing provider
-   * may have not found a valid price for provided tokens
-   * @param pricesToInject A map of <address, price> to inject
-   */
-  function injectPrices(pricesToInject: TokenPrices) {
-    state.injectedPrices = {
-      ...state.injectedPrices,
-      ...pricesToInject,
-    };
-  }
-
-  /**
-   * Get max balance of token
-   * @param tokenAddress
-   * @param disableNativeAssetBuffer Optionally disable native asset buffer
-   */
-  function getMaxBalanceFor(
-    tokenAddress: string,
-    disableNativeAssetBuffer = false
-  ): string {
-    let maxAmount;
-    const tokenBalance = balanceFor(tokenAddress) || '0';
-    const tokenBalanceBN = bnum(tokenBalance);
-
-    if (tokenAddress === nativeAsset.address && !disableNativeAssetBuffer) {
-      // Subtract buffer for gas
-      maxAmount = tokenBalanceBN.gt(nativeAsset.minTransactionBuffer)
-        ? tokenBalanceBN.minus(nativeAsset.minTransactionBuffer).toString()
-        : '0';
-    } else {
-      maxAmount = tokenBalance;
-    }
-    return maxAmount;
-  }
-
-  /**
-   * Returns true if the token is the native asset or wrapped native asset
-   */
-  function isWethOrEth(tokenAddress: string): boolean {
-    return (
-      isSameAddress(tokenAddress, nativeAsset.address) ||
-      isSameAddress(tokenAddress, wrappedNativeAsset.value.address)
-    );
-  }
-
-  /**
-   * LIFECYCLE
-   */
-  onBeforeMount(async () => {
-    // Inject veBAL because it's not in tokenlists.
-    const { veBAL } = configService.network.addresses;
-    await injectTokens([veBAL]);
-    state.loading = false;
-  });
-=======
   // function getToken(address: string): TokenInfo {
   //   address = getAddressFromPoolId(address); // In case pool ID has been passed
   //   if (address) address = getAddress(address);
   //   return tokens.value[address];
   // }
->>>>>>> 864c0dfb
 
   const balanceQueryLoading = ref(false);
   const priceQueryLoading = ref(false);
@@ -296,14 +147,6 @@
     hasBalance,
     priceFor,
     balanceFor,
-<<<<<<< HEAD
-    getTokens,
-    getToken,
-    injectPrices,
-    getMaxBalanceFor,
-    isWethOrEth,
-=======
->>>>>>> 864c0dfb
   };
 
   const originalResponse = originalTokensProvider(userSettings, tokenLists);

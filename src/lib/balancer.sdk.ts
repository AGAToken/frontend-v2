--- conflicted
+++ resolved
@@ -32,10 +32,6 @@
   await balancer.swaps.fetchPools();
   hasFetchedPoolsForSor.value = true;
   console.timeEnd('fetchPoolsForSor');
-<<<<<<< HEAD
-}
-=======
 }
 
-if (process.env.NODE_ENV !== 'test') fetchPoolsForSor();
->>>>>>> a297c637
+if (process.env.NODE_ENV !== 'test') fetchPoolsForSor();
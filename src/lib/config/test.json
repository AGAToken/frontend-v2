{
  "key": "1",
  "chainId": 1,
  "chainName": "test",
  "name": "test",
  "shortName": "test",
  "network": "test",
  "unknown": false,
  "rpc": "https://mainnet.infura.io/v3/{{INFURA_KEY}}",
  "ws": "ws://balancer.fi:1234",
  "loggingRpc": "https://eth-mainnet.alchemyapi.io/v2/{{ALCHEMY_KEY}}",
  "explorer": "https://etherscan.io",
  "explorerName": "Etherscan",
  "subgraph": "https://api.thegraph.com/subgraphs/name/balancer-labs/balancer-v2",
  "poolsUrlV2": "https://storageapi.fleek.co/johngrantuk-team-bucket/poolsV2.json",
  "subgraphs": {
    "aave": "",
    "gauge": ""
  },
  "supportsEIP1559": true,
  "nativeAsset": {
    "name": "Ether",
    "address": "0xEeeeeEeeeEeEeeEeEeEeeEEEeeeeEeeeeeeeEEeE",
    "symbol": "ETH",
    "decimals": 18,
    "deeplinkId": "ether",
    "logoURI": "https://raw.githubusercontent.com/trustwallet/assets/master/blockchains/ethereum/assets/0xC02aaA39b223FE8D0A0e5C4F27eAD9083C756Cc2/logo.png",
    "minTransactionBuffer": "0.05"
  },
  "addresses": {
    "bFactory": "0x9424B1412450D0f8Fc2255FAf6046b98213B76Bd",
    "bActions": "0xde4A25A0b9589689945d842c5ba0CF4f0D4eB3ac",
    "dsProxyRegistry": "0x4678f0a6958e4D2Bc4F1BAF7Bc52E8F3564f3fE4",
    "merkleRedeem": "0x6d19b2bF3A36A61530909Ae65445a906D98A2Fa8",
    "merkleOrchard": "",
    "multicall": "0xeefba1e63905ef1d7acba5a8513c70307c1ce441",
    "authorizer": "0xA331D84eC860Bf466b4CdCcFb4aC09a1B43F3aE6",
    "vault": "0xBA12222222228d8Ba445958a75a0704d566BF2C8",
    "weightedPoolFactory": "0x8E9aa87E45e92bad84D5F8DD1bff34Fb92637dE9",
    "stablePoolFactory": "0xc66Ba2B6595D3613CCab350C886aCE23866EDe24",
    "tokenFactory": "",
    "weth": "0xC02aaA39b223FE8D0A0e5C4F27eAD9083C756Cc2",
    "stETH": "0xae7ab96520de3a18e5e111b5eaab095312d7fe84",
    "wstETH": "0x7f39c581f595b53c5cb19bd0b3f8da6c935e2ca0",
    "lidoRelayer": "",
    "MockFlashLoanReceiver": "",
    "balancerHelpers": "0x5aDDCCa35b7A0D07C74063c48700C8590E87864E",
    "batchRelayer": "",
<<<<<<< HEAD
    "veBAL": ""
=======
    "balancerMinter": ""
>>>>>>> 3dc35ec5
  },
  "keys": {
    "infura": "daaa68ec242643719749dd1caba2fc66",
    "alchemy": "cQGZUiTLRCFsQS7kbRxPJK4eH4fTTu88"
  },
  "strategies": {
    "0": {
      "type": "0",
      "name": "stablePool"
    },
    "1": {
      "type": "1",
      "name": "weightedPool"
    },
    "2": {
      "type": "2",
      "name": "weightedPool"
    }
  },
  "supportsElementPools": true
}<|MERGE_RESOLUTION|>--- conflicted
+++ resolved
@@ -46,11 +46,8 @@
     "MockFlashLoanReceiver": "",
     "balancerHelpers": "0x5aDDCCa35b7A0D07C74063c48700C8590E87864E",
     "batchRelayer": "",
-<<<<<<< HEAD
-    "veBAL": ""
-=======
+    "veBAL": "",
     "balancerMinter": ""
->>>>>>> 3dc35ec5
   },
   "keys": {
     "infura": "daaa68ec242643719749dd1caba2fc66",

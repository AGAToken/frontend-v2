{
  "key": "1",
  "chainId": 1,
  "chainName": "Ethereum",
  "name": "Ethereum Mainnet",
  "shortName": "Mainnet",
  "network": "homestead",
  "portisNetwork": "mainnet",
  "unknown": false,
  "rpc": "https://mainnet.infura.io/v3/{{INFURA_KEY}}",
  "ws": "wss://mainnet.infura.io/ws/v3/{{INFURA_KEY}}",
  "loggingRpc": "https://eth-mainnet.alchemyapi.io/v2/{{ALCHEMY_KEY}}",
  "explorer": "https://etherscan.io",
  "explorerName": "Etherscan",
  "subgraph": "https://api.thegraph.com/subgraphs/name/balancer-labs/balancer-v2",
  "poolsUrlV2": "https://storageapi.fleek.co/johngrantuk-team-bucket/poolsV2.json",
  "subgraphs": {
    "aave": "https://api.thegraph.com/subgraphs/name/aave/protocol-v2",
    "gauge": ""
  },
  "supportsEIP1559": true,
  "nativeAsset": {
    "name": "Ether",
    "address": "0xEeeeeEeeeEeEeeEeEeEeeEEEeeeeEeeeeeeeEEeE",
    "symbol": "ETH",
    "decimals": 18,
    "deeplinkId": "ether",
    "logoURI": "https://raw.githubusercontent.com/trustwallet/assets/master/blockchains/ethereum/assets/0xC02aaA39b223FE8D0A0e5C4F27eAD9083C756Cc2/logo.png",
    "minTransactionBuffer": "0.05"
  },
  "addresses": {
    "bFactory": "0x9424B1412450D0f8Fc2255FAf6046b98213B76Bd",
    "bActions": "0xde4A25A0b9589689945d842c5ba0CF4f0D4eB3ac",
    "dsProxyRegistry": "0x4678f0a6958e4D2Bc4F1BAF7Bc52E8F3564f3fE4",
    "merkleRedeem": "0x6d19b2bF3A36A61530909Ae65445a906D98A2Fa8",
    "merkleOrchard": "0xdAE7e32ADc5d490a43cCba1f0c736033F2b4eFca",
    "multicall": "0x5ba1e12693dc8f9c48aad8770482f4739beed696",
    "authorizer": "0xA331D84eC860Bf466b4CdCcFb4aC09a1B43F3aE6",
    "vault": "0xBA12222222228d8Ba445958a75a0704d566BF2C8",
    "weightedPoolFactory": "0x8E9aa87E45e92bad84D5F8DD1bff34Fb92637dE9",
    "stablePoolFactory": "0xc66Ba2B6595D3613CCab350C886aCE23866EDe24",
    "tokenFactory": "",
    "weth": "0xC02aaA39b223FE8D0A0e5C4F27eAD9083C756Cc2",
    "stETH": "0xae7ab96520DE3A18E5e111B5EaAb095312D7fE84",
    "wstETH": "0x7f39C581F595B53c5cb19bD0b3f8dA6c935E2Ca0",
    "lidoRelayer": "0xdcdbf71A870cc60C6F9B621E28a7D3Ffd6Dd4965",
    "MockFlashLoanReceiver": "",
    "balancerHelpers": "0x5aDDCCa35b7A0D07C74063c48700C8590E87864E",
    "batchRelayer": "0xAc9f49eF3ab0BbC929f7b1bb0A17E1Fca5786251",
<<<<<<< HEAD
    "veBAL": "",
    "gaugeController": "",
=======
    "gaugeFactory": "",
>>>>>>> 5a7ee93b
    "balancerMinter": ""
  },
  "keys": {
    "infura": "daaa68ec242643719749dd1caba2fc66",
    "alchemy": "cQGZUiTLRCFsQS7kbRxPJK4eH4fTTu88"
  },
  "strategies": {
    "0": {
      "type": "0",
      "name": "stablePool"
    },
    "1": {
      "type": "1",
      "name": "weightedPool"
    },
    "2": {
      "type": "2",
      "name": "weightedPool"
    }
  },
  "supportsElementPools": true
}<|MERGE_RESOLUTION|>--- conflicted
+++ resolved
@@ -47,12 +47,9 @@
     "MockFlashLoanReceiver": "",
     "balancerHelpers": "0x5aDDCCa35b7A0D07C74063c48700C8590E87864E",
     "batchRelayer": "0xAc9f49eF3ab0BbC929f7b1bb0A17E1Fca5786251",
-<<<<<<< HEAD
     "veBAL": "",
     "gaugeController": "",
-=======
     "gaugeFactory": "",
->>>>>>> 5a7ee93b
     "balancerMinter": ""
   },
   "keys": {

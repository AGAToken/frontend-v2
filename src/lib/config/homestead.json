--- conflicted
+++ resolved
@@ -47,11 +47,8 @@
     "MockFlashLoanReceiver": "",
     "balancerHelpers": "0x5aDDCCa35b7A0D07C74063c48700C8590E87864E",
     "batchRelayer": "0xAc9f49eF3ab0BbC929f7b1bb0A17E1Fca5786251",
-<<<<<<< HEAD
-    "veBAL": ""
-=======
+    "veBAL": "",
     "balancerMinter": ""
->>>>>>> 3dc35ec5
   },
   "keys": {
     "infura": "daaa68ec242643719749dd1caba2fc66",

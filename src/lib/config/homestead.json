--- conflicted
+++ resolved
@@ -50,10 +50,7 @@
     "tokenFactory": "",
     "weth": "0xC02aaA39b223FE8D0A0e5C4F27eAD9083C756Cc2",
     "rETH": "0xae78736Cd615f374D3085123A210448E74Fc6393",
-<<<<<<< HEAD
-=======
     "stMATIC": "",
->>>>>>> a297c637
     "stETH": "0xae7ab96520DE3A18E5e111B5EaAb095312D7fE84",
     "wstETH": "0x7f39C581F595B53c5cb19bD0b3f8dA6c935E2Ca0",
     "lidoRelayer": "0xdcdbf71A870cc60C6F9B621E28a7D3Ffd6Dd4965",

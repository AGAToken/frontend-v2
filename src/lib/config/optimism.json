--- conflicted
+++ resolved
@@ -49,12 +49,8 @@
     "wstETH": "",
     "lidoRelayer": "",
     "balancerHelpers": "",
-<<<<<<< HEAD
-    "batchRelayer": "0x1a58897Ab366082028ced3740900ecBD765Af738",
-=======
     "batchRelayer": "",
     "batchRelayerV4": "0x1a58897Ab366082028ced3740900ecBD765Af738",
->>>>>>> 8eae2dc0
     "gaugeFactory": "",
     "balancerMinter": "",
     "gaugeController": "",

{
  "key": "10",
  "chainId": 10,
  "chainName": "Optimism",
  "name": "Optimism Mainnet",
  "shortName": "Optimism",
  "slug": "optimism",
  "network": "optimism",
  "unknown": false,
  "rpc": "https://mainnet.optimism.io",
  "ws": "wss://ws-mainnet.optimism.io",
  "loggingRpc": "",
  "blockTime": 13,
  "explorer": "https://optimistic.etherscan.io/",
  "explorerName": "The Optimism Explorer",
  "subgraph": "https://api.thegraph.com/subgraphs/name/beethovenxfi/beethovenx-v2-optimism",
  "poolsUrlV2": "",
  "subgraphs": {
    "main": [
      "https://api.thegraph.com/subgraphs/name/beethovenxfi/beethovenx-v2-optimism"
    ],
    "aave": "",
    "gauge": "https://api.thegraph.com/subgraphs/name/balancer-labs/balancer-gauges-optimism",
    "blocks": ""
  },
  "supportsEIP1559": false,
  "supportsElementPools": false,
  "nativeAsset": {
    "name": "Ether",
    "address": "0xEeeeeEeeeEeEeeEeEeEeeEEEeeeeEeeeeeeeEEeE",
    "symbol": "ETH",
    "decimals": 18,
    "deeplinkId": "ether",
    "logoURI": "tokens/eth.png",
    "minTransactionBuffer": "0.05"
  },
  "addresses": {
    "merkleRedeem": "",
    "merkleOrchard": "",
    "multicall": "",
    "authorizer": "",
    "vault": "",
    "weightedPoolFactory": "",
    "stablePoolFactory": "",
    "weth": "",
    "rETH": "",
<<<<<<< HEAD
=======
    "stMATIC": "",
>>>>>>> a297c637
    "stETH": "",
    "wstETH": "",
    "lidoRelayer": "",
    "balancerHelpers": "",
    "batchRelayer": "",
    "batchRelayerV4": "0x1a58897Ab366082028ced3740900ecBD765Af738",
    "gaugeFactory": "",
    "balancerMinter": "",
    "gaugeController": "",
    "tokenAdmin": "",
    "veBAL": "",
    "veDelegationProxy": "",
    "veBALHelpers": "",
    "feeDistributor": "",
    "feeDistributorDeprecated": "",
    "faucet": ""
  },
  "keys": {
    "infura": "",
    "alchemy": ""
  },
  "strategies": {
    "0": {
      "type": "0",
      "name": "stablePool"
    },
    "1": {
      "type": "1",
      "name": "weightedPool"
    },
    "2": {
      "type": "2",
      "name": "weightedPool"
    }
  },
  "gauges": {
    "type": 5,
    "weight": 0
  }
}<|MERGE_RESOLUTION|>--- conflicted
+++ resolved
@@ -44,10 +44,7 @@
     "stablePoolFactory": "",
     "weth": "",
     "rETH": "",
-<<<<<<< HEAD
-=======
     "stMATIC": "",
->>>>>>> a297c637
     "stETH": "",
     "wstETH": "",
     "lidoRelayer": "",

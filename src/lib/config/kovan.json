{
  "key": "42",
  "chainId": 42,
  "chainName": "Ethereum",
  "name": "Ethereum Testnet Kovan",
  "shortName": "Kovan",
  "network": "kovan",
  "unknown": false,
  "rpc": "https://kovan.infura.io/v3/{{INFURA_KEY}}",
  "ws": "wss://kovan.infura.io/ws/v3/{{INFURA_KEY}}",
  "loggingRpc": "https://eth-kovan.alchemyapi.io/v2/{{ALCHEMY_KEY}}",
  "explorer": "https://kovan.etherscan.io",
  "explorerName": "Etherscan",
  "subgraph": "https://api.thegraph.com/subgraphs/name/balancer-labs/balancer-kovan-v2",
  "poolsUrlV2": "https://storageapi.fleek.co/johngrantuk-team-bucket/poolsRc02.json",
  "subgraphs": {
    "aave": "https://api.thegraph.com/subgraphs/name/aave/protocol-v2-kovan",
    "gauge": "https://api.thegraph.com/subgraphs/name/balancer-labs/balancer-gauges-kovan"
  },
  "supportsEIP1559": true,
  "nativeAsset": {
    "name": "Ether",
    "address": "0xEeeeeEeeeEeEeeEeEeEeeEEEeeeeEeeeeeeeEEeE",
    "symbol": "ETH",
    "decimals": 18,
    "deeplinkId": "ether",
    "logoURI": "https://raw.githubusercontent.com/trustwallet/assets/master/blockchains/ethereum/assets/0xC02aaA39b223FE8D0A0e5C4F27eAD9083C756Cc2/logo.png",
    "minTransactionBuffer": "0.05"
  },
  "addresses": {
    "bFactory": "0x8f7F78080219d4066A8036ccD30D588B416a40DB",
    "bActions": "0x02EFDB542B9390ae7C1620B29674e02F9c0d86CC",
    "dsProxyRegistry": "0x130767E0cf05469CF11Fa3fcf270dfC1f52b9072",
    "merkleRedeem": "0x3bc73D276EEE8cA9424Ecb922375A0357c1833B3",
    "merkleOrchard": "0xc33e0fE411322009947931c32d2273ee645cDb5B",
    "multicall": "0x5ba1e12693dc8f9c48aad8770482f4739beed696",
    "authorizer": "0xA331D84eC860Bf466b4CdCcFb4aC09a1B43F3aE6",
    "vault": "0xBA12222222228d8Ba445958a75a0704d566BF2C8",
    "weightedPoolFactory": "0x8E9aa87E45e92bad84D5F8DD1bff34Fb92637dE9",
    "stablePoolFactory": "",
    "tokenFactory": "0xEaa391544B268018C0FA848204E984Bd7FF7f20c",
    "weth": "0xdFCeA9088c8A88A76FF74892C1457C17dfeef9C1",
    "stETH": "0x4803BB90d18a1Cb7a2187344Fe4feb0E07878D05",
    "wstETH": "0xA387B91e393cFB9356A460370842BC8dBB2F29aF",
    "lidoRelayer": "0x41B953164995c11C81DA73D212ED8Af25741b7Ac",
    "balancerHelpers": "0x94905e703fEAd7f0fD0eEe355D267eE909784e6d",
    "batchRelayer": "0x6bfd48F3873E21F7686982d352b610E1523c218B",
<<<<<<< HEAD
    "gaugeFactory": "0xa333c704e96fe7117055e56ce95525d1ef11c006",
    "balancerMinter": "0x762F8ba904f16382A230b2A0284dc5f202821ce1"
=======
    "balancerMinter": "0xE1008f2871F5f5c3da47f806dEbA3cD83Fe0E55B"
>>>>>>> 78a761c1
  },
  "keys": {
    "infura": "daaa68ec242643719749dd1caba2fc66",
    "alchemy": "oGLgncMVHNWltnK0nTfiryxQ6gYemKQO"
  },
  "strategies": {
    "0": {
      "type": "0",
      "name": "stablePool"
    },
    "1": {
      "type": "1",
      "name": "weightedPool"
    },
    "2": {
      "type": "2",
      "name": "weightedPool"
    }
  },
  "supportsElementPools": true
}<|MERGE_RESOLUTION|>--- conflicted
+++ resolved
@@ -45,12 +45,8 @@
     "lidoRelayer": "0x41B953164995c11C81DA73D212ED8Af25741b7Ac",
     "balancerHelpers": "0x94905e703fEAd7f0fD0eEe355D267eE909784e6d",
     "batchRelayer": "0x6bfd48F3873E21F7686982d352b610E1523c218B",
-<<<<<<< HEAD
     "gaugeFactory": "0xa333c704e96fe7117055e56ce95525d1ef11c006",
-    "balancerMinter": "0x762F8ba904f16382A230b2A0284dc5f202821ce1"
-=======
     "balancerMinter": "0xE1008f2871F5f5c3da47f806dEbA3cD83Fe0E55B"
->>>>>>> 78a761c1
   },
   "keys": {
     "infura": "daaa68ec242643719749dd1caba2fc66",

--- conflicted
+++ resolved
@@ -43,11 +43,8 @@
     "lidoRelayer": "",
     "balancerHelpers": "0x77d46184d22CA6a3726a2F500c776767b6A3d6Ab",
     "batchRelayer": "0x466262c2a275aB106E54D95B5B04603e12b58cA1",
-<<<<<<< HEAD
-    "veBAL": ""
-=======
+    "veBAL": "",
     "balancerMinter": ""
->>>>>>> 3dc35ec5
   },
   "keys": {
     "infura": "daaa68ec242643719749dd1caba2fc66",

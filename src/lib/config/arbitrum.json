{
  "key": "42161",
  "chainId": 42161,
  "chainName": "Arbitrum",
  "name": "Arbitrum",
  "shortName": "Arbitrum",
  "slug": "arbitrum",
  "network": "arbitrum-one",
  "unknown": false,
  "rpc": "https://arbitrum-mainnet.infura.io/v3/{{INFURA_KEY}}",
  "ws": "wss://arb-mainnet.g.alchemy.com/v2/{{ALCHEMY_KEY}}",
  "publicRpc": "https://arb1.arbitrum.io/rpc",
  "loggingRpc": "https://arb-mainnet.g.alchemy.com/v2/{{ALCHEMY_KEY}}",
  "explorer": "https://arbiscan.io",
  "explorerName": "Arbiscan",
  "subgraph": "https://api.thegraph.com/subgraphs/name/balancer-labs/balancer-arbitrum-v2",
  "poolsUrlV1": "",
  "poolsUrlV2": "",
  "subgraphs": {
    "main": [
      "https://api.thegraph.com/subgraphs/name/balancer-labs/balancer-arbitrum-v2"
    ],
    "aave": "",
    "gauge": "https://api.thegraph.com/subgraphs/name/balancer-labs/balancer-gauges-arbitrum",
    "blocks": "https://api.thegraph.com/subgraphs/name/ianlapham/arbitrum-one-blocks"
  },
  "supportsEIP1559": false,
  "supportsElementPools": false,
  "blockTime": 2,
  "nativeAsset": {
    "name": "Ether",
    "address": "0xEeeeeEeeeEeEeeEeEeEeeEEEeeeeEeeeeeeeEEeE",
    "symbol": "ETH",
    "decimals": 18,
    "deeplinkId": "ether",
    "logoURI": "tokens/eth.png",
    "minTransactionBuffer": "0.05"
  },
  "addresses": {
    "merkleRedeem": "0x6bd0B17713aaa29A2d7c9A39dDc120114f9fD809",
    "merkleOrchard": "0x751A0bC0e3f75b38e01Cf25bFCE7fF36DE1C87DE",
    "multicall": "0x80C7DD17B01855a6D2347444a0FCC36136a314de",
    "authorizer": "0x6207ed574152496c9B072C24FD87cE9cd9E17320",
    "vault": "0xBA12222222228d8Ba445958a75a0704d566BF2C8",
    "weightedPoolFactory": "0x7dFdEF5f355096603419239CE743BfaF1120312B",
    "stablePoolFactory": "0x2433477A10FC5d31B9513C638F19eE85CaED53Fd",
    "weth": "0x82aF49447D8a07e3bd95BD0d56f35241523fBab1",
    "stMATIC": "",
    "rETH": "0xEC70Dcb4A1EFa46b8F2D97C310C9c4790ba5ffA8",
    "stETH": "",
    "wstETH": "0x5979d7b546e38e414f7e9822514be443a4800529",
    "lidoRelayer": "",
    "balancerHelpers": "0x77d46184d22CA6a3726a2F500c776767b6A3d6Ab",
<<<<<<< HEAD
    "batchRelayer": "0x5bf3B7c14b10f16939d63Bd679264A1Aa951B4D5",
=======
    "batchRelayer": "0x466262c2a275aB106E54D95B5B04603e12b58cA1",
    "batchRelayerV4": "0x5bf3B7c14b10f16939d63Bd679264A1Aa951B4D5",
>>>>>>> 8eae2dc0
    "gaugeFactory": "0xb08e16cfc07c684daa2f93c70323badb2a6cbfd2",
    "balancerMinter": "",
    "gaugeController": "",
    "tokenAdmin": "",
    "veBAL": "",
    "veDelegationProxy": "",
    "veBALHelpers": "",
    "feeDistributor": "",
    "feeDistributorDeprecated": "",
    "faucet": "",
    "gaugeRewardsHelper": "0xA0DAbEBAAd1b243BBb243f933013d560819eB66f"
  },
  "keys": {
    "infura": "daaa68ec242643719749dd1caba2fc66",
    "alchemy": "VBeQgTCRqqPtuuEPsFzRdwKXzDyN6aFh"
  },
  "strategies": {
    "0": {
      "type": "0",
      "name": "stablePool"
    },
    "1": {
      "type": "1",
      "name": "weightedPool"
    },
    "2": {
      "type": "2",
      "name": "weightedPool"
    }
  },
  "gauges": {
    "type": 3,
    "weight": 0
  }
}<|MERGE_RESOLUTION|>--- conflicted
+++ resolved
@@ -51,12 +51,8 @@
     "wstETH": "0x5979d7b546e38e414f7e9822514be443a4800529",
     "lidoRelayer": "",
     "balancerHelpers": "0x77d46184d22CA6a3726a2F500c776767b6A3d6Ab",
-<<<<<<< HEAD
-    "batchRelayer": "0x5bf3B7c14b10f16939d63Bd679264A1Aa951B4D5",
-=======
     "batchRelayer": "0x466262c2a275aB106E54D95B5B04603e12b58cA1",
     "batchRelayerV4": "0x5bf3B7c14b10f16939d63Bd679264A1Aa951B4D5",
->>>>>>> 8eae2dc0
     "gaugeFactory": "0xb08e16cfc07c684daa2f93c70323badb2a6cbfd2",
     "balancerMinter": "",
     "gaugeController": "",

--- conflicted
+++ resolved
@@ -43,12 +43,9 @@
     "lidoRelayer": "",
     "balancerHelpers": "0x77d46184d22CA6a3726a2F500c776767b6A3d6Ab",
     "batchRelayer": "0x466262c2a275aB106E54D95B5B04603e12b58cA1",
-<<<<<<< HEAD
     "veBAL": "",
     "gaugeController": "",
-=======
     "gaugeFactory": "",
->>>>>>> 5a7ee93b
     "balancerMinter": ""
   },
   "keys": {

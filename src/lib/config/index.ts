--- conflicted
+++ resolved
@@ -73,11 +73,8 @@
   keys: {
     infura: string;
     alchemy: string;
-<<<<<<< HEAD
+    graph?: string;
     balancerApi?: string;
-=======
-    graph?: string;
->>>>>>> c3c32988
   };
   strategies: Record<
     string,

--- conflicted
+++ resolved
@@ -52,11 +52,8 @@
     lidoRelayer: string;
     balancerHelpers: string;
     batchRelayer: string;
-<<<<<<< HEAD
     veBAL: string;
-=======
     balancerMinter: string;
->>>>>>> 3dc35ec5
   };
   keys: {
     infura: string;
@@ -71,7 +68,7 @@
   >;
 }
 
-const config: Record<Config['chainId'], Config> = {
+const config: Partial<Record<Network | number, Config>> = {
   [Network.MAINNET]: homestead,
   [Network.KOVAN]: kovan,
   [Network.RINKEBY]: rinkeby,

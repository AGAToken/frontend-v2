--- conflicted
+++ resolved
@@ -53,10 +53,7 @@
     stablePoolFactory: string;
     weth: string;
     rETH: string;
-<<<<<<< HEAD
-=======
     stMATIC: string;
->>>>>>> a297c637
     stETH: string;
     wstETH: string;
     lidoRelayer: string;

import { Config } from './types';

import arbitrum from './arbitrum';
import avalanche from './avalanche';
import docker from './docker';
import goerli from './goerli';
import mainnet from './mainnet';
import optimism from './optimism';
import polygon from './polygon';
import gnosisChain from './gnosis-chain';
import zkevm from './zkevm';
import test from './test';

// We don't import Network from sdk to avoid extra bundle size when loading app (while the SDK is not tree-shakable)
export enum Network {
  MAINNET = 1,
  ROPSTEN = 3,
  RINKEBY = 4,
  GOERLI = 5,
  GÖRLI = 5,
  OPTIMISM = 10,
  KOVAN = 42,
  GNOSIS = 100,
  POLYGON = 137,
<<<<<<< HEAD
  ARBITRUM = 42161,
  AVALANCHE = 43114,
=======
>>>>>>> 32992ba0
  FANTOM = 250,
  ZKEVM = 1101,
  ARBITRUM = 42161,
}

const config: Record<Network | number, Config> = {
  [Network.MAINNET]: mainnet,
  [Network.GOERLI]: goerli,
  [Network.POLYGON]: polygon,
  [Network.ARBITRUM]: arbitrum,
  [Network.OPTIMISM]: optimism,
  [Network.GNOSIS]: gnosisChain,
<<<<<<< HEAD
  [Network.AVALANCHE]: avalanche,
=======
  [Network.ZKEVM]: zkevm,
>>>>>>> 32992ba0
  // @ts-ignore
  12345: test,
  // @ts-ignore
  17: docker,
};

export default config;<|MERGE_RESOLUTION|>--- conflicted
+++ resolved
@@ -22,14 +22,10 @@
   KOVAN = 42,
   GNOSIS = 100,
   POLYGON = 137,
-<<<<<<< HEAD
-  ARBITRUM = 42161,
-  AVALANCHE = 43114,
-=======
->>>>>>> 32992ba0
   FANTOM = 250,
   ZKEVM = 1101,
   ARBITRUM = 42161,
+  AVALANCHE = 43114,
 }
 
 const config: Record<Network | number, Config> = {
@@ -39,11 +35,8 @@
   [Network.ARBITRUM]: arbitrum,
   [Network.OPTIMISM]: optimism,
   [Network.GNOSIS]: gnosisChain,
-<<<<<<< HEAD
+  [Network.ZKEVM]: zkevm,
   [Network.AVALANCHE]: avalanche,
-=======
-  [Network.ZKEVM]: zkevm,
->>>>>>> 32992ba0
   // @ts-ignore
   12345: test,
   // @ts-ignore

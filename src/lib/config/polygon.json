--- conflicted
+++ resolved
@@ -43,12 +43,9 @@
     "lidoRelayer": "",
     "balancerHelpers": "0x94905e703fead7f0fd0eee355d267ee909784e6d",
     "batchRelayer": "0x4574ccBcC09A00C9eE55fB92Fe353699A4fA800e",
-<<<<<<< HEAD
     "veBAL": "",
     "gaugeController": "",
-=======
     "gaugeFactory": "",
->>>>>>> 5a7ee93b
     "balancerMinter": ""
   },
   "keys": {

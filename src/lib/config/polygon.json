{
  "key": "137",
  "chainId": 137,
  "chainName": "Polygon",
  "name": "Polygon Mainnet",
  "shortName": "Polygon",
  "slug": "polygon",
  "network": "polygon",
  "portisNetwork": "matic",
  "unknown": false,
  "rpc": "https://polygon-mainnet.infura.io/v3/{{INFURA_KEY}}",
  "ws": "wss://polygon-mainnet.g.alchemy.com/v2/{{ALCHEMY_KEY}}",
  "loggingRpc": "https://polygon-mainnet.g.alchemy.com/v2/{{ALCHEMY_KEY}}",
  "publicRpc": "https://polygon-rpc.com",
  "explorer": "https://polygonscan.com",
  "explorerName": "Polygonscan",
  "subgraph": "https://api.thegraph.com/subgraphs/name/balancer-labs/balancer-polygon-v2",
  "poolsUrlV2": "",
  "subgraphs": {
    "main": [
      "https://api.thegraph.com/subgraphs/name/balancer-labs/balancer-polygon-v2"
    ],
    "aave": "https://api.thegraph.com/subgraphs/name/aave/aave-v2-matic",
    "gauge": "https://api.thegraph.com/subgraphs/name/balancer-labs/balancer-gauges-polygon",
    "blocks": "https://api.thegraph.com/subgraphs/name/ianlapham/polygon-blocks"
  },
  "supportsEIP1559": true,
  "supportsElementPools": false,
  "blockTime": 4,
  "nativeAsset": {
    "name": "Matic",
    "address": "0xEeeeeEeeeEeEeeEeEeEeeEEEeeeeEeeeeeeeEEeE",
    "symbol": "MATIC",
    "decimals": 18,
    "deeplinkId": "matic",
    "logoURI": "tokens/matic.svg",
    "minTransactionBuffer": "0.1"
  },
  "addresses": {
    "merkleRedeem": "",
    "merkleOrchard": "0x0F3e0c4218b7b0108a3643cFe9D3ec0d4F57c54e",
    "multicall": "0x275617327c958bD06b5D6b871E7f491D76113dd8",
    "authorizer": "0xa331d84ec860bf466b4cdccfb4ac09a1b43f3ae6",
    "vault": "0xBA12222222228d8Ba445958a75a0704d566BF2C8",
    "weightedPoolFactory": "0x8E9aa87E45e92bad84D5F8DD1bff34Fb92637dE9",
    "stablePoolFactory": "0xc66Ba2B6595D3613CCab350C886aCE23866EDe24",
    "weth": "0x0d500B1d8E8eF31E21C99d1Db9A6444d3ADf1270",
    "rETH": "0x0266F4F08D82372CF0FcbCCc0Ff74309089c74d1",
    "stMATIC": "0x3a58a54c066fdc0f2d55fc9c89f0415c92ebf3c4",
    "stETH": "",
    "wstETH": "",
    "lidoRelayer": "",
    "balancerHelpers": "0x94905e703fead7f0fd0eee355d267ee909784e6d",
<<<<<<< HEAD
    "batchRelayer": "0x28A224d9d398a1eBB7BA69BCA515898966Bb1B6b",
=======
    "batchRelayer": "0xcf6a66E32dCa0e26AcC3426b851FD8aCbF12Dac7",
    "batchRelayerV4": "0x28A224d9d398a1eBB7BA69BCA515898966Bb1B6b",
>>>>>>> 8eae2dc0
    "gaugeFactory": "0x3b8ca519122cdd8efb272b0d3085453404b25bd0",
    "balancerMinter": "",
    "gaugeController": "",
    "tokenAdmin": "",
    "veBAL": "",
    "veDelegationProxy": "",
    "veBALHelpers": "",
    "feeDistributor": "",
    "feeDistributorDeprecated": "",
    "faucet": "",
    "gaugeRewardsHelper": "0xaEb406b0E430BF5Ea2Dc0B9Fe62E4E53f74B3a33"
  },
  "keys": {
    "infura": "daaa68ec242643719749dd1caba2fc66",
    "alchemy": "ODJ9G5Ipv-Hb2zTWMNbUFIqv9WtqBOc2"
  },
  "strategies": {
    "0": {
      "type": "0",
      "name": "stablePool"
    },
    "1": {
      "type": "1",
      "name": "weightedPool"
    },
    "2": {
      "type": "2",
      "name": "weightedPool"
    }
  },
  "gauges": {
    "type": 4,
    "weight": 0
  }
}<|MERGE_RESOLUTION|>--- conflicted
+++ resolved
@@ -51,12 +51,8 @@
     "wstETH": "",
     "lidoRelayer": "",
     "balancerHelpers": "0x94905e703fead7f0fd0eee355d267ee909784e6d",
-<<<<<<< HEAD
-    "batchRelayer": "0x28A224d9d398a1eBB7BA69BCA515898966Bb1B6b",
-=======
     "batchRelayer": "0xcf6a66E32dCa0e26AcC3426b851FD8aCbF12Dac7",
     "batchRelayerV4": "0x28A224d9d398a1eBB7BA69BCA515898966Bb1B6b",
->>>>>>> 8eae2dc0
     "gaugeFactory": "0x3b8ca519122cdd8efb272b0d3085453404b25bd0",
     "balancerMinter": "",
     "gaugeController": "",

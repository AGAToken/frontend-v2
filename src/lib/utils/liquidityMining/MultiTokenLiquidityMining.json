
{
  "week_52": [
    {
      "chainId": 1,
      "pools": {
        "0xa6f548df93de924d73be7d25dc02554c6bd66db500020000000000000000000e": [
          {
            "tokenAddress": "0xba100000625a3754423978a60c9317c58a424e3d",
            "amount": 2500
          }
        ],
        "0x5c6ee304399dbdb9c8ef030ab642b10820db8f56000200000000000000000014": [
          {
            "tokenAddress": "0xba100000625a3754423978a60c9317c58a424e3d",
            "amount": 2500
          }
        ],
        "0x0b09dea16768f0799065c475be02919503cb2a3500020000000000000000001a": [
          {
            "tokenAddress": "0xba100000625a3754423978a60c9317c58a424e3d",
            "amount": 2500
          }
        ]
      }
    },
    {
      "chainId": 137,
      "pools": {}
    }
  ],
  "week_53": [
    {
      "chainId": 1,
      "pools": {
        "0xa6f548df93de924d73be7d25dc02554c6bd66db500020000000000000000000e": [
          {
            "tokenAddress": "0xba100000625a3754423978a60c9317c58a424e3d",
            "amount": 5000
          }
        ],
        "0x5c6ee304399dbdb9c8ef030ab642b10820db8f56000200000000000000000014": [
          {
            "tokenAddress": "0xba100000625a3754423978a60c9317c58a424e3d",
            "amount": 5000
          }
        ],
        "0x0b09dea16768f0799065c475be02919503cb2a3500020000000000000000001a": [
          {
            "tokenAddress": "0xba100000625a3754423978a60c9317c58a424e3d",
            "amount": 5000
          }
        ],
        "0xaac98ee71d4f8a156b6abaa6844cdb7789d086ce00020000000000000000001b": [
          {
            "tokenAddress": "0xba100000625a3754423978a60c9317c58a424e3d",
            "amount": 2500
          }
        ],
        "0xff083f57a556bfb3bbe46ea1b4fa154b2b1fbe88000200000000000000000030": [
          {
            "tokenAddress": "0xba100000625a3754423978a60c9317c58a424e3d",
            "amount": 2500
          }
        ]
      }
    },
    {
      "chainId": 137,
      "pools": {}
    }
  ],
  "week_54": [
    {
      "chainId": 1,
      "pools": {
        "0xa6f548df93de924d73be7d25dc02554c6bd66db500020000000000000000000e": [
          {
            "tokenAddress": "0xba100000625a3754423978a60c9317c58a424e3d",
            "amount": 15000
          }
        ],
        "0x5c6ee304399dbdb9c8ef030ab642b10820db8f56000200000000000000000014": [
          {
            "tokenAddress": "0xba100000625a3754423978a60c9317c58a424e3d",
            "amount": 15000
          }
        ],
        "0x0b09dea16768f0799065c475be02919503cb2a3500020000000000000000001a": [
          {
            "tokenAddress": "0xba100000625a3754423978a60c9317c58a424e3d",
            "amount": 15000
          }
        ],
        "0xaac98ee71d4f8a156b6abaa6844cdb7789d086ce00020000000000000000001b": [
          {
            "tokenAddress": "0xba100000625a3754423978a60c9317c58a424e3d",
            "amount": 2500
          }
        ],
        "0xff083f57a556bfb3bbe46ea1b4fa154b2b1fbe88000200000000000000000030": [
          {
            "tokenAddress": "0xba100000625a3754423978a60c9317c58a424e3d",
            "amount": 2500
          }
        ]
      }
    },
    {
      "chainId": 137,
      "pools": {}
    }
  ],
  "week_55": [
    {
      "chainId": 1,
      "pools": {
        "0xa6f548df93de924d73be7d25dc02554c6bd66db500020000000000000000000e": [
          {
            "tokenAddress": "0xba100000625a3754423978a60c9317c58a424e3d",
            "amount": 15000
          }
        ],
        "0x5c6ee304399dbdb9c8ef030ab642b10820db8f56000200000000000000000014": [
          {
            "tokenAddress": "0xba100000625a3754423978a60c9317c58a424e3d",
            "amount": 20000
          }
        ],
        "0x0b09dea16768f0799065c475be02919503cb2a3500020000000000000000001a": [
          {
            "tokenAddress": "0xba100000625a3754423978a60c9317c58a424e3d",
            "amount": 15000
          }
        ],
        "0xaac98ee71d4f8a156b6abaa6844cdb7789d086ce00020000000000000000001b": [
          {
            "tokenAddress": "0xba100000625a3754423978a60c9317c58a424e3d",
            "amount": 2500
          }
        ],
        "0xff083f57a556bfb3bbe46ea1b4fa154b2b1fbe88000200000000000000000030": [
          {
            "tokenAddress": "0xba100000625a3754423978a60c9317c58a424e3d",
            "amount": 2500
          }
        ],
        "0x96646936b91d6b9d7d0c47c496afbf3d6ec7b6f8000200000000000000000019": [
          {
            "tokenAddress": "0xba100000625a3754423978a60c9317c58a424e3d",
            "amount": 2500
          }
        ],
        "0x072f14b85add63488ddad88f855fda4a99d6ac9b000200000000000000000027": [
          {
            "tokenAddress": "0xba100000625a3754423978a60c9317c58a424e3d",
            "amount": 2500
          }
        ],
        "0xe99481dc77691d8e2456e5f3f61c1810adfc1503000200000000000000000018": [
          {
            "tokenAddress": "0xba100000625a3754423978a60c9317c58a424e3d",
            "amount": 2500
          }
        ],
        "0xefaa1604e82e1b3af8430b90192c1b9e8197e377000200000000000000000021": [
          {
            "tokenAddress": "0xba100000625a3754423978a60c9317c58a424e3d",
            "amount": 2500
          }
        ],
        "0xec60a5fef79a92c741cb74fdd6bfc340c0279b01000200000000000000000015": [
          {
            "tokenAddress": "0xba100000625a3754423978a60c9317c58a424e3d",
            "amount": 2500
          }
        ]
      }
    },
    {
      "chainId": 137,
      "pools": {}
    }
  ],
  "week_56": [
    {
      "chainId": 1,
      "pools": {
        "0xa6f548df93de924d73be7d25dc02554c6bd66db500020000000000000000000e": [
          {
            "tokenAddress": "0xba100000625a3754423978a60c9317c58a424e3d",
            "amount": 15000
          }
        ],
        "0x5c6ee304399dbdb9c8ef030ab642b10820db8f56000200000000000000000014": [
          {
            "tokenAddress": "0xba100000625a3754423978a60c9317c58a424e3d",
            "amount": 25000
          }
        ],
        "0x0b09dea16768f0799065c475be02919503cb2a3500020000000000000000001a": [
          {
            "tokenAddress": "0xba100000625a3754423978a60c9317c58a424e3d",
            "amount": 15000
          }
        ],
        "0x96646936b91d6b9d7d0c47c496afbf3d6ec7b6f8000200000000000000000019": [
          {
            "tokenAddress": "0xba100000625a3754423978a60c9317c58a424e3d",
            "amount": 5000
          }
        ],
        "0xa1116930326d21fb917d5a27f1e9943a9595fb47": [
          {
            "tokenAddress": "0xba100000625a3754423978a60c9317c58a424e3d",
            "amount": 12500
          }
        ],
        "0xaac98ee71d4f8a156b6abaa6844cdb7789d086ce00020000000000000000001b": [
          {
            "tokenAddress": "0xba100000625a3754423978a60c9317c58a424e3d",
            "amount": 2500
          }
        ],
        "0xff083f57a556bfb3bbe46ea1b4fa154b2b1fbe88000200000000000000000030": [
          {
            "tokenAddress": "0xba100000625a3754423978a60c9317c58a424e3d",
            "amount": 2500
          }
        ],
        "0xec60a5fef79a92c741cb74fdd6bfc340c0279b01000200000000000000000015": [
          {
            "tokenAddress": "0xba100000625a3754423978a60c9317c58a424e3d",
            "amount": 2500
          }
        ],
        "0x072f14b85add63488ddad88f855fda4a99d6ac9b000200000000000000000027": [
          {
            "tokenAddress": "0xba100000625a3754423978a60c9317c58a424e3d",
            "amount": 2500
          }
        ],
        "0xe99481dc77691d8e2456e5f3f61c1810adfc1503000200000000000000000018": [
          {
            "tokenAddress": "0xba100000625a3754423978a60c9317c58a424e3d",
            "amount": 2500
          }
        ],
        "0xefaa1604e82e1b3af8430b90192c1b9e8197e377000200000000000000000021": [
          {
            "tokenAddress": "0xba100000625a3754423978a60c9317c58a424e3d",
            "amount": 2500
          }
        ],
        "0xa02e4b3d18d4e6b8d18ac421fbc3dfff8933c40a00020000000000000000004b": [
          {
            "tokenAddress": "0xba100000625a3754423978a60c9317c58a424e3d",
            "amount": 1000
          }
        ],
        "0x61d5dc44849c9c87b0856a2a311536205c96c7fd000100000000000000000001": [
          {
            "tokenAddress": "0xba100000625a3754423978a60c9317c58a424e3d",
            "amount": 1000
          }
        ]
      }
    },
    {
      "chainId": 137,
      "pools": {}
    }
  ],
  "week_57": [
    {
      "chainId": 1,
      "pools": {
        "0xa6f548df93de924d73be7d25dc02554c6bd66db500020000000000000000000e": [
          {
            "tokenAddress": "0xba100000625a3754423978a60c9317c58a424e3d",
            "amount": 15000
          }
        ],
        "0x0b09dea16768f0799065c475be02919503cb2a3500020000000000000000001a": [
          {
            "tokenAddress": "0xba100000625a3754423978a60c9317c58a424e3d",
            "amount": 15000
          }
        ],
        "0x5c6ee304399dbdb9c8ef030ab642b10820db8f56000200000000000000000014": [
          {
            "tokenAddress": "0xba100000625a3754423978a60c9317c58a424e3d",
            "amount": 51000
          }
        ],
        "0x96646936b91d6b9d7d0c47c496afbf3d6ec7b6f8000200000000000000000019": [
          {
            "tokenAddress": "0xba100000625a3754423978a60c9317c58a424e3d",
            "amount": 5000
          }
        ],
        "0xa1116930326d21fb917d5a27f1e9943a9595fb47": [
          {
            "tokenAddress": "0xba100000625a3754423978a60c9317c58a424e3d",
            "amount": 12500
          }
        ],
        "0x3e5fa9518ea95c3e533eb377c001702a9aacaa32000200000000000000000052": [
          {
            "tokenAddress": "0xba100000625a3754423978a60c9317c58a424e3d",
            "amount": 5000
          }
        ],
        "0xaac98ee71d4f8a156b6abaa6844cdb7789d086ce00020000000000000000001b": [
          {
            "tokenAddress": "0xba100000625a3754423978a60c9317c58a424e3d",
            "amount": 2500
          }
        ],
        "0x186084ff790c65088ba694df11758fae4943ee9e000200000000000000000013": [
          {
            "tokenAddress": "0xba100000625a3754423978a60c9317c58a424e3d",
            "amount": 2500
          }
        ],
        "0x072f14b85add63488ddad88f855fda4a99d6ac9b000200000000000000000027": [
          {
            "tokenAddress": "0xba100000625a3754423978a60c9317c58a424e3d",
            "amount": 2500
          }
        ],
        "0xe99481dc77691d8e2456e5f3f61c1810adfc1503000200000000000000000018": [
          {
            "tokenAddress": "0xba100000625a3754423978a60c9317c58a424e3d",
            "amount": 2500
          }
        ],
        "0xefaa1604e82e1b3af8430b90192c1b9e8197e377000200000000000000000021": [
          {
            "tokenAddress": "0xba100000625a3754423978a60c9317c58a424e3d",
            "amount": 2500
          }
        ],
        "0xec60a5fef79a92c741cb74fdd6bfc340c0279b01000200000000000000000015": [
          {
            "tokenAddress": "0xba100000625a3754423978a60c9317c58a424e3d",
            "amount": 2500
          }
        ],
        "0xa02e4b3d18d4e6b8d18ac421fbc3dfff8933c40a00020000000000000000004b": [
          {
            "tokenAddress": "0xba100000625a3754423978a60c9317c58a424e3d",
            "amount": 1000
          }
        ],
        "0x61d5dc44849c9c87b0856a2a311536205c96c7fd000100000000000000000001": [
          {
            "tokenAddress": "0xba100000625a3754423978a60c9317c58a424e3d",
            "amount": 1000
          }
        ],
        "0xff083f57a556bfb3bbe46ea1b4fa154b2b1fbe88000200000000000000000030": [
          {
            "tokenAddress": "0xba100000625a3754423978a60c9317c58a424e3d",
            "amount": 1000
          }
        ],
        "0x148ce9b50be946a96e94a4f5479b771bab9b1c59000100000000000000000054": [
          {
            "tokenAddress": "0xba100000625a3754423978a60c9317c58a424e3d",
            "amount": 2000
          }
        ]
      }
    },
    {
      "chainId": 137,
      "pools": {
        "0x0297e37f1873d2dab4487aa67cd56b58e2f27875000100000000000000000002": [
          {
            "tokenAddress": "0x9a71012b13ca4d3d0cdc72a177df3ef03b0e76a3",
            "amount": 8000
          },
          {
            "tokenAddress": "0x0d500b1d8e8ef31e21c99d1db9a6444d3adf1270",
            "amount": 139534.88372093023
          }
        ],
        "0xce66904b68f1f070332cbc631de7ee98b650b499000100000000000000000009": [
          {
            "tokenAddress": "0x9a71012b13ca4d3d0cdc72a177df3ef03b0e76a3",
            "amount": 5000
          },
          {
            "tokenAddress": "0x0d500b1d8e8ef31e21c99d1db9a6444d3adf1270",
            "amount": 87209.30232558139
          }
        ],
        "0x36128d5436d2d70cab39c9af9cce146c38554ff0000100000000000000000008": [
          {
            "tokenAddress": "0x9a71012b13ca4d3d0cdc72a177df3ef03b0e76a3",
            "amount": 5000
          },
          {
            "tokenAddress": "0x0d500b1d8e8ef31e21c99d1db9a6444d3adf1270",
            "amount": 87209.30232558139
          }
        ],
        "0xf461f2240b66d55dcf9059e26c022160c06863bf000100000000000000000006": [
          {
            "tokenAddress": "0x9a71012b13ca4d3d0cdc72a177df3ef03b0e76a3",
            "amount": 2500
          },
          {
            "tokenAddress": "0x0d500b1d8e8ef31e21c99d1db9a6444d3adf1270",
            "amount": 43604.651162790695
          },
          {
            "tokenAddress": "0x580a84c73811e1839f75d86d75d88cca0c241ff4",
            "amount": 15000
          }
        ],
        "0x32fc95287b14eaef3afa92cccc48c285ee3a280a000100000000000000000005": [
          {
            "tokenAddress": "0x9a71012b13ca4d3d0cdc72a177df3ef03b0e76a3",
            "amount": 1000
          },
          {
            "tokenAddress": "0x0d500b1d8e8ef31e21c99d1db9a6444d3adf1270",
            "amount": 17441.86046511628
          }
        ]
      }
    }
  ],
  "week_58": [
    {
      "chainId": 1,
      "pools": {
        "0xa6f548df93de924d73be7d25dc02554c6bd66db500020000000000000000000e": [
          {
            "tokenAddress": "0xba100000625a3754423978a60c9317c58a424e3d",
            "amount": 15000
          }
        ],
        "0x0b09dea16768f0799065c475be02919503cb2a3500020000000000000000001a": [
          {
            "tokenAddress": "0xba100000625a3754423978a60c9317c58a424e3d",
            "amount": 15000
          }
        ],
        "0x5c6ee304399dbdb9c8ef030ab642b10820db8f56000200000000000000000014": [
          {
            "tokenAddress": "0xba100000625a3754423978a60c9317c58a424e3d",
            "amount": 50000
          }
        ],
        "0x96646936b91d6b9d7d0c47c496afbf3d6ec7b6f8000200000000000000000019": [
          {
            "tokenAddress": "0xba100000625a3754423978a60c9317c58a424e3d",
            "amount": 5000
          }
        ],
        "0xa1116930326d21fb917d5a27f1e9943a9595fb47": [
          {
            "tokenAddress": "0xba100000625a3754423978a60c9317c58a424e3d",
            "amount": 12500
          }
        ],
        "0x3e5fa9518ea95c3e533eb377c001702a9aacaa32000200000000000000000052": [
          {
            "tokenAddress": "0xba100000625a3754423978a60c9317c58a424e3d",
            "amount": 5000
          }
        ],
        "0xaac98ee71d4f8a156b6abaa6844cdb7789d086ce00020000000000000000001b": [
          {
            "tokenAddress": "0xba100000625a3754423978a60c9317c58a424e3d",
            "amount": 2500
          }
        ],
        "0x186084ff790c65088ba694df11758fae4943ee9e000200000000000000000013": [
          {
            "tokenAddress": "0xba100000625a3754423978a60c9317c58a424e3d",
            "amount": 2500
          }
        ],
        "0x072f14b85add63488ddad88f855fda4a99d6ac9b000200000000000000000027": [
          {
            "tokenAddress": "0xba100000625a3754423978a60c9317c58a424e3d",
            "amount": 2500
          }
        ],
        "0xe99481dc77691d8e2456e5f3f61c1810adfc1503000200000000000000000018": [
          {
            "tokenAddress": "0xba100000625a3754423978a60c9317c58a424e3d",
            "amount": 2500
          }
        ],
        "0xefaa1604e82e1b3af8430b90192c1b9e8197e377000200000000000000000021": [
          {
            "tokenAddress": "0xba100000625a3754423978a60c9317c58a424e3d",
            "amount": 2500
          }
        ],
        "0xec60a5fef79a92c741cb74fdd6bfc340c0279b01000200000000000000000015": [
          {
            "tokenAddress": "0xba100000625a3754423978a60c9317c58a424e3d",
            "amount": 1000
          }
        ],
        "0xa02e4b3d18d4e6b8d18ac421fbc3dfff8933c40a00020000000000000000004b": [
          {
            "tokenAddress": "0xba100000625a3754423978a60c9317c58a424e3d",
            "amount": 1000
          }
        ],
        "0x61d5dc44849c9c87b0856a2a311536205c96c7fd000100000000000000000001": [
          {
            "tokenAddress": "0xba100000625a3754423978a60c9317c58a424e3d",
            "amount": 1000
          }
        ],
        "0x148ce9b50be946a96e94a4f5479b771bab9b1c59000100000000000000000054": [
          {
            "tokenAddress": "0xba100000625a3754423978a60c9317c58a424e3d",
            "amount": 2000
          }
        ]
      }
    },
    {
      "chainId": 137,
      "pools": {
        "0x0297e37f1873d2dab4487aa67cd56b58e2f27875000100000000000000000002": [
          {
            "tokenAddress": "0x9a71012b13ca4d3d0cdc72a177df3ef03b0e76a3",
            "amount": 8500
          },
          {
            "tokenAddress": "0x0d500b1d8e8ef31e21c99d1db9a6444d3adf1270",
            "amount": 127500
          }
        ],
        "0x36128d5436d2d70cab39c9af9cce146c38554ff0000100000000000000000008": [
          {
            "tokenAddress": "0x9a71012b13ca4d3d0cdc72a177df3ef03b0e76a3",
            "amount": 7000
          },
          {
            "tokenAddress": "0x0d500b1d8e8ef31e21c99d1db9a6444d3adf1270",
            "amount": 105000
          }
        ],
        "0x03cd191f589d12b0582a99808cf19851e468e6b500010000000000000000000a": [
          {
            "tokenAddress": "0x9a71012b13ca4d3d0cdc72a177df3ef03b0e76a3",
            "amount": 2500
          },
          {
            "tokenAddress": "0x0d500b1d8e8ef31e21c99d1db9a6444d3adf1270",
            "amount": 37500
          }
        ],
        "0xce66904b68f1f070332cbc631de7ee98b650b499000100000000000000000009": [
          {
            "tokenAddress": "0x9a71012b13ca4d3d0cdc72a177df3ef03b0e76a3",
            "amount": 2500
          },
          {
            "tokenAddress": "0x0d500b1d8e8ef31e21c99d1db9a6444d3adf1270",
            "amount": 37500
          }
        ],
        "0xf461f2240b66d55dcf9059e26c022160c06863bf000100000000000000000006": [
          {
            "tokenAddress": "0x9a71012b13ca4d3d0cdc72a177df3ef03b0e76a3",
            "amount": 2500
          },
          {
            "tokenAddress": "0x0d500b1d8e8ef31e21c99d1db9a6444d3adf1270",
            "amount": 37500
          },
          {
            "tokenAddress": "0x580a84c73811e1839f75d86d75d88cca0c241ff4",
            "amount": 15000
          }
        ],
        "0x4e7f40cd37cee710f5e87ad72959d30ef8a01a5d00010000000000000000000b": [
          {
            "tokenAddress": "0x9a71012b13ca4d3d0cdc72a177df3ef03b0e76a3",
            "amount": 1000
          },
          {
            "tokenAddress": "0x0d500b1d8e8ef31e21c99d1db9a6444d3adf1270",
            "amount": 15000
          }
        ],
        "0x32fc95287b14eaef3afa92cccc48c285ee3a280a000100000000000000000005": [
          {
            "tokenAddress": "0x9a71012b13ca4d3d0cdc72a177df3ef03b0e76a3",
            "amount": 1000
          },
          {
            "tokenAddress": "0x0d500b1d8e8ef31e21c99d1db9a6444d3adf1270",
            "amount": 15000
          }
        ]
      }
    }
  ],
  "week_59": [
    {
      "chainId": 1,
      "pools": {
        "0xa6f548df93de924d73be7d25dc02554c6bd66db500020000000000000000000e": [
          {
            "tokenAddress": "0xba100000625a3754423978a60c9317c58a424e3d",
            "amount": 15000
          }
        ],
        "0x0b09dea16768f0799065c475be02919503cb2a3500020000000000000000001a": [
          {
            "tokenAddress": "0xba100000625a3754423978a60c9317c58a424e3d",
            "amount": 15000
          }
        ],
        "0x5c6ee304399dbdb9c8ef030ab642b10820db8f56000200000000000000000014": [
          {
            "tokenAddress": "0xba100000625a3754423978a60c9317c58a424e3d",
            "amount": 32000
          }
        ],
        "0x06df3b2bbb68adc8b0e302443692037ed9f91b42000000000000000000000063": [
          {
            "tokenAddress": "0xba100000625a3754423978a60c9317c58a424e3d",
            "amount": 15000
          }
        ],
        "0x96646936b91d6b9d7d0c47c496afbf3d6ec7b6f8000200000000000000000019": [
          {
            "tokenAddress": "0xba100000625a3754423978a60c9317c58a424e3d",
            "amount": 5000
          }
        ],
        "0xa1116930326d21fb917d5a27f1e9943a9595fb47": [
          {
            "tokenAddress": "0xba100000625a3754423978a60c9317c58a424e3d",
            "amount": 12500
          }
        ],
        "0x3e5fa9518ea95c3e533eb377c001702a9aacaa32000200000000000000000052": [
          {
            "tokenAddress": "0xba100000625a3754423978a60c9317c58a424e3d",
            "amount": 5000
          }
        ],
        "0xaac98ee71d4f8a156b6abaa6844cdb7789d086ce00020000000000000000001b": [
          {
            "tokenAddress": "0xba100000625a3754423978a60c9317c58a424e3d",
            "amount": 2500
          }
        ],
        "0x186084ff790c65088ba694df11758fae4943ee9e000200000000000000000013": [
          {
            "tokenAddress": "0xba100000625a3754423978a60c9317c58a424e3d",
            "amount": 2500
          }
        ],
        "0x072f14b85add63488ddad88f855fda4a99d6ac9b000200000000000000000027": [
          {
            "tokenAddress": "0xba100000625a3754423978a60c9317c58a424e3d",
            "amount": 2500
          }
        ],
        "0xe99481dc77691d8e2456e5f3f61c1810adfc1503000200000000000000000018": [
          {
            "tokenAddress": "0xba100000625a3754423978a60c9317c58a424e3d",
            "amount": 2500
          }
        ],
        "0xefaa1604e82e1b3af8430b90192c1b9e8197e377000200000000000000000021": [
          {
            "tokenAddress": "0xba100000625a3754423978a60c9317c58a424e3d",
            "amount": 2500
          }
        ],
        "0xfeadd389a5c427952d8fdb8057d6c8ba1156cc56000000000000000000000066": [
          {
            "tokenAddress": "0xba100000625a3754423978a60c9317c58a424e3d",
            "amount": 2500
          }
        ],
        "0x148ce9b50be946a96e94a4f5479b771bab9b1c59000100000000000000000054": [
          {
            "tokenAddress": "0xba100000625a3754423978a60c9317c58a424e3d",
            "amount": 2500
          }
        ],
        "0xec60a5fef79a92c741cb74fdd6bfc340c0279b01000200000000000000000015": [
          {
            "tokenAddress": "0xba100000625a3754423978a60c9317c58a424e3d",
            "amount": 1000
          }
        ],
        "0xa02e4b3d18d4e6b8d18ac421fbc3dfff8933c40a00020000000000000000004b": [
          {
            "tokenAddress": "0xba100000625a3754423978a60c9317c58a424e3d",
            "amount": 1000
          }
        ],
        "0x61d5dc44849c9c87b0856a2a311536205c96c7fd000100000000000000000001": [
          {
            "tokenAddress": "0xba100000625a3754423978a60c9317c58a424e3d",
            "amount": 1000
          }
        ]
      }
    },
    {
      "chainId": 137,
      "pools": {
        "0x0297e37f1873d2dab4487aa67cd56b58e2f27875000100000000000000000002": [
          {
            "tokenAddress": "0x9a71012b13ca4d3d0cdc72a177df3ef03b0e76a3",
            "amount": 6000
          },
          {
            "tokenAddress": "0x0d500b1d8e8ef31e21c99d1db9a6444d3adf1270",
            "amount": 90000
          }
        ],
        "0x36128d5436d2d70cab39c9af9cce146c38554ff0000100000000000000000008": [
          {
            "tokenAddress": "0x9a71012b13ca4d3d0cdc72a177df3ef03b0e76a3",
            "amount": 6000
          },
          {
            "tokenAddress": "0x0d500b1d8e8ef31e21c99d1db9a6444d3adf1270",
            "amount": 90000
          }
        ],
        "0x03cd191f589d12b0582a99808cf19851e468e6b500010000000000000000000a": [
          {
            "tokenAddress": "0x9a71012b13ca4d3d0cdc72a177df3ef03b0e76a3",
            "amount": 2500
          },
          {
            "tokenAddress": "0x0d500b1d8e8ef31e21c99d1db9a6444d3adf1270",
            "amount": 37500
          }
        ],
        "0xce66904b68f1f070332cbc631de7ee98b650b499000100000000000000000009": [
          {
            "tokenAddress": "0x9a71012b13ca4d3d0cdc72a177df3ef03b0e76a3",
            "amount": 2500
          },
          {
            "tokenAddress": "0x0d500b1d8e8ef31e21c99d1db9a6444d3adf1270",
            "amount": 37500
          }
        ],
        "0x06df3b2bbb68adc8b0e302443692037ed9f91b42000000000000000000000012": [
          {
            "tokenAddress": "0x9a71012b13ca4d3d0cdc72a177df3ef03b0e76a3",
            "amount": 2500
          },
          {
            "tokenAddress": "0x0d500b1d8e8ef31e21c99d1db9a6444d3adf1270",
            "amount": 37500
          },
          {
            "tokenAddress": "0x580a84c73811e1839f75d86d75d88cca0c241ff4",
            "amount": 15000
          }
        ],
        "0xf461f2240b66d55dcf9059e26c022160c06863bf000100000000000000000006": [
          {
            "tokenAddress": "0x9a71012b13ca4d3d0cdc72a177df3ef03b0e76a3",
            "amount": 2500
          },
          {
            "tokenAddress": "0x0d500b1d8e8ef31e21c99d1db9a6444d3adf1270",
            "amount": 37500
          },
          {
            "tokenAddress": "0x580a84c73811e1839f75d86d75d88cca0c241ff4",
            "amount": 15000
          }
        ],
        "0x614b5038611729ed49e0ded154d8a5d3af9d1d9e00010000000000000000001d": [
          {
            "tokenAddress": "0x9a71012b13ca4d3d0cdc72a177df3ef03b0e76a3",
            "amount": 1000
          },
          {
            "tokenAddress": "0x0d500b1d8e8ef31e21c99d1db9a6444d3adf1270",
            "amount": 15000
          },
          {
            "tokenAddress": "0xF501dd45a1198C2E1b5aEF5314A68B9006D842E0",
            "amount": 15000
          }
        ],
        "0x4e7f40cd37cee710f5e87ad72959d30ef8a01a5d00010000000000000000000b": [
          {
            "tokenAddress": "0x9a71012b13ca4d3d0cdc72a177df3ef03b0e76a3",
            "amount": 1000
          },
          {
            "tokenAddress": "0x0d500b1d8e8ef31e21c99d1db9a6444d3adf1270",
            "amount": 15000
          }
        ],
        "0x32fc95287b14eaef3afa92cccc48c285ee3a280a000100000000000000000005": [
          {
            "tokenAddress": "0x9a71012b13ca4d3d0cdc72a177df3ef03b0e76a3",
            "amount": 1000
          },
          {
            "tokenAddress": "0x0d500b1d8e8ef31e21c99d1db9a6444d3adf1270",
            "amount": 15000
          }
        ]
      }
    }
  ],
  "week_60": [
    {
      "chainId": 1,
      "pools": {
        "0xa6f548df93de924d73be7d25dc02554c6bd66db500020000000000000000000e": [
          {
            "tokenAddress": "0xba100000625a3754423978a60c9317c58a424e3d",
            "amount": 15000
          }
        ],
        "0x0b09dea16768f0799065c475be02919503cb2a3500020000000000000000001a": [
          {
            "tokenAddress": "0xba100000625a3754423978a60c9317c58a424e3d",
            "amount": 15000
          }
        ],
        "0x5c6ee304399dbdb9c8ef030ab642b10820db8f56000200000000000000000014": [
          {
            "tokenAddress": "0xba100000625a3754423978a60c9317c58a424e3d",
            "amount": 30000
          }
        ],
        "0x06df3b2bbb68adc8b0e302443692037ed9f91b42000000000000000000000063": [
          {
            "tokenAddress": "0xba100000625a3754423978a60c9317c58a424e3d",
            "amount": 15000
          }
        ],
        "0x96646936b91d6b9d7d0c47c496afbf3d6ec7b6f8000200000000000000000019": [
          {
            "tokenAddress": "0xba100000625a3754423978a60c9317c58a424e3d",
            "amount": 5000
          }
        ],
        "0xa1116930326d21fb917d5a27f1e9943a9595fb47": [
          {
            "tokenAddress": "0xba100000625a3754423978a60c9317c58a424e3d",
            "amount": 12500
          }
        ],
        "0x3e5fa9518ea95c3e533eb377c001702a9aacaa32000200000000000000000052": [
          {
            "tokenAddress": "0xba100000625a3754423978a60c9317c58a424e3d",
            "amount": 5000
          }
        ],
        "0xaac98ee71d4f8a156b6abaa6844cdb7789d086ce00020000000000000000001b": [
          {
            "tokenAddress": "0xba100000625a3754423978a60c9317c58a424e3d",
            "amount": 2500
          }
        ],
        "0x186084ff790c65088ba694df11758fae4943ee9e000200000000000000000013": [
          {
            "tokenAddress": "0xba100000625a3754423978a60c9317c58a424e3d",
            "amount": 2500
          }
        ],
        "0x072f14b85add63488ddad88f855fda4a99d6ac9b000200000000000000000027": [
          {
            "tokenAddress": "0xba100000625a3754423978a60c9317c58a424e3d",
            "amount": 2500
          }
        ],
        "0xe99481dc77691d8e2456e5f3f61c1810adfc1503000200000000000000000018": [
          {
            "tokenAddress": "0xba100000625a3754423978a60c9317c58a424e3d",
            "amount": 2500
          }
        ],
        "0xefaa1604e82e1b3af8430b90192c1b9e8197e377000200000000000000000021": [
          {
            "tokenAddress": "0xba100000625a3754423978a60c9317c58a424e3d",
            "amount": 2500
          }
        ],
        "0xfeadd389a5c427952d8fdb8057d6c8ba1156cc56000000000000000000000066": [
          {
            "tokenAddress": "0xba100000625a3754423978a60c9317c58a424e3d",
            "amount": 2500
          }
        ],
        "0x148ce9b50be946a96e94a4f5479b771bab9b1c59000100000000000000000054": [
          {
            "tokenAddress": "0xba100000625a3754423978a60c9317c58a424e3d",
            "amount": 2500
          }
        ],
        "0xec60a5fef79a92c741cb74fdd6bfc340c0279b01000200000000000000000015": [
          {
            "tokenAddress": "0xba100000625a3754423978a60c9317c58a424e3d",
            "amount": 1000
          }
        ],
        "0xa02e4b3d18d4e6b8d18ac421fbc3dfff8933c40a00020000000000000000004b": [
          {
            "tokenAddress": "0xba100000625a3754423978a60c9317c58a424e3d",
            "amount": 1000
          }
        ],
        "0x61d5dc44849c9c87b0856a2a311536205c96c7fd000100000000000000000001": [
          {
            "tokenAddress": "0xba100000625a3754423978a60c9317c58a424e3d",
            "amount": 1000
          }
        ],
        "0xf5aaf7ee8c39b651cebf5f1f50c10631e78e0ef9000200000000000000000069": [
          {
            "tokenAddress": "0xba100000625a3754423978a60c9317c58a424e3d",
            "amount": 1000
          }
        ],
        "0x14462305d211c12a736986f4e8216e28c5ea7ab4000200000000000000000068": [
          {
            "tokenAddress": "0xba100000625a3754423978a60c9317c58a424e3d",
            "amount": 1000
          }
        ]
      }
    },
    {
      "chainId": 137,
      "pools": {
        "0x0297e37f1873d2dab4487aa67cd56b58e2f27875000100000000000000000002": [
          {
            "tokenAddress": "0x9a71012b13ca4d3d0cdc72a177df3ef03b0e76a3",
            "amount": 6000
          },
          {
            "tokenAddress": "0x0d500b1d8e8ef31e21c99d1db9a6444d3adf1270",
            "amount": 90000
          }
        ],
        "0x36128d5436d2d70cab39c9af9cce146c38554ff0000100000000000000000008": [
          {
            "tokenAddress": "0x9a71012b13ca4d3d0cdc72a177df3ef03b0e76a3",
            "amount": 6000
          },
          {
            "tokenAddress": "0x0d500b1d8e8ef31e21c99d1db9a6444d3adf1270",
            "amount": 90000
          }
        ],
        "0x03cd191f589d12b0582a99808cf19851e468e6b500010000000000000000000a": [
          {
            "tokenAddress": "0x9a71012b13ca4d3d0cdc72a177df3ef03b0e76a3",
            "amount": 2500
          },
          {
            "tokenAddress": "0x0d500b1d8e8ef31e21c99d1db9a6444d3adf1270",
            "amount": 37500
          }
        ],
        "0xce66904b68f1f070332cbc631de7ee98b650b499000100000000000000000009": [
          {
            "tokenAddress": "0x9a71012b13ca4d3d0cdc72a177df3ef03b0e76a3",
            "amount": 2500
          },
          {
            "tokenAddress": "0x0d500b1d8e8ef31e21c99d1db9a6444d3adf1270",
            "amount": 37500
          }
        ],
        "0x06df3b2bbb68adc8b0e302443692037ed9f91b42000000000000000000000012": [
          {
            "tokenAddress": "0x9a71012b13ca4d3d0cdc72a177df3ef03b0e76a3",
            "amount": 2500
          },
          {
            "tokenAddress": "0x0d500b1d8e8ef31e21c99d1db9a6444d3adf1270",
            "amount": 37500
          },
          {
            "tokenAddress": "0x580a84c73811e1839f75d86d75d88cca0c241ff4",
            "amount": 15000
          }
        ],
        "0xf461f2240b66d55dcf9059e26c022160c06863bf000100000000000000000006": [
          {
            "tokenAddress": "0x9a71012b13ca4d3d0cdc72a177df3ef03b0e76a3",
            "amount": 2500
          },
          {
            "tokenAddress": "0x0d500b1d8e8ef31e21c99d1db9a6444d3adf1270",
            "amount": 37500
          },
          {
            "tokenAddress": "0x580a84c73811e1839f75d86d75d88cca0c241ff4",
            "amount": 15000
          }
        ],
        "0x614b5038611729ed49e0ded154d8a5d3af9d1d9e00010000000000000000001d": [
          {
            "tokenAddress": "0x9a71012b13ca4d3d0cdc72a177df3ef03b0e76a3",
            "amount": 1000
          },
          {
            "tokenAddress": "0x0d500b1d8e8ef31e21c99d1db9a6444d3adf1270",
            "amount": 15000
          },
          {
            "tokenAddress": "0xF501dd45a1198C2E1b5aEF5314A68B9006D842E0",
            "amount": 15000
          }
        ],
        "0x4e7f40cd37cee710f5e87ad72959d30ef8a01a5d00010000000000000000000b": [
          {
            "tokenAddress": "0x9a71012b13ca4d3d0cdc72a177df3ef03b0e76a3",
            "amount": 1000
          },
          {
            "tokenAddress": "0x0d500b1d8e8ef31e21c99d1db9a6444d3adf1270",
            "amount": 15000
          }
        ],
        "0xfeadd389a5c427952d8fdb8057d6c8ba1156cc5600020000000000000000001e": [
          {
            "tokenAddress": "0x9a71012b13ca4d3d0cdc72a177df3ef03b0e76a3",
            "amount": 1000
          },
          {
            "tokenAddress": "0x0d500b1d8e8ef31e21c99d1db9a6444d3adf1270",
            "amount": 15000
          }
        ]
      }
    }
  ],
  "week_61": [
    {
      "chainId": 1,
      "pools": {
        "0xa6f548df93de924d73be7d25dc02554c6bd66db500020000000000000000000e": [
          {
            "tokenAddress": "0xba100000625a3754423978a60c9317c58a424e3d",
            "amount": 15000
          }
        ],
        "0x0b09dea16768f0799065c475be02919503cb2a3500020000000000000000001a": [
          {
            "tokenAddress": "0xba100000625a3754423978a60c9317c58a424e3d",
            "amount": 15000
          }
        ],
        "0x5c6ee304399dbdb9c8ef030ab642b10820db8f56000200000000000000000014": [
          {
            "tokenAddress": "0xba100000625a3754423978a60c9317c58a424e3d",
            "amount": 30000
          }
        ],
        "0x06df3b2bbb68adc8b0e302443692037ed9f91b42000000000000000000000063": [
          {
            "tokenAddress": "0xba100000625a3754423978a60c9317c58a424e3d",
            "amount": 15000
          }
        ],
        "0x96646936b91d6b9d7d0c47c496afbf3d6ec7b6f8000200000000000000000019": [
          {
            "tokenAddress": "0xba100000625a3754423978a60c9317c58a424e3d",
            "amount": 5000
          }
        ],
        "0xa1116930326d21fb917d5a27f1e9943a9595fb47": [
          {
            "tokenAddress": "0xba100000625a3754423978a60c9317c58a424e3d",
            "amount": 12500
          }
        ],
        "0x3e5fa9518ea95c3e533eb377c001702a9aacaa32000200000000000000000052": [
          {
            "tokenAddress": "0xba100000625a3754423978a60c9317c58a424e3d",
            "amount": 5000
          }
        ],
        "0xaac98ee71d4f8a156b6abaa6844cdb7789d086ce00020000000000000000001b": [
          {
            "tokenAddress": "0xba100000625a3754423978a60c9317c58a424e3d",
            "amount": 2500
          }
        ],
        "0x186084ff790c65088ba694df11758fae4943ee9e000200000000000000000013": [
          {
            "tokenAddress": "0xba100000625a3754423978a60c9317c58a424e3d",
            "amount": 2500
          }
        ],
        "0x072f14b85add63488ddad88f855fda4a99d6ac9b000200000000000000000027": [
          {
            "tokenAddress": "0xba100000625a3754423978a60c9317c58a424e3d",
            "amount": 2500
          }
        ],
        "0xe99481dc77691d8e2456e5f3f61c1810adfc1503000200000000000000000018": [
          {
            "tokenAddress": "0xba100000625a3754423978a60c9317c58a424e3d",
            "amount": 2500
          }
        ],
        "0xefaa1604e82e1b3af8430b90192c1b9e8197e377000200000000000000000021": [
          {
            "tokenAddress": "0xba100000625a3754423978a60c9317c58a424e3d",
            "amount": 2500
          }
        ],
        "0xfeadd389a5c427952d8fdb8057d6c8ba1156cc56000000000000000000000066": [
          {
            "tokenAddress": "0xba100000625a3754423978a60c9317c58a424e3d",
            "amount": 2500
          }
        ],
        "0x148ce9b50be946a96e94a4f5479b771bab9b1c59000100000000000000000054": [
          {
            "tokenAddress": "0xba100000625a3754423978a60c9317c58a424e3d",
            "amount": 2500
          }
        ],
        "0xec60a5fef79a92c741cb74fdd6bfc340c0279b01000200000000000000000015": [
          {
            "tokenAddress": "0xba100000625a3754423978a60c9317c58a424e3d",
            "amount": 1000
          }
        ],
        "0xa02e4b3d18d4e6b8d18ac421fbc3dfff8933c40a00020000000000000000004b": [
          {
            "tokenAddress": "0xba100000625a3754423978a60c9317c58a424e3d",
            "amount": 1000
          }
        ],
        "0x61d5dc44849c9c87b0856a2a311536205c96c7fd000100000000000000000001": [
          {
            "tokenAddress": "0xba100000625a3754423978a60c9317c58a424e3d",
            "amount": 1000
          }
        ],
        "0xf5aaf7ee8c39b651cebf5f1f50c10631e78e0ef9000200000000000000000069": [
          {
            "tokenAddress": "0xba100000625a3754423978a60c9317c58a424e3d",
            "amount": 1000
          }
        ],
        "0x14462305d211c12a736986f4e8216e28c5ea7ab4000200000000000000000068": [
          {
            "tokenAddress": "0xba100000625a3754423978a60c9317c58a424e3d",
            "amount": 1000
          }
        ]
      }
    },
    {
      "chainId": 137,
      "pools": {
        "0x0297e37f1873d2dab4487aa67cd56b58e2f27875000100000000000000000002": [
          {
            "tokenAddress": "0x9a71012b13ca4d3d0cdc72a177df3ef03b0e76a3",
            "amount": 6000
          },
          {
            "tokenAddress": "0x0d500b1d8e8ef31e21c99d1db9a6444d3adf1270",
            "amount": 90000
          }
        ],
        "0x36128d5436d2d70cab39c9af9cce146c38554ff0000100000000000000000008": [
          {
            "tokenAddress": "0x9a71012b13ca4d3d0cdc72a177df3ef03b0e76a3",
            "amount": 6000
          },
          {
            "tokenAddress": "0x0d500b1d8e8ef31e21c99d1db9a6444d3adf1270",
            "amount": 90000
          }
        ],
        "0x03cd191f589d12b0582a99808cf19851e468e6b500010000000000000000000a": [
          {
            "tokenAddress": "0x9a71012b13ca4d3d0cdc72a177df3ef03b0e76a3",
            "amount": 2500
          },
          {
            "tokenAddress": "0x0d500b1d8e8ef31e21c99d1db9a6444d3adf1270",
            "amount": 37500
          }
        ],
        "0xce66904b68f1f070332cbc631de7ee98b650b499000100000000000000000009": [
          {
            "tokenAddress": "0x9a71012b13ca4d3d0cdc72a177df3ef03b0e76a3",
            "amount": 2500
          },
          {
            "tokenAddress": "0x0d500b1d8e8ef31e21c99d1db9a6444d3adf1270",
            "amount": 37500
          }
        ],
        "0x06df3b2bbb68adc8b0e302443692037ed9f91b42000000000000000000000012": [
          {
            "tokenAddress": "0x9a71012b13ca4d3d0cdc72a177df3ef03b0e76a3",
            "amount": 2500
          },
          {
            "tokenAddress": "0x0d500b1d8e8ef31e21c99d1db9a6444d3adf1270",
            "amount": 37500
          },
          {
            "tokenAddress": "0x580a84c73811e1839f75d86d75d88cca0c241ff4",
            "amount": 15000
          }
        ],
        "0xf461f2240b66d55dcf9059e26c022160c06863bf000100000000000000000006": [
          {
            "tokenAddress": "0x9a71012b13ca4d3d0cdc72a177df3ef03b0e76a3",
            "amount": 2500
          },
          {
            "tokenAddress": "0x0d500b1d8e8ef31e21c99d1db9a6444d3adf1270",
            "amount": 37500
          },
          {
            "tokenAddress": "0x580a84c73811e1839f75d86d75d88cca0c241ff4",
            "amount": 15000
          }
        ],
        "0x614b5038611729ed49e0ded154d8a5d3af9d1d9e00010000000000000000001d": [
          {
            "tokenAddress": "0x9a71012b13ca4d3d0cdc72a177df3ef03b0e76a3",
            "amount": 1000
          },
          {
            "tokenAddress": "0x0d500b1d8e8ef31e21c99d1db9a6444d3adf1270",
            "amount": 15000
          },
          {
            "tokenAddress": "0xF501dd45a1198C2E1b5aEF5314A68B9006D842E0",
            "amount": 15000
          }
        ],
        "0x4e7f40cd37cee710f5e87ad72959d30ef8a01a5d00010000000000000000000b": [
          {
            "tokenAddress": "0x9a71012b13ca4d3d0cdc72a177df3ef03b0e76a3",
            "amount": 1000
          },
          {
            "tokenAddress": "0x0d500b1d8e8ef31e21c99d1db9a6444d3adf1270",
            "amount": 15000
          }
        ],
        "0xfeadd389a5c427952d8fdb8057d6c8ba1156cc5600020000000000000000001e": [
          {
            "tokenAddress": "0x9a71012b13ca4d3d0cdc72a177df3ef03b0e76a3",
            "amount": 1000
          },
          {
            "tokenAddress": "0x0d500b1d8e8ef31e21c99d1db9a6444d3adf1270",
            "amount": 15000
          }
        ]
      }
    }
  ],
  "week_62": [
    {
      "chainId": 1,
      "pools": {
        "0xa6f548df93de924d73be7d25dc02554c6bd66db500020000000000000000000e": [
          {
            "tokenAddress": "0xba100000625a3754423978a60c9317c58a424e3d",
            "amount": 15000
          }
        ],
        "0x0b09dea16768f0799065c475be02919503cb2a3500020000000000000000001a": [
          {
            "tokenAddress": "0xba100000625a3754423978a60c9317c58a424e3d",
            "amount": 15000
          }
        ],
        "0x5c6ee304399dbdb9c8ef030ab642b10820db8f56000200000000000000000014": [
          {
            "tokenAddress": "0xba100000625a3754423978a60c9317c58a424e3d",
            "amount": 30000
          }
        ],
        "0x06df3b2bbb68adc8b0e302443692037ed9f91b42000000000000000000000063": [
          {
            "tokenAddress": "0xba100000625a3754423978a60c9317c58a424e3d",
            "amount": 15000
          }
        ],
        "0x96646936b91d6b9d7d0c47c496afbf3d6ec7b6f8000200000000000000000019": [
          {
            "tokenAddress": "0xba100000625a3754423978a60c9317c58a424e3d",
            "amount": 5000
          }
        ],
        "0xa1116930326d21fb917d5a27f1e9943a9595fb47": [
          {
            "tokenAddress": "0xba100000625a3754423978a60c9317c58a424e3d",
            "amount": 12500
          }
        ],
        "0x3e5fa9518ea95c3e533eb377c001702a9aacaa32000200000000000000000052": [
          {
            "tokenAddress": "0xba100000625a3754423978a60c9317c58a424e3d",
            "amount": 5000
          }
        ],
        "0xaac98ee71d4f8a156b6abaa6844cdb7789d086ce00020000000000000000001b": [
          {
            "tokenAddress": "0xba100000625a3754423978a60c9317c58a424e3d",
            "amount": 2500
          }
        ],
        "0x186084ff790c65088ba694df11758fae4943ee9e000200000000000000000013": [
          {
            "tokenAddress": "0xba100000625a3754423978a60c9317c58a424e3d",
            "amount": 2500
          }
        ],
        "0x072f14b85add63488ddad88f855fda4a99d6ac9b000200000000000000000027": [
          {
            "tokenAddress": "0xba100000625a3754423978a60c9317c58a424e3d",
            "amount": 2500
          }
        ],
        "0xe99481dc77691d8e2456e5f3f61c1810adfc1503000200000000000000000018": [
          {
            "tokenAddress": "0xba100000625a3754423978a60c9317c58a424e3d",
            "amount": 2500
          }
        ],
        "0xefaa1604e82e1b3af8430b90192c1b9e8197e377000200000000000000000021": [
          {
            "tokenAddress": "0xba100000625a3754423978a60c9317c58a424e3d",
            "amount": 2500
          }
        ],
        "0xfeadd389a5c427952d8fdb8057d6c8ba1156cc56000000000000000000000066": [
          {
            "tokenAddress": "0xba100000625a3754423978a60c9317c58a424e3d",
            "amount": 2500
          }
        ],
        "0x148ce9b50be946a96e94a4f5479b771bab9b1c59000100000000000000000054": [
          {
            "tokenAddress": "0xba100000625a3754423978a60c9317c58a424e3d",
            "amount": 2500
          }
        ],
        "0xec60a5fef79a92c741cb74fdd6bfc340c0279b01000200000000000000000015": [
          {
            "tokenAddress": "0xba100000625a3754423978a60c9317c58a424e3d",
            "amount": 1000
          }
        ],
        "0xa02e4b3d18d4e6b8d18ac421fbc3dfff8933c40a00020000000000000000004b": [
          {
            "tokenAddress": "0xba100000625a3754423978a60c9317c58a424e3d",
            "amount": 1000
          }
        ],
        "0x61d5dc44849c9c87b0856a2a311536205c96c7fd000100000000000000000001": [
          {
            "tokenAddress": "0xba100000625a3754423978a60c9317c58a424e3d",
            "amount": 1000
          }
        ],
        "0xf5aaf7ee8c39b651cebf5f1f50c10631e78e0ef9000200000000000000000069": [
          {
            "tokenAddress": "0xba100000625a3754423978a60c9317c58a424e3d",
            "amount": 1000
          }
        ],
        "0x14462305d211c12a736986f4e8216e28c5ea7ab4000200000000000000000068": [
          {
            "tokenAddress": "0xba100000625a3754423978a60c9317c58a424e3d",
            "amount": 1000
          }
        ]
      }
    },
    {
      "chainId": 137,
      "pools": {
        "0x0297e37f1873d2dab4487aa67cd56b58e2f27875000100000000000000000002": [
          {
            "tokenAddress": "0x9a71012b13ca4d3d0cdc72a177df3ef03b0e76a3",
            "amount": 7500
          },
          {
            "tokenAddress": "0x0d500b1d8e8ef31e21c99d1db9a6444d3adf1270",
            "amount": 112500
          }
        ],
        "0x36128d5436d2d70cab39c9af9cce146c38554ff0000100000000000000000008": [
          {
            "tokenAddress": "0x9a71012b13ca4d3d0cdc72a177df3ef03b0e76a3",
            "amount": 6000
          },
          {
            "tokenAddress": "0x0d500b1d8e8ef31e21c99d1db9a6444d3adf1270",
            "amount": 90000
          }
        ],
        "0x03cd191f589d12b0582a99808cf19851e468e6b500010000000000000000000a": [
          {
            "tokenAddress": "0x9a71012b13ca4d3d0cdc72a177df3ef03b0e76a3",
            "amount": 2500
          },
          {
            "tokenAddress": "0x0d500b1d8e8ef31e21c99d1db9a6444d3adf1270",
            "amount": 37500
          }
        ],
        "0xce66904b68f1f070332cbc631de7ee98b650b499000100000000000000000009": [
          {
            "tokenAddress": "0x9a71012b13ca4d3d0cdc72a177df3ef03b0e76a3",
            "amount": 2500
          },
          {
            "tokenAddress": "0x0d500b1d8e8ef31e21c99d1db9a6444d3adf1270",
            "amount": 37500
          }
        ],
        "0x06df3b2bbb68adc8b0e302443692037ed9f91b42000000000000000000000012": [
          {
            "tokenAddress": "0x9a71012b13ca4d3d0cdc72a177df3ef03b0e76a3",
            "amount": 2500
          },
          {
            "tokenAddress": "0x0d500b1d8e8ef31e21c99d1db9a6444d3adf1270",
            "amount": 37500
          },
          {
            "tokenAddress": "0x580a84c73811e1839f75d86d75d88cca0c241ff4",
            "amount": 15000
          }
        ],
        "0xf461f2240b66d55dcf9059e26c022160c06863bf000100000000000000000006": [
          {
            "tokenAddress": "0x9a71012b13ca4d3d0cdc72a177df3ef03b0e76a3",
            "amount": 1000
          },
          {
            "tokenAddress": "0x0d500b1d8e8ef31e21c99d1db9a6444d3adf1270",
            "amount": 15000
          },
          {
            "tokenAddress": "0x580a84c73811e1839f75d86d75d88cca0c241ff4",
            "amount": 15000
          }
        ],
        "0x614b5038611729ed49e0ded154d8a5d3af9d1d9e00010000000000000000001d": [
          {
            "tokenAddress": "0x9a71012b13ca4d3d0cdc72a177df3ef03b0e76a3",
            "amount": 1000
          },
          {
            "tokenAddress": "0x0d500b1d8e8ef31e21c99d1db9a6444d3adf1270",
            "amount": 15000
          },
          {
            "tokenAddress": "0xF501dd45a1198C2E1b5aEF5314A68B9006D842E0",
            "amount": 15000
          }
        ],
        "0x4e7f40cd37cee710f5e87ad72959d30ef8a01a5d00010000000000000000000b": [
          {
            "tokenAddress": "0x9a71012b13ca4d3d0cdc72a177df3ef03b0e76a3",
            "amount": 1000
          },
          {
            "tokenAddress": "0x0d500b1d8e8ef31e21c99d1db9a6444d3adf1270",
            "amount": 15000
          }
        ],
        "0xfeadd389a5c427952d8fdb8057d6c8ba1156cc5600020000000000000000001e": [
          {
            "tokenAddress": "0x9a71012b13ca4d3d0cdc72a177df3ef03b0e76a3",
            "amount": 1000
          },
          {
            "tokenAddress": "0x0d500b1d8e8ef31e21c99d1db9a6444d3adf1270",
            "amount": 15000
          }
        ]
      }
    }
  ],
  "week_63": [
    {
      "chainId": 1,
      "pools": {
        "0xa6f548df93de924d73be7d25dc02554c6bd66db500020000000000000000000e": [
          {
            "tokenAddress": "0xba100000625a3754423978a60c9317c58a424e3d",
            "amount": 15000
          }
        ],
        "0x0b09dea16768f0799065c475be02919503cb2a3500020000000000000000001a": [
          {
            "tokenAddress": "0xba100000625a3754423978a60c9317c58a424e3d",
            "amount": 15000
          }
        ],
        "0x5c6ee304399dbdb9c8ef030ab642b10820db8f56000200000000000000000014": [
          {
            "tokenAddress": "0xba100000625a3754423978a60c9317c58a424e3d",
            "amount": 30000
          }
        ],
        "0x06df3b2bbb68adc8b0e302443692037ed9f91b42000000000000000000000063": [
          {
            "tokenAddress": "0xba100000625a3754423978a60c9317c58a424e3d",
            "amount": 15000
          }
        ],
        "0x96646936b91d6b9d7d0c47c496afbf3d6ec7b6f8000200000000000000000019": [
          {
            "tokenAddress": "0xba100000625a3754423978a60c9317c58a424e3d",
            "amount": 5000
          }
        ],
        "0xa1116930326d21fb917d5a27f1e9943a9595fb47": [
          {
            "tokenAddress": "0xba100000625a3754423978a60c9317c58a424e3d",
            "amount": 12500
          }
        ],
        "0x3e5fa9518ea95c3e533eb377c001702a9aacaa32000200000000000000000052": [
          {
            "tokenAddress": "0xba100000625a3754423978a60c9317c58a424e3d",
            "amount": 5000
          }
        ],
        "0xaac98ee71d4f8a156b6abaa6844cdb7789d086ce00020000000000000000001b": [
          {
            "tokenAddress": "0xba100000625a3754423978a60c9317c58a424e3d",
            "amount": 2500
          }
        ],
        "0x186084ff790c65088ba694df11758fae4943ee9e000200000000000000000013": [
          {
            "tokenAddress": "0xba100000625a3754423978a60c9317c58a424e3d",
            "amount": 2500
          }
        ],
        "0x072f14b85add63488ddad88f855fda4a99d6ac9b000200000000000000000027": [
          {
            "tokenAddress": "0xba100000625a3754423978a60c9317c58a424e3d",
            "amount": 2500
          }
        ],
        "0xe99481dc77691d8e2456e5f3f61c1810adfc1503000200000000000000000018": [
          {
            "tokenAddress": "0xba100000625a3754423978a60c9317c58a424e3d",
            "amount": 2500
          }
        ],
        "0xefaa1604e82e1b3af8430b90192c1b9e8197e377000200000000000000000021": [
          {
            "tokenAddress": "0xba100000625a3754423978a60c9317c58a424e3d",
            "amount": 2500
          }
        ],
        "0xfeadd389a5c427952d8fdb8057d6c8ba1156cc56000000000000000000000066": [
          {
            "tokenAddress": "0xba100000625a3754423978a60c9317c58a424e3d",
            "amount": 2500
          }
        ],
        "0x148ce9b50be946a96e94a4f5479b771bab9b1c59000100000000000000000054": [
          {
            "tokenAddress": "0xba100000625a3754423978a60c9317c58a424e3d",
            "amount": 2500
          }
        ],
        "0xec60a5fef79a92c741cb74fdd6bfc340c0279b01000200000000000000000015": [
          {
            "tokenAddress": "0xba100000625a3754423978a60c9317c58a424e3d",
            "amount": 1000
          }
        ],
        "0xa02e4b3d18d4e6b8d18ac421fbc3dfff8933c40a00020000000000000000004b": [
          {
            "tokenAddress": "0xba100000625a3754423978a60c9317c58a424e3d",
            "amount": 1000
          }
        ],
        "0x61d5dc44849c9c87b0856a2a311536205c96c7fd000100000000000000000001": [
          {
            "tokenAddress": "0xba100000625a3754423978a60c9317c58a424e3d",
            "amount": 1000
          }
        ],
        "0xf5aaf7ee8c39b651cebf5f1f50c10631e78e0ef9000200000000000000000069": [
          {
            "tokenAddress": "0xba100000625a3754423978a60c9317c58a424e3d",
            "amount": 1000
          }
        ],
        "0x14462305d211c12a736986f4e8216e28c5ea7ab4000200000000000000000068": [
          {
            "tokenAddress": "0xba100000625a3754423978a60c9317c58a424e3d",
            "amount": 1000
          }
        ]
      }
    },
    {
      "chainId": 137,
      "pools": {
        "0x0297e37f1873d2dab4487aa67cd56b58e2f27875000100000000000000000002": [
          {
            "tokenAddress": "0x9a71012b13ca4d3d0cdc72a177df3ef03b0e76a3",
            "amount": 7500
          },
          {
            "tokenAddress": "0x0d500b1d8e8ef31e21c99d1db9a6444d3adf1270",
            "amount": 112500
          }
        ],
        "0x36128d5436d2d70cab39c9af9cce146c38554ff0000100000000000000000008": [
          {
            "tokenAddress": "0x9a71012b13ca4d3d0cdc72a177df3ef03b0e76a3",
            "amount": 6000
          },
          {
            "tokenAddress": "0x0d500b1d8e8ef31e21c99d1db9a6444d3adf1270",
            "amount": 90000
          }
        ],
        "0x03cd191f589d12b0582a99808cf19851e468e6b500010000000000000000000a": [
          {
            "tokenAddress": "0x9a71012b13ca4d3d0cdc72a177df3ef03b0e76a3",
            "amount": 2500
          },
          {
            "tokenAddress": "0x0d500b1d8e8ef31e21c99d1db9a6444d3adf1270",
            "amount": 37500
          }
        ],
        "0xce66904b68f1f070332cbc631de7ee98b650b499000100000000000000000009": [
          {
            "tokenAddress": "0x9a71012b13ca4d3d0cdc72a177df3ef03b0e76a3",
            "amount": 2500
          },
          {
            "tokenAddress": "0x0d500b1d8e8ef31e21c99d1db9a6444d3adf1270",
            "amount": 37500
          }
        ],
        "0x06df3b2bbb68adc8b0e302443692037ed9f91b42000000000000000000000012": [
          {
            "tokenAddress": "0x9a71012b13ca4d3d0cdc72a177df3ef03b0e76a3",
            "amount": 2500
          },
          {
            "tokenAddress": "0x0d500b1d8e8ef31e21c99d1db9a6444d3adf1270",
            "amount": 37500
          },
          {
            "tokenAddress": "0x580a84c73811e1839f75d86d75d88cca0c241ff4",
            "amount": 15000
          }
        ],
        "0xf461f2240b66d55dcf9059e26c022160c06863bf000100000000000000000006": [
          {
            "tokenAddress": "0x9a71012b13ca4d3d0cdc72a177df3ef03b0e76a3",
            "amount": 1000
          },
          {
            "tokenAddress": "0x0d500b1d8e8ef31e21c99d1db9a6444d3adf1270",
            "amount": 15000
          },
          {
            "tokenAddress": "0x580a84c73811e1839f75d86d75d88cca0c241ff4",
            "amount": 15000
          }
        ],
        "0x614b5038611729ed49e0ded154d8a5d3af9d1d9e00010000000000000000001d": [
          {
            "tokenAddress": "0x9a71012b13ca4d3d0cdc72a177df3ef03b0e76a3",
            "amount": 1000
          },
          {
            "tokenAddress": "0x0d500b1d8e8ef31e21c99d1db9a6444d3adf1270",
            "amount": 15000
          },
          {
            "tokenAddress": "0xF501dd45a1198C2E1b5aEF5314A68B9006D842E0",
            "amount": 15000
          }
        ],
        "0x4e7f40cd37cee710f5e87ad72959d30ef8a01a5d00010000000000000000000b": [
          {
            "tokenAddress": "0x9a71012b13ca4d3d0cdc72a177df3ef03b0e76a3",
            "amount": 1000
          },
          {
            "tokenAddress": "0x0d500b1d8e8ef31e21c99d1db9a6444d3adf1270",
            "amount": 15000
          }
        ],
        "0xfeadd389a5c427952d8fdb8057d6c8ba1156cc5600020000000000000000001e": [
          {
            "tokenAddress": "0x9a71012b13ca4d3d0cdc72a177df3ef03b0e76a3",
            "amount": 1000
          },
          {
            "tokenAddress": "0x0d500b1d8e8ef31e21c99d1db9a6444d3adf1270",
            "amount": 15000
          }
        ]
      }
    }
  ],
  "week_64": [
    {
      "chainId": 1,
      "pools": {
        "0xa6f548df93de924d73be7d25dc02554c6bd66db500020000000000000000000e": [
          {
            "tokenAddress": "0xba100000625a3754423978a60c9317c58a424e3d",
            "amount": 15000
          }
        ],
        "0x0b09dea16768f0799065c475be02919503cb2a3500020000000000000000001a": [
          {
            "tokenAddress": "0xba100000625a3754423978a60c9317c58a424e3d",
            "amount": 15000
          }
        ],
        "0x5c6ee304399dbdb9c8ef030ab642b10820db8f56000200000000000000000014": [
          {
            "tokenAddress": "0xba100000625a3754423978a60c9317c58a424e3d",
            "amount": 30000
          }
        ],
        "0x06df3b2bbb68adc8b0e302443692037ed9f91b42000000000000000000000063": [
          {
            "tokenAddress": "0xba100000625a3754423978a60c9317c58a424e3d",
            "amount": 15000
          }
        ],
        "0x96646936b91d6b9d7d0c47c496afbf3d6ec7b6f8000200000000000000000019": [
          {
            "tokenAddress": "0xba100000625a3754423978a60c9317c58a424e3d",
            "amount": 5000
          }
        ],
        "0xa1116930326d21fb917d5a27f1e9943a9595fb47": [
          {
            "tokenAddress": "0xba100000625a3754423978a60c9317c58a424e3d",
            "amount": 10000
          }
        ],
        "0x3e5fa9518ea95c3e533eb377c001702a9aacaa32000200000000000000000052": [
          {
            "tokenAddress": "0xba100000625a3754423978a60c9317c58a424e3d",
            "amount": 5000
          }
        ],
        "0xaac98ee71d4f8a156b6abaa6844cdb7789d086ce00020000000000000000001b": [
          {
            "tokenAddress": "0xba100000625a3754423978a60c9317c58a424e3d",
            "amount": 2500
          }
        ],
        "0x186084ff790c65088ba694df11758fae4943ee9e000200000000000000000013": [
          {
            "tokenAddress": "0xba100000625a3754423978a60c9317c58a424e3d",
            "amount": 2500
          }
        ],
        "0x072f14b85add63488ddad88f855fda4a99d6ac9b000200000000000000000027": [
          {
            "tokenAddress": "0xba100000625a3754423978a60c9317c58a424e3d",
            "amount": 2500
          }
        ],
        "0xe99481dc77691d8e2456e5f3f61c1810adfc1503000200000000000000000018": [
          {
            "tokenAddress": "0xba100000625a3754423978a60c9317c58a424e3d",
            "amount": 2500
          }
        ],
        "0xefaa1604e82e1b3af8430b90192c1b9e8197e377000200000000000000000021": [
          {
            "tokenAddress": "0xba100000625a3754423978a60c9317c58a424e3d",
            "amount": 2500
          }
        ],
        "0xfeadd389a5c427952d8fdb8057d6c8ba1156cc56000000000000000000000066": [
          {
            "tokenAddress": "0xba100000625a3754423978a60c9317c58a424e3d",
            "amount": 2500
          }
        ],
        "0x32296969ef14eb0c6d29669c550d4a0449130230000200000000000000000080": [
          {
            "tokenAddress": "0xba100000625a3754423978a60c9317c58a424e3d",
            "amount": 2500
          },
          {
            "tokenAddress": "0x5a98fcbea516cf06857215779fd812ca3bef1b32",
            "amount": 25000
          }
        ],
        "0x148ce9b50be946a96e94a4f5479b771bab9b1c59000100000000000000000054": [
          {
            "tokenAddress": "0xba100000625a3754423978a60c9317c58a424e3d",
            "amount": 2500
          }
        ],
        "0xec60a5fef79a92c741cb74fdd6bfc340c0279b01000200000000000000000015": [
          {
            "tokenAddress": "0xba100000625a3754423978a60c9317c58a424e3d",
            "amount": 1000
          }
        ],
        "0xa02e4b3d18d4e6b8d18ac421fbc3dfff8933c40a00020000000000000000004b": [
          {
            "tokenAddress": "0xba100000625a3754423978a60c9317c58a424e3d",
            "amount": 1000
          }
        ],
        "0x61d5dc44849c9c87b0856a2a311536205c96c7fd000100000000000000000001": [
          {
            "tokenAddress": "0xba100000625a3754423978a60c9317c58a424e3d",
            "amount": 1000
          }
        ],
        "0xf5aaf7ee8c39b651cebf5f1f50c10631e78e0ef9000200000000000000000069": [
          {
            "tokenAddress": "0xba100000625a3754423978a60c9317c58a424e3d",
            "amount": 1000
          }
        ],
        "0xf4c0dd9b82da36c07605df83c8a416f11724d88b000200000000000000000026": [
          {
            "tokenAddress": "0xba100000625a3754423978a60c9317c58a424e3d",
            "amount": 1000
          }
        ]
      }
    },
    {
      "chainId": 137,
      "pools": {
        "0x0297e37f1873d2dab4487aa67cd56b58e2f27875000100000000000000000002": [
          {
            "tokenAddress": "0x9a71012b13ca4d3d0cdc72a177df3ef03b0e76a3",
            "amount": 7500
          },
          {
            "tokenAddress": "0x0d500b1d8e8ef31e21c99d1db9a6444d3adf1270",
            "amount": 112500
          }
        ],
        "0x36128d5436d2d70cab39c9af9cce146c38554ff0000100000000000000000008": [
          {
            "tokenAddress": "0x9a71012b13ca4d3d0cdc72a177df3ef03b0e76a3",
            "amount": 6000
          },
          {
            "tokenAddress": "0x0d500b1d8e8ef31e21c99d1db9a6444d3adf1270",
            "amount": 90000
          }
        ],
        "0x03cd191f589d12b0582a99808cf19851e468e6b500010000000000000000000a": [
          {
            "tokenAddress": "0x9a71012b13ca4d3d0cdc72a177df3ef03b0e76a3",
            "amount": 2500
          },
          {
            "tokenAddress": "0x0d500b1d8e8ef31e21c99d1db9a6444d3adf1270",
            "amount": 37500
          }
        ],
        "0xce66904b68f1f070332cbc631de7ee98b650b499000100000000000000000009": [
          {
            "tokenAddress": "0x9a71012b13ca4d3d0cdc72a177df3ef03b0e76a3",
            "amount": 2500
          },
          {
            "tokenAddress": "0x0d500b1d8e8ef31e21c99d1db9a6444d3adf1270",
            "amount": 37500
          }
        ],
        "0x06df3b2bbb68adc8b0e302443692037ed9f91b42000000000000000000000012": [
          {
            "tokenAddress": "0x9a71012b13ca4d3d0cdc72a177df3ef03b0e76a3",
            "amount": 2500
          },
          {
            "tokenAddress": "0x0d500b1d8e8ef31e21c99d1db9a6444d3adf1270",
            "amount": 37500
          },
          {
            "tokenAddress": "0x580a84c73811e1839f75d86d75d88cca0c241ff4",
            "amount": 15000
          }
        ],
        "0xf461f2240b66d55dcf9059e26c022160c06863bf000100000000000000000006": [
          {
            "tokenAddress": "0x9a71012b13ca4d3d0cdc72a177df3ef03b0e76a3",
            "amount": 1000
          },
          {
            "tokenAddress": "0x0d500b1d8e8ef31e21c99d1db9a6444d3adf1270",
            "amount": 15000
          },
          {
            "tokenAddress": "0x580a84c73811e1839f75d86d75d88cca0c241ff4",
            "amount": 15000
          }
        ],
        "0x614b5038611729ed49e0ded154d8a5d3af9d1d9e00010000000000000000001d": [
          {
            "tokenAddress": "0x9a71012b13ca4d3d0cdc72a177df3ef03b0e76a3",
            "amount": 1000
          },
          {
            "tokenAddress": "0x0d500b1d8e8ef31e21c99d1db9a6444d3adf1270",
            "amount": 15000
          },
          {
            "tokenAddress": "0xF501dd45a1198C2E1b5aEF5314A68B9006D842E0",
            "amount": 15000
          }
        ],
        "0x4e7f40cd37cee710f5e87ad72959d30ef8a01a5d00010000000000000000000b": [
          {
            "tokenAddress": "0x9a71012b13ca4d3d0cdc72a177df3ef03b0e76a3",
            "amount": 1000
          },
          {
            "tokenAddress": "0x0d500b1d8e8ef31e21c99d1db9a6444d3adf1270",
            "amount": 15000
          }
        ],
        "0xfeadd389a5c427952d8fdb8057d6c8ba1156cc5600020000000000000000001e": [
          {
            "tokenAddress": "0x9a71012b13ca4d3d0cdc72a177df3ef03b0e76a3",
            "amount": 1000
          },
          {
            "tokenAddress": "0x0d500b1d8e8ef31e21c99d1db9a6444d3adf1270",
            "amount": 15000
          }
        ]
      }
    }
  ],
  "week_65": [
    {
      "chainId": 1,
      "pools": {
        "0xa6f548df93de924d73be7d25dc02554c6bd66db500020000000000000000000e": [
          {
            "tokenAddress": "0xba100000625a3754423978a60c9317c58a424e3d",
            "amount": 15000
          }
        ],
        "0x0b09dea16768f0799065c475be02919503cb2a3500020000000000000000001a": [
          {
            "tokenAddress": "0xba100000625a3754423978a60c9317c58a424e3d",
            "amount": 15000
          }
        ],
        "0x5c6ee304399dbdb9c8ef030ab642b10820db8f56000200000000000000000014": [
          {
            "tokenAddress": "0xba100000625a3754423978a60c9317c58a424e3d",
            "amount": 30000
          }
        ],
        "0x06df3b2bbb68adc8b0e302443692037ed9f91b42000000000000000000000063": [
          {
            "tokenAddress": "0xba100000625a3754423978a60c9317c58a424e3d",
            "amount": 15000
          }
        ],
        "0x96646936b91d6b9d7d0c47c496afbf3d6ec7b6f8000200000000000000000019": [
          {
            "tokenAddress": "0xba100000625a3754423978a60c9317c58a424e3d",
            "amount": 5000
          }
        ],
        "0xa1116930326d21fb917d5a27f1e9943a9595fb47": [
          {
            "tokenAddress": "0xba100000625a3754423978a60c9317c58a424e3d",
            "amount": 12500
          }
        ],
        "0x3e5fa9518ea95c3e533eb377c001702a9aacaa32000200000000000000000052": [
          {
            "tokenAddress": "0xba100000625a3754423978a60c9317c58a424e3d",
            "amount": 5000
          }
        ],
        "0xaac98ee71d4f8a156b6abaa6844cdb7789d086ce00020000000000000000001b": [
          {
            "tokenAddress": "0xba100000625a3754423978a60c9317c58a424e3d",
            "amount": 2500
          }
        ],
        "0x186084ff790c65088ba694df11758fae4943ee9e000200000000000000000013": [
          {
            "tokenAddress": "0xba100000625a3754423978a60c9317c58a424e3d",
            "amount": 2500
          }
        ],
        "0x072f14b85add63488ddad88f855fda4a99d6ac9b000200000000000000000027": [
          {
            "tokenAddress": "0xba100000625a3754423978a60c9317c58a424e3d",
            "amount": 2500
          }
        ],
        "0xe99481dc77691d8e2456e5f3f61c1810adfc1503000200000000000000000018": [
          {
            "tokenAddress": "0xba100000625a3754423978a60c9317c58a424e3d",
            "amount": 2500
          }
        ],
        "0xefaa1604e82e1b3af8430b90192c1b9e8197e377000200000000000000000021": [
          {
            "tokenAddress": "0xba100000625a3754423978a60c9317c58a424e3d",
            "amount": 2500
          }
        ],
        "0xfeadd389a5c427952d8fdb8057d6c8ba1156cc56000000000000000000000066": [
          {
            "tokenAddress": "0xba100000625a3754423978a60c9317c58a424e3d",
            "amount": 2500
          }
        ],
        "0x32296969ef14eb0c6d29669c550d4a0449130230000200000000000000000080": [
          {
            "tokenAddress": "0xba100000625a3754423978a60c9317c58a424e3d",
            "amount": 2500
          },
          {
            "tokenAddress": "0x5a98fcbea516cf06857215779fd812ca3bef1b32",
            "amount": 25000
          }
        ],
        "0xec60a5fef79a92c741cb74fdd6bfc340c0279b01000200000000000000000015": [
          {
            "tokenAddress": "0xba100000625a3754423978a60c9317c58a424e3d",
            "amount": 1000
          }
        ],
        "0xa02e4b3d18d4e6b8d18ac421fbc3dfff8933c40a00020000000000000000004b": [
          {
            "tokenAddress": "0xba100000625a3754423978a60c9317c58a424e3d",
            "amount": 1000
          }
        ],
        "0x61d5dc44849c9c87b0856a2a311536205c96c7fd000100000000000000000001": [
          {
            "tokenAddress": "0xba100000625a3754423978a60c9317c58a424e3d",
            "amount": 1000
          }
        ],
        "0xf5aaf7ee8c39b651cebf5f1f50c10631e78e0ef9000200000000000000000069": [
          {
            "tokenAddress": "0xba100000625a3754423978a60c9317c58a424e3d",
            "amount": 1000
          }
        ],
        "0xf4c0dd9b82da36c07605df83c8a416f11724d88b000200000000000000000026": [
          {
            "tokenAddress": "0xba100000625a3754423978a60c9317c58a424e3d",
            "amount": 1000
          }
        ]
      }
    },
    {
      "chainId": 137,
      "pools": {
        "0x0297e37f1873d2dab4487aa67cd56b58e2f27875000100000000000000000002": [
          {
            "tokenAddress": "0x9a71012b13ca4d3d0cdc72a177df3ef03b0e76a3",
            "amount": 7500
          }
        ],
        "0x36128d5436d2d70cab39c9af9cce146c38554ff0000100000000000000000008": [
          {
            "tokenAddress": "0x9a71012b13ca4d3d0cdc72a177df3ef03b0e76a3",
            "amount": 6000
          }
        ],
        "0x03cd191f589d12b0582a99808cf19851e468e6b500010000000000000000000a": [
          {
            "tokenAddress": "0x9a71012b13ca4d3d0cdc72a177df3ef03b0e76a3",
            "amount": 2500
          }
        ],
        "0xce66904b68f1f070332cbc631de7ee98b650b499000100000000000000000009": [
          {
            "tokenAddress": "0x9a71012b13ca4d3d0cdc72a177df3ef03b0e76a3",
            "amount": 2500
          }
        ],
        "0x06df3b2bbb68adc8b0e302443692037ed9f91b42000000000000000000000012": [
          {
            "tokenAddress": "0x9a71012b13ca4d3d0cdc72a177df3ef03b0e76a3",
            "amount": 2500
          },
          {
            "tokenAddress": "0x580a84c73811e1839f75d86d75d88cca0c241ff4",
            "amount": 15000
          }
        ],
        "0xf461f2240b66d55dcf9059e26c022160c06863bf000100000000000000000006": [
          {
            "tokenAddress": "0x9a71012b13ca4d3d0cdc72a177df3ef03b0e76a3",
            "amount": 1000
          },
          {
            "tokenAddress": "0x580a84c73811e1839f75d86d75d88cca0c241ff4",
            "amount": 15000
          }
        ],
        "0x614b5038611729ed49e0ded154d8a5d3af9d1d9e00010000000000000000001d": [
          {
            "tokenAddress": "0x9a71012b13ca4d3d0cdc72a177df3ef03b0e76a3",
            "amount": 1000
          },
          {
            "tokenAddress": "0xF501dd45a1198C2E1b5aEF5314A68B9006D842E0",
            "amount": 15000
          }
        ],
        "0x4e7f40cd37cee710f5e87ad72959d30ef8a01a5d00010000000000000000000b": [
          {
            "tokenAddress": "0x9a71012b13ca4d3d0cdc72a177df3ef03b0e76a3",
            "amount": 1000
          }
        ],
        "0xfeadd389a5c427952d8fdb8057d6c8ba1156cc5600020000000000000000001e": [
          {
            "tokenAddress": "0x9a71012b13ca4d3d0cdc72a177df3ef03b0e76a3",
            "amount": 1000
          }
        ]
      }
    },
    {
      "chainId": 42161,
      "pools": {}
    }
  ],
  "week_66": [
    {
      "chainId": 1,
      "pools": {
        "0xa6f548df93de924d73be7d25dc02554c6bd66db500020000000000000000000e": [
          {
            "tokenAddress": "0xba100000625a3754423978a60c9317c58a424e3d",
            "amount": 15000
          }
        ],
        "0x0b09dea16768f0799065c475be02919503cb2a3500020000000000000000001a": [
          {
            "tokenAddress": "0xba100000625a3754423978a60c9317c58a424e3d",
            "amount": 15000
          }
        ],
        "0x5c6ee304399dbdb9c8ef030ab642b10820db8f56000200000000000000000014": [
          {
            "tokenAddress": "0xba100000625a3754423978a60c9317c58a424e3d",
            "amount": 30000
          }
        ],
        "0x06df3b2bbb68adc8b0e302443692037ed9f91b42000000000000000000000063": [
          {
            "tokenAddress": "0xba100000625a3754423978a60c9317c58a424e3d",
            "amount": 15000
          }
        ],
        "0x96646936b91d6b9d7d0c47c496afbf3d6ec7b6f8000200000000000000000019": [
          {
            "tokenAddress": "0xba100000625a3754423978a60c9317c58a424e3d",
            "amount": 5000
          }
        ],
        "0xa1116930326d21fb917d5a27f1e9943a9595fb47": [
          {
            "tokenAddress": "0xba100000625a3754423978a60c9317c58a424e3d",
            "amount": 12500
          }
        ],
        "0x3e5fa9518ea95c3e533eb377c001702a9aacaa32000200000000000000000052": [
          {
            "tokenAddress": "0xba100000625a3754423978a60c9317c58a424e3d",
            "amount": 5000
          }
        ],
        "0xaac98ee71d4f8a156b6abaa6844cdb7789d086ce00020000000000000000001b": [
          {
            "tokenAddress": "0xba100000625a3754423978a60c9317c58a424e3d",
            "amount": 2500
          }
        ],
        "0x186084ff790c65088ba694df11758fae4943ee9e000200000000000000000013": [
          {
            "tokenAddress": "0xba100000625a3754423978a60c9317c58a424e3d",
            "amount": 2500
          }
        ],
        "0x072f14b85add63488ddad88f855fda4a99d6ac9b000200000000000000000027": [
          {
            "tokenAddress": "0xba100000625a3754423978a60c9317c58a424e3d",
            "amount": 2500
          }
        ],
        "0xe99481dc77691d8e2456e5f3f61c1810adfc1503000200000000000000000018": [
          {
            "tokenAddress": "0xba100000625a3754423978a60c9317c58a424e3d",
            "amount": 2500
          }
        ],
        "0xefaa1604e82e1b3af8430b90192c1b9e8197e377000200000000000000000021": [
          {
            "tokenAddress": "0xba100000625a3754423978a60c9317c58a424e3d",
            "amount": 2500
          }
        ],
        "0xfeadd389a5c427952d8fdb8057d6c8ba1156cc56000000000000000000000066": [
          {
            "tokenAddress": "0xba100000625a3754423978a60c9317c58a424e3d",
            "amount": 2500
          }
        ],
        "0x32296969ef14eb0c6d29669c550d4a0449130230000200000000000000000080": [
          {
            "tokenAddress": "0xba100000625a3754423978a60c9317c58a424e3d",
            "amount": 2500
          },
          {
            "tokenAddress": "0x5a98fcbea516cf06857215779fd812ca3bef1b32",
            "amount": 25000
          }
        ],
        "0xec60a5fef79a92c741cb74fdd6bfc340c0279b01000200000000000000000015": [
          {
            "tokenAddress": "0xba100000625a3754423978a60c9317c58a424e3d",
            "amount": 1000
          }
        ],
        "0xa02e4b3d18d4e6b8d18ac421fbc3dfff8933c40a00020000000000000000004b": [
          {
            "tokenAddress": "0xba100000625a3754423978a60c9317c58a424e3d",
            "amount": 1000
          }
        ],
        "0x61d5dc44849c9c87b0856a2a311536205c96c7fd000100000000000000000001": [
          {
            "tokenAddress": "0xba100000625a3754423978a60c9317c58a424e3d",
            "amount": 1000
          }
        ],
        "0xf5aaf7ee8c39b651cebf5f1f50c10631e78e0ef9000200000000000000000069": [
          {
            "tokenAddress": "0xba100000625a3754423978a60c9317c58a424e3d",
            "amount": 1000
          }
        ],
        "0xf4c0dd9b82da36c07605df83c8a416f11724d88b000200000000000000000026": [
          {
            "tokenAddress": "0xba100000625a3754423978a60c9317c58a424e3d",
            "amount": 1000
          }
        ]
      }
    },
    {
      "chainId": 137,
      "pools": {
        "0x0297e37f1873d2dab4487aa67cd56b58e2f27875000100000000000000000002": [
          {
            "tokenAddress": "0x9a71012b13ca4d3d0cdc72a177df3ef03b0e76a3",
            "amount": 7500
          }
        ],
        "0x36128d5436d2d70cab39c9af9cce146c38554ff0000100000000000000000008": [
          {
            "tokenAddress": "0x9a71012b13ca4d3d0cdc72a177df3ef03b0e76a3",
            "amount": 6000
          }
        ],
        "0x03cd191f589d12b0582a99808cf19851e468e6b500010000000000000000000a": [
          {
            "tokenAddress": "0x9a71012b13ca4d3d0cdc72a177df3ef03b0e76a3",
            "amount": 2500
          }
        ],
        "0xce66904b68f1f070332cbc631de7ee98b650b499000100000000000000000009": [
          {
            "tokenAddress": "0x9a71012b13ca4d3d0cdc72a177df3ef03b0e76a3",
            "amount": 2500
          }
        ],
        "0x06df3b2bbb68adc8b0e302443692037ed9f91b42000000000000000000000012": [
          {
            "tokenAddress": "0x9a71012b13ca4d3d0cdc72a177df3ef03b0e76a3",
            "amount": 2500
          },
          {
            "tokenAddress": "0x580a84c73811e1839f75d86d75d88cca0c241ff4",
            "amount": 15000
          }
        ],
        "0xf461f2240b66d55dcf9059e26c022160c06863bf000100000000000000000006": [
          {
            "tokenAddress": "0x9a71012b13ca4d3d0cdc72a177df3ef03b0e76a3",
            "amount": 1000
          },
          {
            "tokenAddress": "0x580a84c73811e1839f75d86d75d88cca0c241ff4",
            "amount": 15000
          }
        ],
        "0x614b5038611729ed49e0ded154d8a5d3af9d1d9e00010000000000000000001d": [
          {
            "tokenAddress": "0x9a71012b13ca4d3d0cdc72a177df3ef03b0e76a3",
            "amount": 1000
          },
          {
            "tokenAddress": "0xF501dd45a1198C2E1b5aEF5314A68B9006D842E0",
            "amount": 15000
          }
        ],
        "0x4e7f40cd37cee710f5e87ad72959d30ef8a01a5d00010000000000000000000b": [
          {
            "tokenAddress": "0x9a71012b13ca4d3d0cdc72a177df3ef03b0e76a3",
            "amount": 1000
          }
        ],
        "0xfeadd389a5c427952d8fdb8057d6c8ba1156cc5600020000000000000000001e": [
          {
            "tokenAddress": "0x9a71012b13ca4d3d0cdc72a177df3ef03b0e76a3",
            "amount": 1000
          }
        ]
      }
    },
    {
      "chainId": 42161,
      "pools": {}
    }
  ],
  "week_67": [
    {
      "chainId": 1,
      "pools": {
        "0xa6f548df93de924d73be7d25dc02554c6bd66db500020000000000000000000e": [
          {
            "tokenAddress": "0xba100000625a3754423978a60c9317c58a424e3d",
            "amount": 15000
          }
        ],
        "0x0b09dea16768f0799065c475be02919503cb2a3500020000000000000000001a": [
          {
            "tokenAddress": "0xba100000625a3754423978a60c9317c58a424e3d",
            "amount": 15000
          }
        ],
        "0x5c6ee304399dbdb9c8ef030ab642b10820db8f56000200000000000000000014": [
          {
            "tokenAddress": "0xba100000625a3754423978a60c9317c58a424e3d",
            "amount": 30000
          }
        ],
        "0x06df3b2bbb68adc8b0e302443692037ed9f91b42000000000000000000000063": [
          {
            "tokenAddress": "0xba100000625a3754423978a60c9317c58a424e3d",
            "amount": 15000
          }
        ],
        "0x96646936b91d6b9d7d0c47c496afbf3d6ec7b6f8000200000000000000000019": [
          {
            "tokenAddress": "0xba100000625a3754423978a60c9317c58a424e3d",
            "amount": 3000
          }
        ],
        "0xa1116930326d21fb917d5a27f1e9943a9595fb47": [
          {
            "tokenAddress": "0xba100000625a3754423978a60c9317c58a424e3d",
            "amount": 12500
          }
        ],
        "0x3e5fa9518ea95c3e533eb377c001702a9aacaa32000200000000000000000052": [
          {
            "tokenAddress": "0xba100000625a3754423978a60c9317c58a424e3d",
            "amount": 3000
          }
        ],
        "0xaac98ee71d4f8a156b6abaa6844cdb7789d086ce00020000000000000000001b": [
          {
            "tokenAddress": "0xba100000625a3754423978a60c9317c58a424e3d",
            "amount": 2500
          }
        ],
        "0x186084ff790c65088ba694df11758fae4943ee9e000200000000000000000013": [
          {
            "tokenAddress": "0xba100000625a3754423978a60c9317c58a424e3d",
            "amount": 1000
          }
        ],
        "0x072f14b85add63488ddad88f855fda4a99d6ac9b000200000000000000000027": [
          {
            "tokenAddress": "0xba100000625a3754423978a60c9317c58a424e3d",
            "amount": 2500
          }
        ],
        "0xe99481dc77691d8e2456e5f3f61c1810adfc1503000200000000000000000018": [
          {
            "tokenAddress": "0xba100000625a3754423978a60c9317c58a424e3d",
            "amount": 2500
          }
        ],
        "0xefaa1604e82e1b3af8430b90192c1b9e8197e377000200000000000000000021": [
          {
            "tokenAddress": "0xba100000625a3754423978a60c9317c58a424e3d",
            "amount": 2500
          }
        ],
        "0xfeadd389a5c427952d8fdb8057d6c8ba1156cc56000000000000000000000066": [
          {
            "tokenAddress": "0xba100000625a3754423978a60c9317c58a424e3d",
            "amount": 2500
          }
        ],
        "0x32296969ef14eb0c6d29669c550d4a0449130230000200000000000000000080": [
          {
            "tokenAddress": "0xba100000625a3754423978a60c9317c58a424e3d",
            "amount": 2500
          },
          {
            "tokenAddress": "0x5a98fcbea516cf06857215779fd812ca3bef1b32",
            "amount": 25000
          }
        ],
        "0xbf96189eee9357a95c7719f4f5047f76bde804e5000200000000000000000087": [
          {
            "tokenAddress": "0xba100000625a3754423978a60c9317c58a424e3d",
            "amount": 1000
          }
        ],
        "0xec60a5fef79a92c741cb74fdd6bfc340c0279b01000200000000000000000015": [
          {
            "tokenAddress": "0xba100000625a3754423978a60c9317c58a424e3d",
            "amount": 1000
          }
        ],
        "0xa02e4b3d18d4e6b8d18ac421fbc3dfff8933c40a00020000000000000000004b": [
          {
            "tokenAddress": "0xba100000625a3754423978a60c9317c58a424e3d",
            "amount": 500
          }
        ],
        "0x61d5dc44849c9c87b0856a2a311536205c96c7fd000100000000000000000001": [
          {
            "tokenAddress": "0xba100000625a3754423978a60c9317c58a424e3d",
            "amount": 500
          }
        ],
        "0xf5aaf7ee8c39b651cebf5f1f50c10631e78e0ef9000200000000000000000069": [
          {
            "tokenAddress": "0xba100000625a3754423978a60c9317c58a424e3d",
            "amount": 500
          }
        ],
        "0xf4c0dd9b82da36c07605df83c8a416f11724d88b000200000000000000000026": [
          {
            "tokenAddress": "0xba100000625a3754423978a60c9317c58a424e3d",
            "amount": 1000
          }
        ]
      }
    },
    {
      "chainId": 137,
      "pools": {
        "0x0297e37f1873d2dab4487aa67cd56b58e2f27875000100000000000000000002": [
          {
            "tokenAddress": "0x9a71012b13ca4d3d0cdc72a177df3ef03b0e76a3",
            "amount": 7500
          }
        ],
        "0x36128d5436d2d70cab39c9af9cce146c38554ff0000100000000000000000008": [
          {
            "tokenAddress": "0x9a71012b13ca4d3d0cdc72a177df3ef03b0e76a3",
            "amount": 6000
          }
        ],
        "0x03cd191f589d12b0582a99808cf19851e468e6b500010000000000000000000a": [
          {
            "tokenAddress": "0x9a71012b13ca4d3d0cdc72a177df3ef03b0e76a3",
            "amount": 2500
          }
        ],
        "0xce66904b68f1f070332cbc631de7ee98b650b499000100000000000000000009": [
          {
            "tokenAddress": "0x9a71012b13ca4d3d0cdc72a177df3ef03b0e76a3",
            "amount": 2500
          }
        ],
        "0x06df3b2bbb68adc8b0e302443692037ed9f91b42000000000000000000000012": [
          {
            "tokenAddress": "0x9a71012b13ca4d3d0cdc72a177df3ef03b0e76a3",
            "amount": 2500
          },
          {
            "tokenAddress": "0x580a84c73811e1839f75d86d75d88cca0c241ff4",
            "amount": 15000
          }
        ],
        "0xf461f2240b66d55dcf9059e26c022160c06863bf000100000000000000000006": [
          {
            "tokenAddress": "0x9a71012b13ca4d3d0cdc72a177df3ef03b0e76a3",
            "amount": 1000
          },
          {
            "tokenAddress": "0x580a84c73811e1839f75d86d75d88cca0c241ff4",
            "amount": 15000
          }
        ],
        "0x614b5038611729ed49e0ded154d8a5d3af9d1d9e00010000000000000000001d": [
          {
            "tokenAddress": "0x9a71012b13ca4d3d0cdc72a177df3ef03b0e76a3",
            "amount": 1000
          },
          {
            "tokenAddress": "0xF501dd45a1198C2E1b5aEF5314A68B9006D842E0",
            "amount": 15000
          }
        ],
        "0x4e7f40cd37cee710f5e87ad72959d30ef8a01a5d00010000000000000000000b": [
          {
            "tokenAddress": "0x9a71012b13ca4d3d0cdc72a177df3ef03b0e76a3",
            "amount": 1000
          }
        ],
        "0xfeadd389a5c427952d8fdb8057d6c8ba1156cc5600020000000000000000001e": [
          {
            "tokenAddress": "0x9a71012b13ca4d3d0cdc72a177df3ef03b0e76a3",
            "amount": 1000
          }
        ]
      }
    },
    {
      "chainId": 42161,
      "pools": {
        "0x64541216bafffeec8ea535bb71fbc927831d0595000100000000000000000002": [
          {
            "tokenAddress": "0x040d1edc9569d4bab2d15287dc5a4f10f56a56b8",
            "amount": 2500
          }
        ],
        "0xcc65a812ce382ab909a11e434dbf75b34f1cc59d000200000000000000000001": [
          {
            "tokenAddress": "0x040d1edc9569d4bab2d15287dc5a4f10f56a56b8",
            "amount": 3500
          }
        ]
      }
    }
  ],
  "week_68": [
    {
      "chainId": 1,
      "pools": {
        "0xa6f548df93de924d73be7d25dc02554c6bd66db500020000000000000000000e": [
          {
            "tokenAddress": "0xba100000625a3754423978a60c9317c58a424e3d",
            "amount": 15000
          }
        ],
        "0x0b09dea16768f0799065c475be02919503cb2a3500020000000000000000001a": [
          {
            "tokenAddress": "0xba100000625a3754423978a60c9317c58a424e3d",
            "amount": 15000
          }
        ],
        "0x5c6ee304399dbdb9c8ef030ab642b10820db8f56000200000000000000000014": [
          {
            "tokenAddress": "0xba100000625a3754423978a60c9317c58a424e3d",
            "amount": 30000
          }
        ],
        "0x06df3b2bbb68adc8b0e302443692037ed9f91b42000000000000000000000063": [
          {
            "tokenAddress": "0xba100000625a3754423978a60c9317c58a424e3d",
            "amount": 15000
          }
        ],
        "0x96646936b91d6b9d7d0c47c496afbf3d6ec7b6f8000200000000000000000019": [
          {
            "tokenAddress": "0xba100000625a3754423978a60c9317c58a424e3d",
            "amount": 3000
          }
        ],
        "0xa1116930326d21fb917d5a27f1e9943a9595fb47": [
          {
            "tokenAddress": "0xba100000625a3754423978a60c9317c58a424e3d",
            "amount": 12500
          }
        ],
        "0x3e5fa9518ea95c3e533eb377c001702a9aacaa32000200000000000000000052": [
          {
            "tokenAddress": "0xba100000625a3754423978a60c9317c58a424e3d",
            "amount": 2720
          }
        ],
        "0xaac98ee71d4f8a156b6abaa6844cdb7789d086ce00020000000000000000001b": [
          {
            "tokenAddress": "0xba100000625a3754423978a60c9317c58a424e3d",
            "amount": 2500
          }
        ],
        "0x186084ff790c65088ba694df11758fae4943ee9e000200000000000000000013": [
          {
            "tokenAddress": "0xba100000625a3754423978a60c9317c58a424e3d",
            "amount": 1000
          }
        ],
        "0x072f14b85add63488ddad88f855fda4a99d6ac9b000200000000000000000027": [
          {
            "tokenAddress": "0xba100000625a3754423978a60c9317c58a424e3d",
            "amount": 2500
          }
        ],
        "0xe99481dc77691d8e2456e5f3f61c1810adfc1503000200000000000000000018": [
          {
            "tokenAddress": "0xba100000625a3754423978a60c9317c58a424e3d",
            "amount": 2500
          }
        ],
        "0xefaa1604e82e1b3af8430b90192c1b9e8197e377000200000000000000000021": [
          {
            "tokenAddress": "0xba100000625a3754423978a60c9317c58a424e3d",
            "amount": 2500
          }
        ],
        "0xfeadd389a5c427952d8fdb8057d6c8ba1156cc56000000000000000000000066": [
          {
            "tokenAddress": "0xba100000625a3754423978a60c9317c58a424e3d",
            "amount": 2500
          }
        ],
        "0x32296969ef14eb0c6d29669c550d4a0449130230000200000000000000000080": [
          {
            "tokenAddress": "0xba100000625a3754423978a60c9317c58a424e3d",
            "amount": 2500
          },
          {
            "tokenAddress": "0x5a98fcbea516cf06857215779fd812ca3bef1b32",
            "amount": 75000
          }
        ],
        "0xbf96189eee9357a95c7719f4f5047f76bde804e5000200000000000000000087": [
          {
            "tokenAddress": "0xba100000625a3754423978a60c9317c58a424e3d",
            "amount": 1000
          }
        ],
        "0xec60a5fef79a92c741cb74fdd6bfc340c0279b01000200000000000000000015": [
          {
            "tokenAddress": "0xba100000625a3754423978a60c9317c58a424e3d",
            "amount": 1000
          }
        ],
        "0xa02e4b3d18d4e6b8d18ac421fbc3dfff8933c40a00020000000000000000004b": [
          {
            "tokenAddress": "0xba100000625a3754423978a60c9317c58a424e3d",
            "amount": 500
          }
        ],
        "0x61d5dc44849c9c87b0856a2a311536205c96c7fd000100000000000000000001": [
          {
            "tokenAddress": "0xba100000625a3754423978a60c9317c58a424e3d",
            "amount": 500
          }
        ],
        "0xf5aaf7ee8c39b651cebf5f1f50c10631e78e0ef9000200000000000000000069": [
          {
            "tokenAddress": "0xba100000625a3754423978a60c9317c58a424e3d",
            "amount": 500
          }
        ],
        "0xf4c0dd9b82da36c07605df83c8a416f11724d88b000200000000000000000026": [
          {
            "tokenAddress": "0xba100000625a3754423978a60c9317c58a424e3d",
            "amount": 1000
          }
        ],
        "0xbaeec99c90e3420ec6c1e7a769d2a856d2898e4d00020000000000000000008a": [
          {
            "tokenAddress": "0xba100000625a3754423978a60c9317c58a424e3d",
            "amount": 140
          },
          {
            "tokenAddress": "0x81f8f0bb1cb2a06649e51913a151f0e7ef6fa321",
            "amount": 2350
          }
        ],
        "0x350196326aeaa9b98f1903fb5e8fc2686f85318c000200000000000000000084": [
          {
            "tokenAddress": "0xba100000625a3754423978a60c9317c58a424e3d",
            "amount": 140
          },
          {
            "tokenAddress": "0x81f8f0bb1cb2a06649e51913a151f0e7ef6fa321",
            "amount": 2350
          }
        ]
      }
    },
    {
      "chainId": 137,
      "pools": {
        "0x0297e37f1873d2dab4487aa67cd56b58e2f27875000100000000000000000002": [
          {
            "tokenAddress": "0x9a71012b13ca4d3d0cdc72a177df3ef03b0e76a3",
            "amount": 7500
          }
        ],
        "0x36128d5436d2d70cab39c9af9cce146c38554ff0000100000000000000000008": [
          {
            "tokenAddress": "0x9a71012b13ca4d3d0cdc72a177df3ef03b0e76a3",
            "amount": 6000
          }
        ],
        "0x03cd191f589d12b0582a99808cf19851e468e6b500010000000000000000000a": [
          {
            "tokenAddress": "0x9a71012b13ca4d3d0cdc72a177df3ef03b0e76a3",
            "amount": 2500
          }
        ],
        "0xce66904b68f1f070332cbc631de7ee98b650b499000100000000000000000009": [
          {
            "tokenAddress": "0x9a71012b13ca4d3d0cdc72a177df3ef03b0e76a3",
            "amount": 2500
          }
        ],
        "0x06df3b2bbb68adc8b0e302443692037ed9f91b42000000000000000000000012": [
          {
            "tokenAddress": "0x9a71012b13ca4d3d0cdc72a177df3ef03b0e76a3",
            "amount": 2500
          },
          {
            "tokenAddress": "0x580a84c73811e1839f75d86d75d88cca0c241ff4",
            "amount": 15000
          }
        ],
        "0xf461f2240b66d55dcf9059e26c022160c06863bf000100000000000000000006": [
          {
            "tokenAddress": "0x9a71012b13ca4d3d0cdc72a177df3ef03b0e76a3",
            "amount": 1000
          },
          {
            "tokenAddress": "0x580a84c73811e1839f75d86d75d88cca0c241ff4",
            "amount": 15000
          }
        ],
        "0x614b5038611729ed49e0ded154d8a5d3af9d1d9e00010000000000000000001d": [
          {
            "tokenAddress": "0x9a71012b13ca4d3d0cdc72a177df3ef03b0e76a3",
            "amount": 1000
          },
          {
            "tokenAddress": "0xF501dd45a1198C2E1b5aEF5314A68B9006D842E0",
            "amount": 15000
          }
        ],
        "0x4e7f40cd37cee710f5e87ad72959d30ef8a01a5d00010000000000000000000b": [
          {
            "tokenAddress": "0x9a71012b13ca4d3d0cdc72a177df3ef03b0e76a3",
            "amount": 1000
          }
        ],
        "0xfeadd389a5c427952d8fdb8057d6c8ba1156cc5600020000000000000000001e": [
          {
            "tokenAddress": "0x9a71012b13ca4d3d0cdc72a177df3ef03b0e76a3",
            "amount": 1000
          }
        ]
      }
    },
    {
      "chainId": 42161,
      "pools": {
        "0x64541216bafffeec8ea535bb71fbc927831d0595000100000000000000000002": [
          {
            "tokenAddress": "0x040d1edc9569d4bab2d15287dc5a4f10f56a56b8",
            "amount": 2500
          }
        ],
        "0xcc65a812ce382ab909a11e434dbf75b34f1cc59d000200000000000000000001": [
          {
            "tokenAddress": "0x040d1edc9569d4bab2d15287dc5a4f10f56a56b8",
            "amount": 3500
          }
        ]
      }
    }
  ],
  "week_69": [
    {
      "chainId": 1,
      "pools": {
        "0xa6f548df93de924d73be7d25dc02554c6bd66db500020000000000000000000e": [
          {
            "tokenAddress": "0xba100000625a3754423978a60c9317c58a424e3d",
            "amount": 15000
          }
        ],
        "0x0b09dea16768f0799065c475be02919503cb2a3500020000000000000000001a": [
          {
            "tokenAddress": "0xba100000625a3754423978a60c9317c58a424e3d",
            "amount": 15000
          }
        ],
        "0x5c6ee304399dbdb9c8ef030ab642b10820db8f56000200000000000000000014": [
          {
            "tokenAddress": "0xba100000625a3754423978a60c9317c58a424e3d",
            "amount": 30000
          }
        ],
        "0x06df3b2bbb68adc8b0e302443692037ed9f91b42000000000000000000000063": [
          {
            "tokenAddress": "0xba100000625a3754423978a60c9317c58a424e3d",
            "amount": 15000
          }
        ],
        "0x96646936b91d6b9d7d0c47c496afbf3d6ec7b6f8000200000000000000000019": [
          {
            "tokenAddress": "0xba100000625a3754423978a60c9317c58a424e3d",
            "amount": 1500
          }
        ],
        "0xa1116930326d21fb917d5a27f1e9943a9595fb47": [
          {
            "tokenAddress": "0xba100000625a3754423978a60c9317c58a424e3d",
            "amount": 12500
          }
        ],
        "0x3e5fa9518ea95c3e533eb377c001702a9aacaa32000200000000000000000052": [
          {
            "tokenAddress": "0xba100000625a3754423978a60c9317c58a424e3d",
            "amount": 120
          }
        ],
        "0xaac98ee71d4f8a156b6abaa6844cdb7789d086ce00020000000000000000001b": [
          {
            "tokenAddress": "0xba100000625a3754423978a60c9317c58a424e3d",
            "amount": 2500
          }
        ],
        "0x186084ff790c65088ba694df11758fae4943ee9e000200000000000000000013": [
          {
            "tokenAddress": "0xba100000625a3754423978a60c9317c58a424e3d",
            "amount": 500
          }
        ],
        "0x072f14b85add63488ddad88f855fda4a99d6ac9b000200000000000000000027": [
          {
            "tokenAddress": "0xba100000625a3754423978a60c9317c58a424e3d",
            "amount": 1000
          }
        ],
        "0xe99481dc77691d8e2456e5f3f61c1810adfc1503000200000000000000000018": [
          {
            "tokenAddress": "0xba100000625a3754423978a60c9317c58a424e3d",
            "amount": 2500
          }
        ],
        "0xefaa1604e82e1b3af8430b90192c1b9e8197e377000200000000000000000021": [
          {
            "tokenAddress": "0xba100000625a3754423978a60c9317c58a424e3d",
            "amount": 1000
          }
        ],
        "0xfeadd389a5c427952d8fdb8057d6c8ba1156cc56000000000000000000000066": [
          {
            "tokenAddress": "0xba100000625a3754423978a60c9317c58a424e3d",
            "amount": 2500
          }
        ],
        "0x32296969ef14eb0c6d29669c550d4a0449130230000200000000000000000080": [
          {
            "tokenAddress": "0xba100000625a3754423978a60c9317c58a424e3d",
            "amount": 2500
          },
          {
            "tokenAddress": "0x5a98fcbea516cf06857215779fd812ca3bef1b32",
            "amount": 75000
          }
        ],
        "0xbf96189eee9357a95c7719f4f5047f76bde804e5000200000000000000000087": [
          {
            "tokenAddress": "0xba100000625a3754423978a60c9317c58a424e3d",
            "amount": 1000
          }
        ],
        "0xec60a5fef79a92c741cb74fdd6bfc340c0279b01000200000000000000000015": [
          {
            "tokenAddress": "0xba100000625a3754423978a60c9317c58a424e3d",
            "amount": 500
          }
        ],
        "0xa02e4b3d18d4e6b8d18ac421fbc3dfff8933c40a00020000000000000000004b": [
          {
            "tokenAddress": "0xba100000625a3754423978a60c9317c58a424e3d",
            "amount": 500
          }
        ],
        "0xf5aaf7ee8c39b651cebf5f1f50c10631e78e0ef9000200000000000000000069": [
          {
            "tokenAddress": "0xba100000625a3754423978a60c9317c58a424e3d",
            "amount": 500
          }
        ],
        "0xf4c0dd9b82da36c07605df83c8a416f11724d88b000200000000000000000026": [
          {
            "tokenAddress": "0xba100000625a3754423978a60c9317c58a424e3d",
            "amount": 1000
          }
        ],
        "0xbaeec99c90e3420ec6c1e7a769d2a856d2898e4d00020000000000000000008a": [
          {
            "tokenAddress": "0xba100000625a3754423978a60c9317c58a424e3d",
            "amount": 140
          },
          {
            "tokenAddress": "0x81f8f0bb1cb2a06649e51913a151f0e7ef6fa321",
            "amount": 2350
          }
        ],
        "0x350196326aeaa9b98f1903fb5e8fc2686f85318c000200000000000000000084": [
          {
            "tokenAddress": "0xba100000625a3754423978a60c9317c58a424e3d",
            "amount": 140
          },
          {
            "tokenAddress": "0x81f8f0bb1cb2a06649e51913a151f0e7ef6fa321",
            "amount": 2350
          }
        ],
        "0xe2469f47ab58cf9cf59f9822e3c5de4950a41c49000200000000000000000089": [
          {
            "tokenAddress": "0xba100000625a3754423978a60c9317c58a424e3d",
            "amount": 500
          }
        ]
      }
    },
    {
      "chainId": 137,
      "pools": {
        "0x0297e37f1873d2dab4487aa67cd56b58e2f27875000100000000000000000002": [
          {
            "tokenAddress": "0x9a71012b13ca4d3d0cdc72a177df3ef03b0e76a3",
            "amount": 7500
          }
        ],
        "0x36128d5436d2d70cab39c9af9cce146c38554ff0000100000000000000000008": [
          {
            "tokenAddress": "0x9a71012b13ca4d3d0cdc72a177df3ef03b0e76a3",
            "amount": 5000
          }
        ],
        "0x03cd191f589d12b0582a99808cf19851e468e6b500010000000000000000000a": [
          {
            "tokenAddress": "0x9a71012b13ca4d3d0cdc72a177df3ef03b0e76a3",
            "amount": 2500
          }
        ],
        "0xce66904b68f1f070332cbc631de7ee98b650b499000100000000000000000009": [
          {
            "tokenAddress": "0x9a71012b13ca4d3d0cdc72a177df3ef03b0e76a3",
            "amount": 2500
          }
        ],
        "0x06df3b2bbb68adc8b0e302443692037ed9f91b42000000000000000000000012": [
          {
            "tokenAddress": "0x9a71012b13ca4d3d0cdc72a177df3ef03b0e76a3",
            "amount": 2500
          },
          {
            "tokenAddress": "0x580a84c73811e1839f75d86d75d88cca0c241ff4",
            "amount": 15000
          }
        ],
        "0xf461f2240b66d55dcf9059e26c022160c06863bf000100000000000000000006": [
          {
            "tokenAddress": "0x9a71012b13ca4d3d0cdc72a177df3ef03b0e76a3",
            "amount": 1000
          },
          {
            "tokenAddress": "0x580a84c73811e1839f75d86d75d88cca0c241ff4",
            "amount": 15000
          }
        ],
        "0x614b5038611729ed49e0ded154d8a5d3af9d1d9e00010000000000000000001d": [
          {
            "tokenAddress": "0x9a71012b13ca4d3d0cdc72a177df3ef03b0e76a3",
            "amount": 1000
          },
          {
            "tokenAddress": "0xF501dd45a1198C2E1b5aEF5314A68B9006D842E0",
            "amount": 15000
          }
        ],
        "0x4e7f40cd37cee710f5e87ad72959d30ef8a01a5d00010000000000000000000b": [
          {
            "tokenAddress": "0x9a71012b13ca4d3d0cdc72a177df3ef03b0e76a3",
            "amount": 1000
          }
        ],
        "0x7c9cf12d783821d5c63d8e9427af5c44bad92445000100000000000000000051": [
          {
            "tokenAddress": "0x9a71012b13ca4d3d0cdc72a177df3ef03b0e76a3",
            "amount": 1000
          }
        ],
        "0xfeadd389a5c427952d8fdb8057d6c8ba1156cc5600020000000000000000001e": [
          {
            "tokenAddress": "0x9a71012b13ca4d3d0cdc72a177df3ef03b0e76a3",
            "amount": 1000
          }
        ]
      }
    },
    {
      "chainId": 42161,
      "pools": {
        "0x64541216bafffeec8ea535bb71fbc927831d0595000100000000000000000002": [
          {
            "tokenAddress": "0x040d1edc9569d4bab2d15287dc5a4f10f56a56b8",
            "amount": 2500
          }
        ],
        "0xcc65a812ce382ab909a11e434dbf75b34f1cc59d000200000000000000000001": [
          {
            "tokenAddress": "0x040d1edc9569d4bab2d15287dc5a4f10f56a56b8",
            "amount": 3500
          }
        ],
        "0x9be7de742865d021c0e8fb9d64311b2c040c1ec1000200000000000000000012": [
          {
            "tokenAddress": "0x040d1edc9569d4bab2d15287dc5a4f10f56a56b8",
            "amount": 2500
          }
        ],
        "0x26d23ec319cad4ad99e237511e792ee326ca1070000100000000000000000014": [
          {
            "tokenAddress": "0x040d1edc9569d4bab2d15287dc5a4f10f56a56b8",
            "amount": 500
          }
        ],
        "0x5ced962afbfb7e13fb215defc2b027678237aa3a000200000000000000000011": [
          {
            "tokenAddress": "0x040d1edc9569d4bab2d15287dc5a4f10f56a56b8",
            "amount": 500
          }
        ],
        "0x8a9f8b5334dacb052cd62797e2bdf68d89c0bfd8000200000000000000000013": [
          {
            "tokenAddress": "0x040d1edc9569d4bab2d15287dc5a4f10f56a56b8",
            "amount": 500
          }
        ],
        "0x4a3a22a3e7fee0ffbb66f1c28bfac50f75546fc7000200000000000000000008": [
          {
            "tokenAddress": "0x040d1edc9569d4bab2d15287dc5a4f10f56a56b8",
            "amount": 500
          }
        ],
        "0xb5b77f1ad2b520df01612399258e7787af63025d000200000000000000000010": [
          {
            "tokenAddress": "0x040d1edc9569d4bab2d15287dc5a4f10f56a56b8",
            "amount": 1600
          },
          {
            "tokenAddress": "0x4e352cf164e64adcbad318c3a1e222e9eba4ce42",
            "amount": 1260
          }
        ],
        "0x651e00ffd5ecfa7f3d4f33d62ede0a97cf62ede2000200000000000000000006": [
          {
            "tokenAddress": "0x040d1edc9569d4bab2d15287dc5a4f10f56a56b8",
            "amount": 1000
          }
        ],
        "0xa6625f741400f90d31e39a17b0d429a92e347a6000020000000000000000000e": [
          {
            "tokenAddress": "0x040d1edc9569d4bab2d15287dc5a4f10f56a56b8",
            "amount": 1000
          }
        ]
      }
    }
  ],
  "week_70": [
    {
      "chainId": 1,
      "pools": {
        "0xa6f548df93de924d73be7d25dc02554c6bd66db500020000000000000000000e": [
          {
            "tokenAddress": "0xba100000625a3754423978a60c9317c58a424e3d",
            "amount": 15000
          }
        ],
        "0x0b09dea16768f0799065c475be02919503cb2a3500020000000000000000001a": [
          {
            "tokenAddress": "0xba100000625a3754423978a60c9317c58a424e3d",
            "amount": 15000
          }
        ],
        "0x5c6ee304399dbdb9c8ef030ab642b10820db8f56000200000000000000000014": [
          {
            "tokenAddress": "0xba100000625a3754423978a60c9317c58a424e3d",
            "amount": 30000
          }
        ],
        "0x06df3b2bbb68adc8b0e302443692037ed9f91b42000000000000000000000063": [
          {
            "tokenAddress": "0xba100000625a3754423978a60c9317c58a424e3d",
            "amount": 15000
          }
        ],
        "0x96646936b91d6b9d7d0c47c496afbf3d6ec7b6f8000200000000000000000019": [
          {
            "tokenAddress": "0xba100000625a3754423978a60c9317c58a424e3d",
            "amount": 1100
          }
        ],
        "0xa1116930326d21fb917d5a27f1e9943a9595fb47": [
          {
            "tokenAddress": "0xba100000625a3754423978a60c9317c58a424e3d",
            "amount": 12500
          }
        ],
        "0x3e5fa9518ea95c3e533eb377c001702a9aacaa32000200000000000000000052": [
          {
            "tokenAddress": "0xba100000625a3754423978a60c9317c58a424e3d",
            "amount": 120
          }
        ],
        "0xaac98ee71d4f8a156b6abaa6844cdb7789d086ce00020000000000000000001b": [
          {
            "tokenAddress": "0xba100000625a3754423978a60c9317c58a424e3d",
            "amount": 2500
          }
        ],
        "0x186084ff790c65088ba694df11758fae4943ee9e000200000000000000000013": [
          {
            "tokenAddress": "0xba100000625a3754423978a60c9317c58a424e3d",
            "amount": 500
          }
        ],
        "0x072f14b85add63488ddad88f855fda4a99d6ac9b000200000000000000000027": [
          {
            "tokenAddress": "0xba100000625a3754423978a60c9317c58a424e3d",
            "amount": 1000
          }
        ],
        "0xe99481dc77691d8e2456e5f3f61c1810adfc1503000200000000000000000018": [
          {
            "tokenAddress": "0xba100000625a3754423978a60c9317c58a424e3d",
            "amount": 2500
          }
        ],
        "0xefaa1604e82e1b3af8430b90192c1b9e8197e377000200000000000000000021": [
          {
            "tokenAddress": "0xba100000625a3754423978a60c9317c58a424e3d",
            "amount": 1000
          }
        ],
        "0xfeadd389a5c427952d8fdb8057d6c8ba1156cc56000000000000000000000066": [
          {
            "tokenAddress": "0xba100000625a3754423978a60c9317c58a424e3d",
            "amount": 2500
          }
        ],
        "0x32296969ef14eb0c6d29669c550d4a0449130230000200000000000000000080": [
          {
            "tokenAddress": "0xba100000625a3754423978a60c9317c58a424e3d",
            "amount": 2500
          },
          {
            "tokenAddress": "0x5a98fcbea516cf06857215779fd812ca3bef1b32",
            "amount": 75000
          }
        ],
        "0xbf96189eee9357a95c7719f4f5047f76bde804e5000200000000000000000087": [
          {
            "tokenAddress": "0xba100000625a3754423978a60c9317c58a424e3d",
            "amount": 1000
          }
        ],
        "0xec60a5fef79a92c741cb74fdd6bfc340c0279b01000200000000000000000015": [
          {
            "tokenAddress": "0xba100000625a3754423978a60c9317c58a424e3d",
            "amount": 500
          }
        ],
        "0xa02e4b3d18d4e6b8d18ac421fbc3dfff8933c40a00020000000000000000004b": [
          {
            "tokenAddress": "0xba100000625a3754423978a60c9317c58a424e3d",
            "amount": 500
          }
        ],
        "0xf5aaf7ee8c39b651cebf5f1f50c10631e78e0ef9000200000000000000000069": [
          {
            "tokenAddress": "0xba100000625a3754423978a60c9317c58a424e3d",
            "amount": 500
          }
        ],
        "0xf4c0dd9b82da36c07605df83c8a416f11724d88b000200000000000000000026": [
          {
            "tokenAddress": "0xba100000625a3754423978a60c9317c58a424e3d",
            "amount": 1000
          }
        ],
        "0xbaeec99c90e3420ec6c1e7a769d2a856d2898e4d00020000000000000000008a": [
          {
            "tokenAddress": "0xba100000625a3754423978a60c9317c58a424e3d",
            "amount": 170
          },
          {
            "tokenAddress": "0x81f8f0bb1cb2a06649e51913a151f0e7ef6fa321",
            "amount": 2855
          }
        ],
        "0x350196326aeaa9b98f1903fb5e8fc2686f85318c000200000000000000000084": [
          {
            "tokenAddress": "0xba100000625a3754423978a60c9317c58a424e3d",
            "amount": 110
          },
          {
            "tokenAddress": "0x81f8f0bb1cb2a06649e51913a151f0e7ef6fa321",
            "amount": 1845
          }
        ],
        "0xe2469f47ab58cf9cf59f9822e3c5de4950a41c49000200000000000000000089": [
          {
            "tokenAddress": "0xba100000625a3754423978a60c9317c58a424e3d",
            "amount": 500
          }
        ]
      }
    },
    {
      "chainId": 137,
      "pools": {
        "0x0297e37f1873d2dab4487aa67cd56b58e2f27875000100000000000000000002": [
          {
            "tokenAddress": "0x9a71012b13ca4d3d0cdc72a177df3ef03b0e76a3",
            "amount": 7500
          }
        ],
        "0x36128d5436d2d70cab39c9af9cce146c38554ff0000100000000000000000008": [
          {
            "tokenAddress": "0x9a71012b13ca4d3d0cdc72a177df3ef03b0e76a3",
            "amount": 5000
          }
        ],
        "0x03cd191f589d12b0582a99808cf19851e468e6b500010000000000000000000a": [
          {
            "tokenAddress": "0x9a71012b13ca4d3d0cdc72a177df3ef03b0e76a3",
            "amount": 2500
          }
        ],
        "0xce66904b68f1f070332cbc631de7ee98b650b499000100000000000000000009": [
          {
            "tokenAddress": "0x9a71012b13ca4d3d0cdc72a177df3ef03b0e76a3",
            "amount": 2500
          }
        ],
        "0x06df3b2bbb68adc8b0e302443692037ed9f91b42000000000000000000000012": [
          {
            "tokenAddress": "0x9a71012b13ca4d3d0cdc72a177df3ef03b0e76a3",
            "amount": 2500
          },
          {
            "tokenAddress": "0x580a84c73811e1839f75d86d75d88cca0c241ff4",
            "amount": 15000
          }
        ],
        "0xf461f2240b66d55dcf9059e26c022160c06863bf000100000000000000000006": [
          {
            "tokenAddress": "0x9a71012b13ca4d3d0cdc72a177df3ef03b0e76a3",
            "amount": 1000
          },
          {
            "tokenAddress": "0x580a84c73811e1839f75d86d75d88cca0c241ff4",
            "amount": 15000
          }
        ],
        "0x614b5038611729ed49e0ded154d8a5d3af9d1d9e00010000000000000000001d": [
          {
            "tokenAddress": "0x9a71012b13ca4d3d0cdc72a177df3ef03b0e76a3",
            "amount": 1000
          },
          {
            "tokenAddress": "0xF501dd45a1198C2E1b5aEF5314A68B9006D842E0",
            "amount": 15000
          }
        ],
        "0x4e7f40cd37cee710f5e87ad72959d30ef8a01a5d00010000000000000000000b": [
          {
            "tokenAddress": "0x9a71012b13ca4d3d0cdc72a177df3ef03b0e76a3",
            "amount": 1000
          }
        ],
        "0x7c9cf12d783821d5c63d8e9427af5c44bad92445000100000000000000000051": [
          {
            "tokenAddress": "0x9a71012b13ca4d3d0cdc72a177df3ef03b0e76a3",
            "amount": 1000
          }
        ],
        "0xfeadd389a5c427952d8fdb8057d6c8ba1156cc5600020000000000000000001e": [
          {
            "tokenAddress": "0x9a71012b13ca4d3d0cdc72a177df3ef03b0e76a3",
            "amount": 1000
          }
        ]
      }
    },
    {
      "chainId": 42161,
      "pools": {
        "0x64541216bafffeec8ea535bb71fbc927831d0595000100000000000000000002": [
          {
            "tokenAddress": "0x040d1edc9569d4bab2d15287dc5a4f10f56a56b8",
            "amount": 2500
          }
        ],
        "0xcc65a812ce382ab909a11e434dbf75b34f1cc59d000200000000000000000001": [
          {
            "tokenAddress": "0x040d1edc9569d4bab2d15287dc5a4f10f56a56b8",
            "amount": 3500
          }
        ],
        "0x1533a3278f3f9141d5f820a184ea4b017fce2382000000000000000000000016": [
          {
            "tokenAddress": "0x040d1edc9569d4bab2d15287dc5a4f10f56a56b8",
            "amount": 2500
          }
        ],
        "0xc2f082d33b5b8ef3a7e3de30da54efd3114512ac000200000000000000000017": [
          {
            "tokenAddress": "0x040d1edc9569d4bab2d15287dc5a4f10f56a56b8",
            "amount": 400
          },
          {
            "tokenAddress": "0x965772e0e9c84b6f359c8597c891108dcf1c5b1a",
            "amount": 1023
          }
        ],
        "0x26d23ec319cad4ad99e237511e792ee326ca1070000100000000000000000014": [
          {
            "tokenAddress": "0x040d1edc9569d4bab2d15287dc5a4f10f56a56b8",
            "amount": 500
          }
        ],
        "0x5ced962afbfb7e13fb215defc2b027678237aa3a000200000000000000000011": [
          {
            "tokenAddress": "0x040d1edc9569d4bab2d15287dc5a4f10f56a56b8",
            "amount": 500
          }
        ],
        "0x8a9f8b5334dacb052cd62797e2bdf68d89c0bfd8000200000000000000000013": [
          {
            "tokenAddress": "0x040d1edc9569d4bab2d15287dc5a4f10f56a56b8",
            "amount": 500
          }
        ],
        "0x4a3a22a3e7fee0ffbb66f1c28bfac50f75546fc7000200000000000000000008": [
          {
            "tokenAddress": "0x040d1edc9569d4bab2d15287dc5a4f10f56a56b8",
            "amount": 500
          }
        ],
        "0xb5b77f1ad2b520df01612399258e7787af63025d000200000000000000000010": [
          {
            "tokenAddress": "0x040d1edc9569d4bab2d15287dc5a4f10f56a56b8",
            "amount": 1600
          },
          {
            "tokenAddress": "0x4e352cf164e64adcbad318c3a1e222e9eba4ce42",
            "amount": 1260
          }
        ],
        "0x651e00ffd5ecfa7f3d4f33d62ede0a97cf62ede2000200000000000000000006": [
          {
            "tokenAddress": "0x040d1edc9569d4bab2d15287dc5a4f10f56a56b8",
            "amount": 1000
          }
        ],
        "0xa6625f741400f90d31e39a17b0d429a92e347a6000020000000000000000000e": [
          {
            "tokenAddress": "0x040d1edc9569d4bab2d15287dc5a4f10f56a56b8",
            "amount": 1000
          }
        ]
      }
    }
  ],
  "week_71": [
    {
      "chainId": 1,
      "pools": {
        "0xa6f548df93de924d73be7d25dc02554c6bd66db500020000000000000000000e": [
          {
            "tokenAddress": "0xba100000625a3754423978a60c9317c58a424e3d",
            "amount": 15000
          }
        ],
        "0x0b09dea16768f0799065c475be02919503cb2a3500020000000000000000001a": [
          {
            "tokenAddress": "0xba100000625a3754423978a60c9317c58a424e3d",
            "amount": 15000
          }
        ],
        "0x5c6ee304399dbdb9c8ef030ab642b10820db8f56000200000000000000000014": [
          {
            "tokenAddress": "0xba100000625a3754423978a60c9317c58a424e3d",
            "amount": 30000
          }
        ],
        "0x06df3b2bbb68adc8b0e302443692037ed9f91b42000000000000000000000063": [
          {
            "tokenAddress": "0xba100000625a3754423978a60c9317c58a424e3d",
            "amount": 15000
          }
        ],
        "0x96646936b91d6b9d7d0c47c496afbf3d6ec7b6f8000200000000000000000019": [
          {
            "tokenAddress": "0xba100000625a3754423978a60c9317c58a424e3d",
            "amount": 1100
          }
        ],
        "0xa1116930326d21fb917d5a27f1e9943a9595fb47": [
          {
            "tokenAddress": "0xba100000625a3754423978a60c9317c58a424e3d",
            "amount": 12500
          }
        ],
        "0x3e5fa9518ea95c3e533eb377c001702a9aacaa32000200000000000000000052": [
          {
            "tokenAddress": "0xba100000625a3754423978a60c9317c58a424e3d",
            "amount": 120
          }
        ],
        "0xaac98ee71d4f8a156b6abaa6844cdb7789d086ce00020000000000000000001b": [
          {
            "tokenAddress": "0xba100000625a3754423978a60c9317c58a424e3d",
            "amount": 2500
          }
        ],
        "0x186084ff790c65088ba694df11758fae4943ee9e000200000000000000000013": [
          {
            "tokenAddress": "0xba100000625a3754423978a60c9317c58a424e3d",
            "amount": 500
          }
        ],
        "0x072f14b85add63488ddad88f855fda4a99d6ac9b000200000000000000000027": [
          {
            "tokenAddress": "0xba100000625a3754423978a60c9317c58a424e3d",
            "amount": 1000
          }
        ],
        "0xe99481dc77691d8e2456e5f3f61c1810adfc1503000200000000000000000018": [
          {
            "tokenAddress": "0xba100000625a3754423978a60c9317c58a424e3d",
            "amount": 2500
          }
        ],
        "0xefaa1604e82e1b3af8430b90192c1b9e8197e377000200000000000000000021": [
          {
            "tokenAddress": "0xba100000625a3754423978a60c9317c58a424e3d",
            "amount": 1000
          }
        ],
        "0xfeadd389a5c427952d8fdb8057d6c8ba1156cc56000000000000000000000066": [
          {
            "tokenAddress": "0xba100000625a3754423978a60c9317c58a424e3d",
            "amount": 2500
          }
        ],
        "0x32296969ef14eb0c6d29669c550d4a0449130230000200000000000000000080": [
          {
            "tokenAddress": "0xba100000625a3754423978a60c9317c58a424e3d",
            "amount": 2500
          },
          {
            "tokenAddress": "0x5a98fcbea516cf06857215779fd812ca3bef1b32",
            "amount": 75000
          }
        ],
        "0xbf96189eee9357a95c7719f4f5047f76bde804e5000200000000000000000087": [
          {
            "tokenAddress": "0xba100000625a3754423978a60c9317c58a424e3d",
            "amount": 1000
          }
        ],
        "0xec60a5fef79a92c741cb74fdd6bfc340c0279b01000200000000000000000015": [
          {
            "tokenAddress": "0xba100000625a3754423978a60c9317c58a424e3d",
            "amount": 500
          }
        ],
        "0xa02e4b3d18d4e6b8d18ac421fbc3dfff8933c40a00020000000000000000004b": [
          {
            "tokenAddress": "0xba100000625a3754423978a60c9317c58a424e3d",
            "amount": 500
          }
        ],
        "0xf5aaf7ee8c39b651cebf5f1f50c10631e78e0ef9000200000000000000000069": [
          {
            "tokenAddress": "0xba100000625a3754423978a60c9317c58a424e3d",
            "amount": 500
          }
        ],
        "0xf4c0dd9b82da36c07605df83c8a416f11724d88b000200000000000000000026": [
          {
            "tokenAddress": "0xba100000625a3754423978a60c9317c58a424e3d",
            "amount": 1000
          }
        ],
        "0xbaeec99c90e3420ec6c1e7a769d2a856d2898e4d00020000000000000000008a": [
          {
            "tokenAddress": "0xba100000625a3754423978a60c9317c58a424e3d",
            "amount": 170
          },
          {
            "tokenAddress": "0x81f8f0bb1cb2a06649e51913a151f0e7ef6fa321",
            "amount": 2855
          }
        ],
        "0x350196326aeaa9b98f1903fb5e8fc2686f85318c000200000000000000000084": [
          {
            "tokenAddress": "0xba100000625a3754423978a60c9317c58a424e3d",
            "amount": 110
          },
          {
            "tokenAddress": "0x81f8f0bb1cb2a06649e51913a151f0e7ef6fa321",
            "amount": 1845
          }
        ],
        "0xe2469f47ab58cf9cf59f9822e3c5de4950a41c49000200000000000000000089": [
          {
            "tokenAddress": "0xba100000625a3754423978a60c9317c58a424e3d",
            "amount": 500
          }
        ]
      }
    },
    {
      "chainId": 137,
      "pools": {
        "0x0297e37f1873d2dab4487aa67cd56b58e2f27875000100000000000000000002": [
          {
            "tokenAddress": "0x9a71012b13ca4d3d0cdc72a177df3ef03b0e76a3",
            "amount": 6500
          }
        ],
        "0x36128d5436d2d70cab39c9af9cce146c38554ff0000100000000000000000008": [
          {
            "tokenAddress": "0x9a71012b13ca4d3d0cdc72a177df3ef03b0e76a3",
            "amount": 4500
          }
        ],
        "0x03cd191f589d12b0582a99808cf19851e468e6b500010000000000000000000a": [
          {
            "tokenAddress": "0x9a71012b13ca4d3d0cdc72a177df3ef03b0e76a3",
            "amount": 2250
          }
        ],
        "0xce66904b68f1f070332cbc631de7ee98b650b499000100000000000000000009": [
          {
            "tokenAddress": "0x9a71012b13ca4d3d0cdc72a177df3ef03b0e76a3",
            "amount": 2250
          }
        ],
        "0x06df3b2bbb68adc8b0e302443692037ed9f91b42000000000000000000000012": [
          {
            "tokenAddress": "0x9a71012b13ca4d3d0cdc72a177df3ef03b0e76a3",
            "amount": 2500
          },
          {
            "tokenAddress": "0x580a84c73811e1839f75d86d75d88cca0c241ff4",
            "amount": 15000
          }
        ],
        "0xf461f2240b66d55dcf9059e26c022160c06863bf000100000000000000000006": [
          {
            "tokenAddress": "0x9a71012b13ca4d3d0cdc72a177df3ef03b0e76a3",
            "amount": 300
          },
          {
            "tokenAddress": "0x580a84c73811e1839f75d86d75d88cca0c241ff4",
            "amount": 15000
          }
        ],
        "0x614b5038611729ed49e0ded154d8a5d3af9d1d9e00010000000000000000001d": [
          {
            "tokenAddress": "0x9a71012b13ca4d3d0cdc72a177df3ef03b0e76a3",
            "amount": 450
          },
          {
            "tokenAddress": "0xF501dd45a1198C2E1b5aEF5314A68B9006D842E0",
            "amount": 15000
          }
        ],
        "0x4e7f40cd37cee710f5e87ad72959d30ef8a01a5d00010000000000000000000b": [
          {
            "tokenAddress": "0x9a71012b13ca4d3d0cdc72a177df3ef03b0e76a3",
            "amount": 750
          }
        ],
        "0x7c9cf12d783821d5c63d8e9427af5c44bad92445000100000000000000000051": [
          {
            "tokenAddress": "0x9a71012b13ca4d3d0cdc72a177df3ef03b0e76a3",
            "amount": 1000
          }
        ],
        "0xfeadd389a5c427952d8fdb8057d6c8ba1156cc5600020000000000000000001e": [
          {
            "tokenAddress": "0x9a71012b13ca4d3d0cdc72a177df3ef03b0e76a3",
            "amount": 1000
          }
        ],
        "0x186084ff790c65088ba694df11758fae4943ee9e000200000000000000000032": [
          {
            "tokenAddress": "0x9a71012b13ca4d3d0cdc72a177df3ef03b0e76a3",
            "amount": 500
          },
          {
            "tokenAddress": "0xdf7837de1f2fa4631d716cf2502f8b230f1dcc32",
            "amount": 750000
          }
        ],
        "0xdb1db6e248d7bb4175f6e5a382d0a03fe3dcc813000100000000000000000035": [
          {
            "tokenAddress": "0x9a71012b13ca4d3d0cdc72a177df3ef03b0e76a3",
            "amount": 500
          },
          {
            "tokenAddress": "0xdf7837de1f2fa4631d716cf2502f8b230f1dcc32",
            "amount": 750000
          }
        ],
        "0xcf354603a9aebd2ff9f33e1b04246d8ea204ae9500020000000000000000005a": [
          {
            "tokenAddress": "0x9a71012b13ca4d3d0cdc72a177df3ef03b0e76a3",
            "amount": 1250
          }
        ],
        "0x10f21c9bd8128a29aa785ab2de0d044dcdd79436000200000000000000000059": [
          {
            "tokenAddress": "0x9a71012b13ca4d3d0cdc72a177df3ef03b0e76a3",
            "amount": 1250
          }
        ]
      }
    },
    {
      "chainId": 42161,
      "pools": {
        "0x64541216bafffeec8ea535bb71fbc927831d0595000100000000000000000002": [
          {
            "tokenAddress": "0x040d1edc9569d4bab2d15287dc5a4f10f56a56b8",
            "amount": 2500
          }
        ],
        "0xcc65a812ce382ab909a11e434dbf75b34f1cc59d000200000000000000000001": [
          {
            "tokenAddress": "0x040d1edc9569d4bab2d15287dc5a4f10f56a56b8",
            "amount": 3500
          }
        ],
        "0x1533a3278f3f9141d5f820a184ea4b017fce2382000000000000000000000016": [
          {
            "tokenAddress": "0x040d1edc9569d4bab2d15287dc5a4f10f56a56b8",
            "amount": 2500
          }
        ],
        "0xc2f082d33b5b8ef3a7e3de30da54efd3114512ac000200000000000000000017": [
          {
            "tokenAddress": "0x040d1edc9569d4bab2d15287dc5a4f10f56a56b8",
            "amount": 400
          },
          {
            "tokenAddress": "0x965772e0e9c84b6f359c8597c891108dcf1c5b1a",
            "amount": 1023
          }
        ],
        "0x26d23ec319cad4ad99e237511e792ee326ca1070000100000000000000000014": [
          {
            "tokenAddress": "0x040d1edc9569d4bab2d15287dc5a4f10f56a56b8",
            "amount": 500
          }
        ],
        "0x5ced962afbfb7e13fb215defc2b027678237aa3a000200000000000000000011": [
          {
            "tokenAddress": "0x040d1edc9569d4bab2d15287dc5a4f10f56a56b8",
            "amount": 500
          }
        ],
        "0x8a9f8b5334dacb052cd62797e2bdf68d89c0bfd8000200000000000000000013": [
          {
            "tokenAddress": "0x040d1edc9569d4bab2d15287dc5a4f10f56a56b8",
            "amount": 500
          }
        ],
        "0x4a3a22a3e7fee0ffbb66f1c28bfac50f75546fc7000200000000000000000008": [
          {
            "tokenAddress": "0x040d1edc9569d4bab2d15287dc5a4f10f56a56b8",
            "amount": 500
          }
        ],
        "0xb5b77f1ad2b520df01612399258e7787af63025d000200000000000000000010": [
          {
            "tokenAddress": "0x040d1edc9569d4bab2d15287dc5a4f10f56a56b8",
            "amount": 1600
          },
          {
            "tokenAddress": "0x4e352cf164e64adcbad318c3a1e222e9eba4ce42",
            "amount": 1260
          }
        ],
        "0x651e00ffd5ecfa7f3d4f33d62ede0a97cf62ede2000200000000000000000006": [
          {
            "tokenAddress": "0x040d1edc9569d4bab2d15287dc5a4f10f56a56b8",
            "amount": 1000
          }
        ],
        "0xa6625f741400f90d31e39a17b0d429a92e347a6000020000000000000000000e": [
          {
            "tokenAddress": "0x040d1edc9569d4bab2d15287dc5a4f10f56a56b8",
            "amount": 1000
          }
        ]
      }
    }
  ],
  "week_72": [
    {
      "chainId": 1,
      "pools": {
        "0xa6f548df93de924d73be7d25dc02554c6bd66db500020000000000000000000e": [
          {
            "tokenAddress": "0xba100000625a3754423978a60c9317c58a424e3d",
            "amount": 15000
          }
        ],
        "0x0b09dea16768f0799065c475be02919503cb2a3500020000000000000000001a": [
          {
            "tokenAddress": "0xba100000625a3754423978a60c9317c58a424e3d",
            "amount": 15000
          }
        ],
        "0x5c6ee304399dbdb9c8ef030ab642b10820db8f56000200000000000000000014": [
          {
            "tokenAddress": "0xba100000625a3754423978a60c9317c58a424e3d",
            "amount": 30000
          }
        ],
        "0x06df3b2bbb68adc8b0e302443692037ed9f91b42000000000000000000000063": [
          {
            "tokenAddress": "0xba100000625a3754423978a60c9317c58a424e3d",
            "amount": 15000
          }
        ],
        "0x96646936b91d6b9d7d0c47c496afbf3d6ec7b6f8000200000000000000000019": [
          {
            "tokenAddress": "0xba100000625a3754423978a60c9317c58a424e3d",
            "amount": 1100
          }
        ],
        "0xa1116930326d21fb917d5a27f1e9943a9595fb47": [
          {
            "tokenAddress": "0xba100000625a3754423978a60c9317c58a424e3d",
            "amount": 12500
          }
        ],
        "0x3e5fa9518ea95c3e533eb377c001702a9aacaa32000200000000000000000052": [
          {
            "tokenAddress": "0xba100000625a3754423978a60c9317c58a424e3d",
            "amount": 120
          }
        ],
        "0xaac98ee71d4f8a156b6abaa6844cdb7789d086ce00020000000000000000001b": [
          {
            "tokenAddress": "0xba100000625a3754423978a60c9317c58a424e3d",
            "amount": 2500
          }
        ],
        "0x186084ff790c65088ba694df11758fae4943ee9e000200000000000000000013": [
          {
            "tokenAddress": "0xba100000625a3754423978a60c9317c58a424e3d",
            "amount": 500
          }
        ],
        "0x072f14b85add63488ddad88f855fda4a99d6ac9b000200000000000000000027": [
          {
            "tokenAddress": "0xba100000625a3754423978a60c9317c58a424e3d",
            "amount": 1000
          }
        ],
        "0xe99481dc77691d8e2456e5f3f61c1810adfc1503000200000000000000000018": [
          {
            "tokenAddress": "0xba100000625a3754423978a60c9317c58a424e3d",
            "amount": 2500
          }
        ],
        "0xefaa1604e82e1b3af8430b90192c1b9e8197e377000200000000000000000021": [
          {
            "tokenAddress": "0xba100000625a3754423978a60c9317c58a424e3d",
            "amount": 500
          }
        ],
        "0xfeadd389a5c427952d8fdb8057d6c8ba1156cc56000000000000000000000066": [
          {
            "tokenAddress": "0xba100000625a3754423978a60c9317c58a424e3d",
            "amount": 2500
          }
        ],
        "0x32296969ef14eb0c6d29669c550d4a0449130230000200000000000000000080": [
          {
            "tokenAddress": "0xba100000625a3754423978a60c9317c58a424e3d",
            "amount": 2500
          },
          {
            "tokenAddress": "0x5a98fcbea516cf06857215779fd812ca3bef1b32",
            "amount": 75000
          }
        ],
        "0xbf96189eee9357a95c7719f4f5047f76bde804e5000200000000000000000087": [
          {
            "tokenAddress": "0xba100000625a3754423978a60c9317c58a424e3d",
            "amount": 1000
          }
        ],
        "0x702605f43471183158938c1a3e5f5a359d7b31ba00020000000000000000009f": [
          {
            "tokenAddress": "0xba100000625a3754423978a60c9317c58a424e3d",
            "amount": 1000
          }
        ],
        "0xec60a5fef79a92c741cb74fdd6bfc340c0279b01000200000000000000000015": [
          {
            "tokenAddress": "0xba100000625a3754423978a60c9317c58a424e3d",
            "amount": 400
          }
        ],
        "0xa02e4b3d18d4e6b8d18ac421fbc3dfff8933c40a00020000000000000000004b": [
          {
            "tokenAddress": "0xba100000625a3754423978a60c9317c58a424e3d",
            "amount": 400
          }
        ],
        "0xf5aaf7ee8c39b651cebf5f1f50c10631e78e0ef9000200000000000000000069": [
          {
            "tokenAddress": "0xba100000625a3754423978a60c9317c58a424e3d",
            "amount": 250
          }
        ],
        "0xf4c0dd9b82da36c07605df83c8a416f11724d88b000200000000000000000026": [
          {
            "tokenAddress": "0xba100000625a3754423978a60c9317c58a424e3d",
            "amount": 1000
          }
        ],
        "0xbaeec99c90e3420ec6c1e7a769d2a856d2898e4d00020000000000000000008a": [
          {
            "tokenAddress": "0xba100000625a3754423978a60c9317c58a424e3d",
            "amount": 170
          },
          {
            "tokenAddress": "0x81f8f0bb1cb2a06649e51913a151f0e7ef6fa321",
            "amount": 2855
          }
        ],
        "0x350196326aeaa9b98f1903fb5e8fc2686f85318c000200000000000000000084": [
          {
            "tokenAddress": "0xba100000625a3754423978a60c9317c58a424e3d",
            "amount": 110
          },
          {
            "tokenAddress": "0x81f8f0bb1cb2a06649e51913a151f0e7ef6fa321",
            "amount": 1845
          }
        ],
        "0xe2469f47ab58cf9cf59f9822e3c5de4950a41c49000200000000000000000089": [
          {
            "tokenAddress": "0xba100000625a3754423978a60c9317c58a424e3d",
            "amount": 500
          }
        ],
        "0x51735bdfbfe3fc13dea8dc6502e2e958989429610002000000000000000000a0": [
          {
            "tokenAddress": "0xba100000625a3754423978a60c9317c58a424e3d",
            "amount": 250
          },
          {
            "tokenAddress": "0x226f7b842e0f0120b7e194d05432b3fd14773a9d",
            "amount": 375000
          }
        ]
      }
    },
    {
      "chainId": 137,
      "pools": {
        "0x0297e37f1873d2dab4487aa67cd56b58e2f27875000100000000000000000002": [
          {
            "tokenAddress": "0x9a71012b13ca4d3d0cdc72a177df3ef03b0e76a3",
            "amount": 6000
          }
        ],
        "0x36128d5436d2d70cab39c9af9cce146c38554ff0000100000000000000000008": [
          {
            "tokenAddress": "0x9a71012b13ca4d3d0cdc72a177df3ef03b0e76a3",
            "amount": 4000
          }
        ],
        "0x03cd191f589d12b0582a99808cf19851e468e6b500010000000000000000000a": [
          {
            "tokenAddress": "0x9a71012b13ca4d3d0cdc72a177df3ef03b0e76a3",
            "amount": 2250
          }
        ],
        "0xce66904b68f1f070332cbc631de7ee98b650b499000100000000000000000009": [
          {
            "tokenAddress": "0x9a71012b13ca4d3d0cdc72a177df3ef03b0e76a3",
            "amount": 2250
          }
        ],
        "0x06df3b2bbb68adc8b0e302443692037ed9f91b42000000000000000000000012": [
          {
            "tokenAddress": "0x9a71012b13ca4d3d0cdc72a177df3ef03b0e76a3",
            "amount": 2500
          },
          {
            "tokenAddress": "0x580a84c73811e1839f75d86d75d88cca0c241ff4",
            "amount": 15000
          }
        ],
        "0x827ad315960f5a0f5280d6936c8e52a5878bba0400020000000000000000005c": [
          {
            "tokenAddress": "0x9a71012b13ca4d3d0cdc72a177df3ef03b0e76a3",
            "amount": 300
          },
          {
            "tokenAddress": "0x580a84c73811e1839f75d86d75d88cca0c241ff4",
            "amount": 15000
          }
        ],
        "0x614b5038611729ed49e0ded154d8a5d3af9d1d9e00010000000000000000001d": [
          {
            "tokenAddress": "0x9a71012b13ca4d3d0cdc72a177df3ef03b0e76a3",
            "amount": 450
          },
          {
            "tokenAddress": "0xF501dd45a1198C2E1b5aEF5314A68B9006D842E0",
            "amount": 15000
          }
        ],
        "0x4e7f40cd37cee710f5e87ad72959d30ef8a01a5d00010000000000000000000b": [
          {
            "tokenAddress": "0x9a71012b13ca4d3d0cdc72a177df3ef03b0e76a3",
            "amount": 750
          }
        ],
        "0x7c9cf12d783821d5c63d8e9427af5c44bad92445000100000000000000000051": [
          {
            "tokenAddress": "0x9a71012b13ca4d3d0cdc72a177df3ef03b0e76a3",
            "amount": 1000
          }
        ],
        "0xfeadd389a5c427952d8fdb8057d6c8ba1156cc5600020000000000000000001e": [
          {
            "tokenAddress": "0x9a71012b13ca4d3d0cdc72a177df3ef03b0e76a3",
            "amount": 1000
          }
        ],
        "0x186084ff790c65088ba694df11758fae4943ee9e000200000000000000000032": [
          {
            "tokenAddress": "0x9a71012b13ca4d3d0cdc72a177df3ef03b0e76a3",
            "amount": 500
          },
          {
            "tokenAddress": "0xdf7837de1f2fa4631d716cf2502f8b230f1dcc32",
            "amount": 750000
          }
        ],
        "0xdb1db6e248d7bb4175f6e5a382d0a03fe3dcc813000100000000000000000035": [
          {
            "tokenAddress": "0x9a71012b13ca4d3d0cdc72a177df3ef03b0e76a3",
            "amount": 500
          },
          {
            "tokenAddress": "0xdf7837de1f2fa4631d716cf2502f8b230f1dcc32",
            "amount": 750000
          }
        ],
        "0xcf354603a9aebd2ff9f33e1b04246d8ea204ae9500020000000000000000005a": [
          {
            "tokenAddress": "0x9a71012b13ca4d3d0cdc72a177df3ef03b0e76a3",
            "amount": 1750
          }
        ],
        "0x10f21c9bd8128a29aa785ab2de0d044dcdd79436000200000000000000000059": [
          {
            "tokenAddress": "0x9a71012b13ca4d3d0cdc72a177df3ef03b0e76a3",
            "amount": 1750
          }
        ]
      }
    },
    {
      "chainId": 42161,
      "pools": {
        "0x64541216bafffeec8ea535bb71fbc927831d0595000100000000000000000002": [
          {
            "tokenAddress": "0x040d1edc9569d4bab2d15287dc5a4f10f56a56b8",
            "amount": 2500
          }
        ],
        "0xcc65a812ce382ab909a11e434dbf75b34f1cc59d000200000000000000000001": [
          {
            "tokenAddress": "0x040d1edc9569d4bab2d15287dc5a4f10f56a56b8",
            "amount": 3500
          }
        ],
        "0x1533a3278f3f9141d5f820a184ea4b017fce2382000000000000000000000016": [
          {
            "tokenAddress": "0x040d1edc9569d4bab2d15287dc5a4f10f56a56b8",
            "amount": 2500
          }
        ],
        "0xc2f082d33b5b8ef3a7e3de30da54efd3114512ac000200000000000000000017": [
          {
            "tokenAddress": "0x040d1edc9569d4bab2d15287dc5a4f10f56a56b8",
            "amount": 400
          },
          {
            "tokenAddress": "0x965772e0e9c84b6f359c8597c891108dcf1c5b1a",
            "amount": 1023
          }
        ],
        "0x26d23ec319cad4ad99e237511e792ee326ca1070000100000000000000000014": [
          {
            "tokenAddress": "0x040d1edc9569d4bab2d15287dc5a4f10f56a56b8",
            "amount": 500
          }
        ],
        "0x5ced962afbfb7e13fb215defc2b027678237aa3a000200000000000000000011": [
          {
            "tokenAddress": "0x040d1edc9569d4bab2d15287dc5a4f10f56a56b8",
            "amount": 500
          }
        ],
        "0x8a9f8b5334dacb052cd62797e2bdf68d89c0bfd8000200000000000000000013": [
          {
            "tokenAddress": "0x040d1edc9569d4bab2d15287dc5a4f10f56a56b8",
            "amount": 100
          }
        ],
        "0x4a3a22a3e7fee0ffbb66f1c28bfac50f75546fc7000200000000000000000008": [
          {
            "tokenAddress": "0x040d1edc9569d4bab2d15287dc5a4f10f56a56b8",
            "amount": 250
          }
        ],
        "0xb5b77f1ad2b520df01612399258e7787af63025d000200000000000000000010": [
          {
            "tokenAddress": "0x040d1edc9569d4bab2d15287dc5a4f10f56a56b8",
            "amount": 1600
          },
          {
            "tokenAddress": "0x4e352cf164e64adcbad318c3a1e222e9eba4ce42",
            "amount": 1260
          }
        ],
        "0x651e00ffd5ecfa7f3d4f33d62ede0a97cf62ede2000200000000000000000006": [
          {
            "tokenAddress": "0x040d1edc9569d4bab2d15287dc5a4f10f56a56b8",
            "amount": 650
          }
        ],
        "0xa6625f741400f90d31e39a17b0d429a92e347a6000020000000000000000000e": [
          {
            "tokenAddress": "0x040d1edc9569d4bab2d15287dc5a4f10f56a56b8",
            "amount": 700
          }
        ],
        "0xb28670b3e7ad27bd41fb5938136bf9e9cba90d6500020000000000000000001e": [
          {
            "tokenAddress": "0x040d1edc9569d4bab2d15287dc5a4f10f56a56b8",
            "amount": 1000
          }
        ]
      }
    }
  ],
  "week_73": [
    {
      "chainId": 1,
      "pools": {
        "0xa6f548df93de924d73be7d25dc02554c6bd66db500020000000000000000000e": [
          {
            "tokenAddress": "0xba100000625a3754423978a60c9317c58a424e3d",
            "amount": 15000
          }
        ],
        "0x0b09dea16768f0799065c475be02919503cb2a3500020000000000000000001a": [
          {
            "tokenAddress": "0xba100000625a3754423978a60c9317c58a424e3d",
            "amount": 15000
          }
        ],
        "0x5c6ee304399dbdb9c8ef030ab642b10820db8f56000200000000000000000014": [
          {
            "tokenAddress": "0xba100000625a3754423978a60c9317c58a424e3d",
            "amount": 30000
          }
        ],
        "0x06df3b2bbb68adc8b0e302443692037ed9f91b42000000000000000000000063": [
          {
            "tokenAddress": "0xba100000625a3754423978a60c9317c58a424e3d",
            "amount": 15000
          }
        ],
        "0x96646936b91d6b9d7d0c47c496afbf3d6ec7b6f8000200000000000000000019": [
          {
            "tokenAddress": "0xba100000625a3754423978a60c9317c58a424e3d",
            "amount": 1100
          }
        ],
        "0xa1116930326d21fb917d5a27f1e9943a9595fb47": [
          {
            "tokenAddress": "0xba100000625a3754423978a60c9317c58a424e3d",
            "amount": 12500
          }
        ],
        "0x3e5fa9518ea95c3e533eb377c001702a9aacaa32000200000000000000000052": [
          {
            "tokenAddress": "0xba100000625a3754423978a60c9317c58a424e3d",
            "amount": 120
          }
        ],
        "0xaac98ee71d4f8a156b6abaa6844cdb7789d086ce00020000000000000000001b": [
          {
            "tokenAddress": "0xba100000625a3754423978a60c9317c58a424e3d",
            "amount": 2500
          }
        ],
        "0x186084ff790c65088ba694df11758fae4943ee9e000200000000000000000013": [
          {
            "tokenAddress": "0xba100000625a3754423978a60c9317c58a424e3d",
            "amount": 500
          }
        ],
        "0x072f14b85add63488ddad88f855fda4a99d6ac9b000200000000000000000027": [
          {
            "tokenAddress": "0xba100000625a3754423978a60c9317c58a424e3d",
            "amount": 1000
          }
        ],
        "0xe99481dc77691d8e2456e5f3f61c1810adfc1503000200000000000000000018": [
          {
            "tokenAddress": "0xba100000625a3754423978a60c9317c58a424e3d",
            "amount": 2500
          }
        ],
        "0xefaa1604e82e1b3af8430b90192c1b9e8197e377000200000000000000000021": [
          {
            "tokenAddress": "0xba100000625a3754423978a60c9317c58a424e3d",
            "amount": 500
          }
        ],
        "0xfeadd389a5c427952d8fdb8057d6c8ba1156cc56000000000000000000000066": [
          {
            "tokenAddress": "0xba100000625a3754423978a60c9317c58a424e3d",
            "amount": 2500
          }
        ],
        "0x32296969ef14eb0c6d29669c550d4a0449130230000200000000000000000080": [
          {
            "tokenAddress": "0xba100000625a3754423978a60c9317c58a424e3d",
            "amount": 2500
          },
          {
            "tokenAddress": "0x5a98fcbea516cf06857215779fd812ca3bef1b32",
            "amount": 75000
          }
        ],
        "0xbf96189eee9357a95c7719f4f5047f76bde804e5000200000000000000000087": [
          {
            "tokenAddress": "0xba100000625a3754423978a60c9317c58a424e3d",
            "amount": 1000
          }
        ],
        "0x702605f43471183158938c1a3e5f5a359d7b31ba00020000000000000000009f": [
          {
            "tokenAddress": "0xba100000625a3754423978a60c9317c58a424e3d",
            "amount": 1000
          }
        ],
        "0xec60a5fef79a92c741cb74fdd6bfc340c0279b01000200000000000000000015": [
          {
            "tokenAddress": "0xba100000625a3754423978a60c9317c58a424e3d",
            "amount": 400
          }
        ],
        "0xa02e4b3d18d4e6b8d18ac421fbc3dfff8933c40a00020000000000000000004b": [
          {
            "tokenAddress": "0xba100000625a3754423978a60c9317c58a424e3d",
            "amount": 400
          }
        ],
        "0xf5aaf7ee8c39b651cebf5f1f50c10631e78e0ef9000200000000000000000069": [
          {
            "tokenAddress": "0xba100000625a3754423978a60c9317c58a424e3d",
            "amount": 250
          }
        ],
        "0xf4c0dd9b82da36c07605df83c8a416f11724d88b000200000000000000000026": [
          {
            "tokenAddress": "0xba100000625a3754423978a60c9317c58a424e3d",
            "amount": 1000
          }
        ],
        "0xbaeec99c90e3420ec6c1e7a769d2a856d2898e4d00020000000000000000008a": [
          {
            "tokenAddress": "0xba100000625a3754423978a60c9317c58a424e3d",
            "amount": 170
          },
          {
            "tokenAddress": "0x81f8f0bb1cb2a06649e51913a151f0e7ef6fa321",
            "amount": 2855
          }
        ],
        "0x350196326aeaa9b98f1903fb5e8fc2686f85318c000200000000000000000084": [
          {
            "tokenAddress": "0xba100000625a3754423978a60c9317c58a424e3d",
            "amount": 110
          },
          {
            "tokenAddress": "0x81f8f0bb1cb2a06649e51913a151f0e7ef6fa321",
            "amount": 1845
          }
        ],
        "0xe2469f47ab58cf9cf59f9822e3c5de4950a41c49000200000000000000000089": [
          {
            "tokenAddress": "0xba100000625a3754423978a60c9317c58a424e3d",
            "amount": 500
          }
        ],
        "0x51735bdfbfe3fc13dea8dc6502e2e958989429610002000000000000000000a0": [
          {
            "tokenAddress": "0xba100000625a3754423978a60c9317c58a424e3d",
            "amount": 250
          },
          {
            "tokenAddress": "0x226f7b842e0f0120b7e194d05432b3fd14773a9d",
            "amount": 375000
          }
        ]
      }
    },
    {
      "chainId": 137,
      "pools": {
        "0x0297e37f1873d2dab4487aa67cd56b58e2f27875000100000000000000000002": [
          {
            "tokenAddress": "0x9a71012b13ca4d3d0cdc72a177df3ef03b0e76a3",
            "amount": 6000
          }
        ],
        "0x36128d5436d2d70cab39c9af9cce146c38554ff0000100000000000000000008": [
          {
            "tokenAddress": "0x9a71012b13ca4d3d0cdc72a177df3ef03b0e76a3",
            "amount": 4000
          }
        ],
        "0x03cd191f589d12b0582a99808cf19851e468e6b500010000000000000000000a": [
          {
            "tokenAddress": "0x9a71012b13ca4d3d0cdc72a177df3ef03b0e76a3",
            "amount": 2250
          }
        ],
        "0xce66904b68f1f070332cbc631de7ee98b650b499000100000000000000000009": [
          {
            "tokenAddress": "0x9a71012b13ca4d3d0cdc72a177df3ef03b0e76a3",
            "amount": 2250
          }
        ],
        "0x06df3b2bbb68adc8b0e302443692037ed9f91b42000000000000000000000012": [
          {
            "tokenAddress": "0x9a71012b13ca4d3d0cdc72a177df3ef03b0e76a3",
            "amount": 2500
          },
          {
            "tokenAddress": "0x580a84c73811e1839f75d86d75d88cca0c241ff4",
            "amount": 15000
          }
        ],
        "0x827ad315960f5a0f5280d6936c8e52a5878bba0400020000000000000000005c": [
          {
            "tokenAddress": "0x9a71012b13ca4d3d0cdc72a177df3ef03b0e76a3",
            "amount": 300
          },
          {
            "tokenAddress": "0x580a84c73811e1839f75d86d75d88cca0c241ff4",
            "amount": 15000
          }
        ],
        "0x614b5038611729ed49e0ded154d8a5d3af9d1d9e00010000000000000000001d": [
          {
            "tokenAddress": "0x9a71012b13ca4d3d0cdc72a177df3ef03b0e76a3",
            "amount": 450
          },
          {
            "tokenAddress": "0xF501dd45a1198C2E1b5aEF5314A68B9006D842E0",
            "amount": 15000
          }
        ],
        "0x4e7f40cd37cee710f5e87ad72959d30ef8a01a5d00010000000000000000000b": [
          {
            "tokenAddress": "0x9a71012b13ca4d3d0cdc72a177df3ef03b0e76a3",
            "amount": 750
          }
        ],
        "0x7c9cf12d783821d5c63d8e9427af5c44bad92445000100000000000000000051": [
          {
            "tokenAddress": "0x9a71012b13ca4d3d0cdc72a177df3ef03b0e76a3",
            "amount": 1000
          }
        ],
        "0xfeadd389a5c427952d8fdb8057d6c8ba1156cc5600020000000000000000001e": [
          {
            "tokenAddress": "0x9a71012b13ca4d3d0cdc72a177df3ef03b0e76a3",
            "amount": 1000
          }
        ],
        "0x186084ff790c65088ba694df11758fae4943ee9e000200000000000000000032": [
          {
            "tokenAddress": "0x9a71012b13ca4d3d0cdc72a177df3ef03b0e76a3",
            "amount": 500
          },
          {
            "tokenAddress": "0xdf7837de1f2fa4631d716cf2502f8b230f1dcc32",
            "amount": 750000
          }
        ],
        "0xdb1db6e248d7bb4175f6e5a382d0a03fe3dcc813000100000000000000000035": [
          {
            "tokenAddress": "0x9a71012b13ca4d3d0cdc72a177df3ef03b0e76a3",
            "amount": 500
          },
          {
            "tokenAddress": "0xdf7837de1f2fa4631d716cf2502f8b230f1dcc32",
            "amount": 750000
          }
        ],
        "0xcf354603a9aebd2ff9f33e1b04246d8ea204ae9500020000000000000000005a": [
          {
            "tokenAddress": "0x9a71012b13ca4d3d0cdc72a177df3ef03b0e76a3",
            "amount": 1750
          }
        ],
        "0x10f21c9bd8128a29aa785ab2de0d044dcdd79436000200000000000000000059": [
          {
            "tokenAddress": "0x9a71012b13ca4d3d0cdc72a177df3ef03b0e76a3",
            "amount": 1750
          }
        ]
      }
    },
    {
      "chainId": 42161,
      "pools": {
        "0x64541216bafffeec8ea535bb71fbc927831d0595000100000000000000000002": [
          {
            "tokenAddress": "0x040d1edc9569d4bab2d15287dc5a4f10f56a56b8",
            "amount": 2500
          }
        ],
        "0xcc65a812ce382ab909a11e434dbf75b34f1cc59d000200000000000000000001": [
          {
            "tokenAddress": "0x040d1edc9569d4bab2d15287dc5a4f10f56a56b8",
            "amount": 4000
          }
        ],
        "0x1533a3278f3f9141d5f820a184ea4b017fce2382000000000000000000000016": [
          {
            "tokenAddress": "0x040d1edc9569d4bab2d15287dc5a4f10f56a56b8",
            "amount": 2500
          }
        ],
        "0xc2f082d33b5b8ef3a7e3de30da54efd3114512ac000200000000000000000017": [
          {
            "tokenAddress": "0x040d1edc9569d4bab2d15287dc5a4f10f56a56b8",
            "amount": 400
          },
          {
            "tokenAddress": "0x965772e0e9c84b6f359c8597c891108dcf1c5b1a",
            "amount": 1023
          }
        ],
        "0x5ced962afbfb7e13fb215defc2b027678237aa3a000200000000000000000011": [
          {
            "tokenAddress": "0x040d1edc9569d4bab2d15287dc5a4f10f56a56b8",
            "amount": 500
          }
        ],
        "0x8a9f8b5334dacb052cd62797e2bdf68d89c0bfd8000200000000000000000013": [
          {
            "tokenAddress": "0x040d1edc9569d4bab2d15287dc5a4f10f56a56b8",
            "amount": 100
          }
        ],
        "0x4a3a22a3e7fee0ffbb66f1c28bfac50f75546fc7000200000000000000000008": [
          {
            "tokenAddress": "0x040d1edc9569d4bab2d15287dc5a4f10f56a56b8",
            "amount": 250
          }
        ],
        "0xb5b77f1ad2b520df01612399258e7787af63025d000200000000000000000010": [
          {
            "tokenAddress": "0x040d1edc9569d4bab2d15287dc5a4f10f56a56b8",
            "amount": 1600
          },
          {
            "tokenAddress": "0x4e352cf164e64adcbad318c3a1e222e9eba4ce42",
            "amount": 1260
          }
        ],
        "0x651e00ffd5ecfa7f3d4f33d62ede0a97cf62ede2000200000000000000000006": [
          {
            "tokenAddress": "0x040d1edc9569d4bab2d15287dc5a4f10f56a56b8",
            "amount": 650
          }
        ],
        "0xa6625f741400f90d31e39a17b0d429a92e347a6000020000000000000000000e": [
          {
            "tokenAddress": "0x040d1edc9569d4bab2d15287dc5a4f10f56a56b8",
            "amount": 700
          }
        ],
        "0xb28670b3e7ad27bd41fb5938136bf9e9cba90d6500020000000000000000001e": [
          {
            "tokenAddress": "0x040d1edc9569d4bab2d15287dc5a4f10f56a56b8",
            "amount": 1000
          }
        ]
      }
    }
  ],
  "week_74": [
    {
      "chainId": 1,
      "pools": {
        "0xa6f548df93de924d73be7d25dc02554c6bd66db500020000000000000000000e": [
          {
            "tokenAddress": "0xba100000625a3754423978a60c9317c58a424e3d",
            "amount": 15000
          }
        ],
        "0x0b09dea16768f0799065c475be02919503cb2a3500020000000000000000001a": [
          {
            "tokenAddress": "0xba100000625a3754423978a60c9317c58a424e3d",
            "amount": 15000
          }
        ],
        "0x5c6ee304399dbdb9c8ef030ab642b10820db8f56000200000000000000000014": [
          {
            "tokenAddress": "0xba100000625a3754423978a60c9317c58a424e3d",
            "amount": 30000
          }
        ],
        "0x06df3b2bbb68adc8b0e302443692037ed9f91b42000000000000000000000063": [
          {
            "tokenAddress": "0xba100000625a3754423978a60c9317c58a424e3d",
            "amount": 15000
          }
        ],
        "0x96646936b91d6b9d7d0c47c496afbf3d6ec7b6f8000200000000000000000019": [
          {
            "tokenAddress": "0xba100000625a3754423978a60c9317c58a424e3d",
            "amount": 1100
          }
        ],
        "0xa1116930326d21fb917d5a27f1e9943a9595fb47": [
          {
            "tokenAddress": "0xba100000625a3754423978a60c9317c58a424e3d",
            "amount": 12500
          }
        ],
        "0x3e5fa9518ea95c3e533eb377c001702a9aacaa32000200000000000000000052": [
          {
            "tokenAddress": "0xba100000625a3754423978a60c9317c58a424e3d",
            "amount": 120
          }
        ],
        "0xaac98ee71d4f8a156b6abaa6844cdb7789d086ce00020000000000000000001b": [
          {
            "tokenAddress": "0xba100000625a3754423978a60c9317c58a424e3d",
            "amount": 2500
          }
        ],
        "0x186084ff790c65088ba694df11758fae4943ee9e000200000000000000000013": [
          {
            "tokenAddress": "0xba100000625a3754423978a60c9317c58a424e3d",
            "amount": 500
          }
        ],
        "0x072f14b85add63488ddad88f855fda4a99d6ac9b000200000000000000000027": [
          {
            "tokenAddress": "0xba100000625a3754423978a60c9317c58a424e3d",
            "amount": 1000
          }
        ],
        "0xe99481dc77691d8e2456e5f3f61c1810adfc1503000200000000000000000018": [
          {
            "tokenAddress": "0xba100000625a3754423978a60c9317c58a424e3d",
            "amount": 2500
          }
        ],
        "0xefaa1604e82e1b3af8430b90192c1b9e8197e377000200000000000000000021": [
          {
            "tokenAddress": "0xba100000625a3754423978a60c9317c58a424e3d",
            "amount": 500
          }
        ],
        "0xfeadd389a5c427952d8fdb8057d6c8ba1156cc56000000000000000000000066": [
          {
            "tokenAddress": "0xba100000625a3754423978a60c9317c58a424e3d",
            "amount": 2500
          }
        ],
        "0x32296969ef14eb0c6d29669c550d4a0449130230000200000000000000000080": [
          {
            "tokenAddress": "0xba100000625a3754423978a60c9317c58a424e3d",
            "amount": 2500
          },
          {
            "tokenAddress": "0x5a98fcbea516cf06857215779fd812ca3bef1b32",
            "amount": 75000
          }
        ],
        "0xbf96189eee9357a95c7719f4f5047f76bde804e5000200000000000000000087": [
          {
            "tokenAddress": "0xba100000625a3754423978a60c9317c58a424e3d",
            "amount": 1000
          }
        ],
        "0x702605f43471183158938c1a3e5f5a359d7b31ba00020000000000000000009f": [
          {
            "tokenAddress": "0xba100000625a3754423978a60c9317c58a424e3d",
            "amount": 1000
          }
        ],
        "0xec60a5fef79a92c741cb74fdd6bfc340c0279b01000200000000000000000015": [
          {
            "tokenAddress": "0xba100000625a3754423978a60c9317c58a424e3d",
            "amount": 400
          }
        ],
        "0xa02e4b3d18d4e6b8d18ac421fbc3dfff8933c40a00020000000000000000004b": [
          {
            "tokenAddress": "0xba100000625a3754423978a60c9317c58a424e3d",
            "amount": 400
          }
        ],
        "0xf5aaf7ee8c39b651cebf5f1f50c10631e78e0ef9000200000000000000000069": [
          {
            "tokenAddress": "0xba100000625a3754423978a60c9317c58a424e3d",
            "amount": 250
          }
        ],
        "0xf4c0dd9b82da36c07605df83c8a416f11724d88b000200000000000000000026": [
          {
            "tokenAddress": "0xba100000625a3754423978a60c9317c58a424e3d",
            "amount": 1000
          }
        ],
        "0xbaeec99c90e3420ec6c1e7a769d2a856d2898e4d00020000000000000000008a": [
          {
            "tokenAddress": "0xba100000625a3754423978a60c9317c58a424e3d",
            "amount": 170
          },
          {
            "tokenAddress": "0x81f8f0bb1cb2a06649e51913a151f0e7ef6fa321",
            "amount": 2855
          }
        ],
        "0x350196326aeaa9b98f1903fb5e8fc2686f85318c000200000000000000000084": [
          {
            "tokenAddress": "0xba100000625a3754423978a60c9317c58a424e3d",
            "amount": 110
          },
          {
            "tokenAddress": "0x81f8f0bb1cb2a06649e51913a151f0e7ef6fa321",
            "amount": 1845
          }
        ],
        "0xe2469f47ab58cf9cf59f9822e3c5de4950a41c49000200000000000000000089": [
          {
            "tokenAddress": "0xba100000625a3754423978a60c9317c58a424e3d",
            "amount": 500
          }
        ],
        "0x51735bdfbfe3fc13dea8dc6502e2e958989429610002000000000000000000a0": [
          {
            "tokenAddress": "0xba100000625a3754423978a60c9317c58a424e3d",
            "amount": 250
          },
          {
            "tokenAddress": "0x226f7b842e0f0120b7e194d05432b3fd14773a9d",
            "amount": 375000
          }
        ]
      }
    },
    {
      "chainId": 137,
      "pools": {
        "0x0297e37f1873d2dab4487aa67cd56b58e2f27875000100000000000000000002": [
          {
            "tokenAddress": "0x9a71012b13ca4d3d0cdc72a177df3ef03b0e76a3",
            "amount": 6000
          }
        ],
        "0x36128d5436d2d70cab39c9af9cce146c38554ff0000100000000000000000008": [
          {
            "tokenAddress": "0x9a71012b13ca4d3d0cdc72a177df3ef03b0e76a3",
            "amount": 4000
          }
        ],
        "0x03cd191f589d12b0582a99808cf19851e468e6b500010000000000000000000a": [
          {
            "tokenAddress": "0x9a71012b13ca4d3d0cdc72a177df3ef03b0e76a3",
            "amount": 2250
          }
        ],
        "0xce66904b68f1f070332cbc631de7ee98b650b499000100000000000000000009": [
          {
            "tokenAddress": "0x9a71012b13ca4d3d0cdc72a177df3ef03b0e76a3",
            "amount": 2250
          }
        ],
        "0x06df3b2bbb68adc8b0e302443692037ed9f91b42000000000000000000000012": [
          {
            "tokenAddress": "0x9a71012b13ca4d3d0cdc72a177df3ef03b0e76a3",
            "amount": 2500
          },
          {
            "tokenAddress": "0x580a84c73811e1839f75d86d75d88cca0c241ff4",
            "amount": 15000
          }
        ],
        "0x827ad315960f5a0f5280d6936c8e52a5878bba0400020000000000000000005c": [
          {
            "tokenAddress": "0x9a71012b13ca4d3d0cdc72a177df3ef03b0e76a3",
            "amount": 300
          },
          {
            "tokenAddress": "0x580a84c73811e1839f75d86d75d88cca0c241ff4",
            "amount": 15000
          }
        ],
        "0x614b5038611729ed49e0ded154d8a5d3af9d1d9e00010000000000000000001d": [
          {
            "tokenAddress": "0x9a71012b13ca4d3d0cdc72a177df3ef03b0e76a3",
            "amount": 450
          },
          {
            "tokenAddress": "0xF501dd45a1198C2E1b5aEF5314A68B9006D842E0",
            "amount": 15000
          }
        ],
        "0x4e7f40cd37cee710f5e87ad72959d30ef8a01a5d00010000000000000000000b": [
          {
            "tokenAddress": "0x9a71012b13ca4d3d0cdc72a177df3ef03b0e76a3",
            "amount": 750
          }
        ],
        "0x7c9cf12d783821d5c63d8e9427af5c44bad92445000100000000000000000051": [
          {
            "tokenAddress": "0x9a71012b13ca4d3d0cdc72a177df3ef03b0e76a3",
            "amount": 1000
          }
        ],
        "0xfeadd389a5c427952d8fdb8057d6c8ba1156cc5600020000000000000000001e": [
          {
            "tokenAddress": "0x9a71012b13ca4d3d0cdc72a177df3ef03b0e76a3",
            "amount": 1000
          }
        ],
        "0x186084ff790c65088ba694df11758fae4943ee9e000200000000000000000032": [
          {
            "tokenAddress": "0x9a71012b13ca4d3d0cdc72a177df3ef03b0e76a3",
            "amount": 500
          },
          {
            "tokenAddress": "0xdf7837de1f2fa4631d716cf2502f8b230f1dcc32",
            "amount": 750000
          }
        ],
        "0xdb1db6e248d7bb4175f6e5a382d0a03fe3dcc813000100000000000000000035": [
          {
            "tokenAddress": "0x9a71012b13ca4d3d0cdc72a177df3ef03b0e76a3",
            "amount": 500
          },
          {
            "tokenAddress": "0xdf7837de1f2fa4631d716cf2502f8b230f1dcc32",
            "amount": 750000
          }
        ],
        "0xcf354603a9aebd2ff9f33e1b04246d8ea204ae9500020000000000000000005a": [
          {
            "tokenAddress": "0x9a71012b13ca4d3d0cdc72a177df3ef03b0e76a3",
            "amount": 1750
          }
        ],
        "0x10f21c9bd8128a29aa785ab2de0d044dcdd79436000200000000000000000059": [
          {
            "tokenAddress": "0x9a71012b13ca4d3d0cdc72a177df3ef03b0e76a3",
            "amount": 1750
          }
        ]
      }
    },
    {
      "chainId": 42161,
      "pools": {
        "0x64541216bafffeec8ea535bb71fbc927831d0595000100000000000000000002": [
          {
            "tokenAddress": "0x040d1edc9569d4bab2d15287dc5a4f10f56a56b8",
            "amount": 2850
          }
        ],
        "0xcc65a812ce382ab909a11e434dbf75b34f1cc59d000200000000000000000001": [
          {
            "tokenAddress": "0x040d1edc9569d4bab2d15287dc5a4f10f56a56b8",
            "amount": 4000
          }
        ],
        "0x1533a3278f3f9141d5f820a184ea4b017fce2382000000000000000000000016": [
          {
            "tokenAddress": "0x040d1edc9569d4bab2d15287dc5a4f10f56a56b8",
            "amount": 2500
          }
        ],
        "0xc2f082d33b5b8ef3a7e3de30da54efd3114512ac000200000000000000000017": [
          {
            "tokenAddress": "0x040d1edc9569d4bab2d15287dc5a4f10f56a56b8",
            "amount": 400
          },
          {
            "tokenAddress": "0x965772e0e9c84b6f359c8597c891108dcf1c5b1a",
            "amount": 1023
          }
        ],
        "0x5ced962afbfb7e13fb215defc2b027678237aa3a000200000000000000000011": [
          {
            "tokenAddress": "0x040d1edc9569d4bab2d15287dc5a4f10f56a56b8",
            "amount": 500
          }
        ],
        "0x8a9f8b5334dacb052cd62797e2bdf68d89c0bfd8000200000000000000000013": [
          {
            "tokenAddress": "0x040d1edc9569d4bab2d15287dc5a4f10f56a56b8",
            "amount": 100
          }
        ],
        "0x4a3a22a3e7fee0ffbb66f1c28bfac50f75546fc7000200000000000000000008": [
          {
            "tokenAddress": "0x040d1edc9569d4bab2d15287dc5a4f10f56a56b8",
            "amount": 250
          }
        ],
        "0xb5b77f1ad2b520df01612399258e7787af63025d000200000000000000000010": [
          {
            "tokenAddress": "0x040d1edc9569d4bab2d15287dc5a4f10f56a56b8",
            "amount": 1600
          },
          {
            "tokenAddress": "0x4e352cf164e64adcbad318c3a1e222e9eba4ce42",
            "amount": 1260
          }
        ],
        "0x651e00ffd5ecfa7f3d4f33d62ede0a97cf62ede2000200000000000000000006": [
          {
            "tokenAddress": "0x040d1edc9569d4bab2d15287dc5a4f10f56a56b8",
            "amount": 650
          }
        ],
        "0xa6625f741400f90d31e39a17b0d429a92e347a6000020000000000000000000e": [
          {
            "tokenAddress": "0x040d1edc9569d4bab2d15287dc5a4f10f56a56b8",
            "amount": 350
          }
        ],
        "0xb28670b3e7ad27bd41fb5938136bf9e9cba90d6500020000000000000000001e": [
          {
            "tokenAddress": "0x040d1edc9569d4bab2d15287dc5a4f10f56a56b8",
            "amount": 1000
          }
        ]
      }
    }
  ],
  "week_75": [
    {
      "chainId": 1,
      "pools": {
        "0xa6f548df93de924d73be7d25dc02554c6bd66db500020000000000000000000e": [
          {
            "tokenAddress": "0xba100000625a3754423978a60c9317c58a424e3d",
            "amount": 15000
          }
        ],
        "0x0b09dea16768f0799065c475be02919503cb2a3500020000000000000000001a": [
          {
            "tokenAddress": "0xba100000625a3754423978a60c9317c58a424e3d",
            "amount": 15000
          }
        ],
        "0x5c6ee304399dbdb9c8ef030ab642b10820db8f56000200000000000000000014": [
          {
            "tokenAddress": "0xba100000625a3754423978a60c9317c58a424e3d",
            "amount": 30000
          }
        ],
        "0x06df3b2bbb68adc8b0e302443692037ed9f91b42000000000000000000000063": [
          {
            "tokenAddress": "0xba100000625a3754423978a60c9317c58a424e3d",
            "amount": 15000
          }
        ],
        "0x96646936b91d6b9d7d0c47c496afbf3d6ec7b6f8000200000000000000000019": [
          {
            "tokenAddress": "0xba100000625a3754423978a60c9317c58a424e3d",
            "amount": 1100
          }
        ],
        "0xa1116930326d21fb917d5a27f1e9943a9595fb47": [
          {
            "tokenAddress": "0xba100000625a3754423978a60c9317c58a424e3d",
            "amount": 12500
          }
        ],
        "0x3e5fa9518ea95c3e533eb377c001702a9aacaa32000200000000000000000052": [
          {
            "tokenAddress": "0xba100000625a3754423978a60c9317c58a424e3d",
            "amount": 120
          }
        ],
        "0xaac98ee71d4f8a156b6abaa6844cdb7789d086ce00020000000000000000001b": [
          {
            "tokenAddress": "0xba100000625a3754423978a60c9317c58a424e3d",
            "amount": 2500
          }
        ],
        "0x186084ff790c65088ba694df11758fae4943ee9e000200000000000000000013": [
          {
            "tokenAddress": "0xba100000625a3754423978a60c9317c58a424e3d",
            "amount": 500
          }
        ],
        "0x072f14b85add63488ddad88f855fda4a99d6ac9b000200000000000000000027": [
          {
            "tokenAddress": "0xba100000625a3754423978a60c9317c58a424e3d",
            "amount": 1000
          }
        ],
        "0xe99481dc77691d8e2456e5f3f61c1810adfc1503000200000000000000000018": [
          {
            "tokenAddress": "0xba100000625a3754423978a60c9317c58a424e3d",
            "amount": 2500
          }
        ],
        "0xefaa1604e82e1b3af8430b90192c1b9e8197e377000200000000000000000021": [
          {
            "tokenAddress": "0xba100000625a3754423978a60c9317c58a424e3d",
            "amount": 500
          }
        ],
        "0xfeadd389a5c427952d8fdb8057d6c8ba1156cc56000000000000000000000066": [
          {
            "tokenAddress": "0xba100000625a3754423978a60c9317c58a424e3d",
            "amount": 2500
          }
        ],
        "0x32296969ef14eb0c6d29669c550d4a0449130230000200000000000000000080": [
          {
            "tokenAddress": "0xba100000625a3754423978a60c9317c58a424e3d",
            "amount": 2500
          },
          {
            "tokenAddress": "0x5a98fcbea516cf06857215779fd812ca3bef1b32",
            "amount": 75000
          }
        ],
        "0xbf96189eee9357a95c7719f4f5047f76bde804e5000200000000000000000087": [
          {
            "tokenAddress": "0xba100000625a3754423978a60c9317c58a424e3d",
            "amount": 1000
          }
        ],
        "0x702605f43471183158938c1a3e5f5a359d7b31ba00020000000000000000009f": [
          {
            "tokenAddress": "0xba100000625a3754423978a60c9317c58a424e3d",
            "amount": 1000
          }
        ],
        "0xec60a5fef79a92c741cb74fdd6bfc340c0279b01000200000000000000000015": [
          {
            "tokenAddress": "0xba100000625a3754423978a60c9317c58a424e3d",
            "amount": 400
          }
        ],
        "0xa02e4b3d18d4e6b8d18ac421fbc3dfff8933c40a00020000000000000000004b": [
          {
            "tokenAddress": "0xba100000625a3754423978a60c9317c58a424e3d",
            "amount": 400
          }
        ],
        "0xf5aaf7ee8c39b651cebf5f1f50c10631e78e0ef9000200000000000000000069": [
          {
            "tokenAddress": "0xba100000625a3754423978a60c9317c58a424e3d",
            "amount": 250
          }
        ],
        "0xf4c0dd9b82da36c07605df83c8a416f11724d88b000200000000000000000026": [
          {
            "tokenAddress": "0xba100000625a3754423978a60c9317c58a424e3d",
            "amount": 1000
          }
        ],
        "0xbaeec99c90e3420ec6c1e7a769d2a856d2898e4d00020000000000000000008a": [
          {
            "tokenAddress": "0xba100000625a3754423978a60c9317c58a424e3d",
            "amount": 170
          },
          {
            "tokenAddress": "0x81f8f0bb1cb2a06649e51913a151f0e7ef6fa321",
            "amount": 2855
          }
        ],
        "0x350196326aeaa9b98f1903fb5e8fc2686f85318c000200000000000000000084": [
          {
            "tokenAddress": "0xba100000625a3754423978a60c9317c58a424e3d",
            "amount": 110
          },
          {
            "tokenAddress": "0x81f8f0bb1cb2a06649e51913a151f0e7ef6fa321",
            "amount": 1845
          }
        ],
        "0xe2469f47ab58cf9cf59f9822e3c5de4950a41c49000200000000000000000089": [
          {
            "tokenAddress": "0xba100000625a3754423978a60c9317c58a424e3d",
            "amount": 500
          }
        ],
        "0x51735bdfbfe3fc13dea8dc6502e2e958989429610002000000000000000000a0": [
          {
            "tokenAddress": "0xba100000625a3754423978a60c9317c58a424e3d",
            "amount": 250
          },
          {
            "tokenAddress": "0x226f7b842e0f0120b7e194d05432b3fd14773a9d",
            "amount": 375000
          }
        ],
        "0x87165b659ba7746907a48763063efa3b323c2b0700020000000000000000002d" : [
          {
            "tokenAddress": "0xba100000625a3754423978a60c9317c58a424e3d",
            "amount": 480
          },
          {
            "tokenAddress": "0x2d94aa3e47d9d5024503ca8491fce9a2fb4da198",
            "amount": 85000
          }
        ]
      }
    },
    {
      "chainId": 137,
      "pools": {
        "0x0297e37f1873d2dab4487aa67cd56b58e2f27875000100000000000000000002": [
          {
            "tokenAddress": "0x9a71012b13ca4d3d0cdc72a177df3ef03b0e76a3",
            "amount": 6000
          }
        ],
        "0x36128d5436d2d70cab39c9af9cce146c38554ff0000100000000000000000008": [
          {
            "tokenAddress": "0x9a71012b13ca4d3d0cdc72a177df3ef03b0e76a3",
            "amount": 4000
          }
        ],
        "0x03cd191f589d12b0582a99808cf19851e468e6b500010000000000000000000a": [
          {
            "tokenAddress": "0x9a71012b13ca4d3d0cdc72a177df3ef03b0e76a3",
            "amount": 2250
          }
        ],
        "0xce66904b68f1f070332cbc631de7ee98b650b499000100000000000000000009": [
          {
            "tokenAddress": "0x9a71012b13ca4d3d0cdc72a177df3ef03b0e76a3",
            "amount": 2250
          }
        ],
        "0x06df3b2bbb68adc8b0e302443692037ed9f91b42000000000000000000000012": [
          {
            "tokenAddress": "0x9a71012b13ca4d3d0cdc72a177df3ef03b0e76a3",
            "amount": 2500
          },
          {
            "tokenAddress": "0x580a84c73811e1839f75d86d75d88cca0c241ff4",
            "amount": 15000
          }
        ],
        "0x827ad315960f5a0f5280d6936c8e52a5878bba0400020000000000000000005c": [
          {
            "tokenAddress": "0x9a71012b13ca4d3d0cdc72a177df3ef03b0e76a3",
            "amount": 300
          },
          {
            "tokenAddress": "0x580a84c73811e1839f75d86d75d88cca0c241ff4",
            "amount": 15000
          }
        ],
        "0x614b5038611729ed49e0ded154d8a5d3af9d1d9e00010000000000000000001d": [
          {
            "tokenAddress": "0x9a71012b13ca4d3d0cdc72a177df3ef03b0e76a3",
            "amount": 450
          },
          {
            "tokenAddress": "0xF501dd45a1198C2E1b5aEF5314A68B9006D842E0",
            "amount": 15000
          }
        ],
        "0x4e7f40cd37cee710f5e87ad72959d30ef8a01a5d00010000000000000000000b": [
          {
            "tokenAddress": "0x9a71012b13ca4d3d0cdc72a177df3ef03b0e76a3",
            "amount": 750
          }
        ],
        "0x7c9cf12d783821d5c63d8e9427af5c44bad92445000100000000000000000051": [
          {
            "tokenAddress": "0x9a71012b13ca4d3d0cdc72a177df3ef03b0e76a3",
            "amount": 1000
          }
        ],
        "0xfeadd389a5c427952d8fdb8057d6c8ba1156cc5600020000000000000000001e": [
          {
            "tokenAddress": "0x9a71012b13ca4d3d0cdc72a177df3ef03b0e76a3",
            "amount": 1000
          }
        ],
        "0x186084ff790c65088ba694df11758fae4943ee9e000200000000000000000032": [
          {
            "tokenAddress": "0x9a71012b13ca4d3d0cdc72a177df3ef03b0e76a3",
            "amount": 500
          },
          {
            "tokenAddress": "0xdf7837de1f2fa4631d716cf2502f8b230f1dcc32",
            "amount": 750000
          }
        ],
        "0xdb1db6e248d7bb4175f6e5a382d0a03fe3dcc813000100000000000000000035": [
          {
            "tokenAddress": "0x9a71012b13ca4d3d0cdc72a177df3ef03b0e76a3",
            "amount": 500
          },
          {
            "tokenAddress": "0xdf7837de1f2fa4631d716cf2502f8b230f1dcc32",
            "amount": 750000
          }
        ],
        "0xcf354603a9aebd2ff9f33e1b04246d8ea204ae9500020000000000000000005a": [
          {
            "tokenAddress": "0x9a71012b13ca4d3d0cdc72a177df3ef03b0e76a3",
            "amount": 1750
          }
        ],
        "0x10f21c9bd8128a29aa785ab2de0d044dcdd79436000200000000000000000059": [
          {
            "tokenAddress": "0x9a71012b13ca4d3d0cdc72a177df3ef03b0e76a3",
            "amount": 1750
          }
        ]
      }
    },
    {
      "chainId": 42161,
      "pools": {
        "0x64541216bafffeec8ea535bb71fbc927831d0595000100000000000000000002": [
          {
            "tokenAddress": "0x040d1edc9569d4bab2d15287dc5a4f10f56a56b8",
            "amount": 2850
          }
        ],
        "0xcc65a812ce382ab909a11e434dbf75b34f1cc59d000200000000000000000001": [
          {
            "tokenAddress": "0x040d1edc9569d4bab2d15287dc5a4f10f56a56b8",
            "amount": 4000
          }
        ],
        "0x1533a3278f3f9141d5f820a184ea4b017fce2382000000000000000000000016": [
          {
            "tokenAddress": "0x040d1edc9569d4bab2d15287dc5a4f10f56a56b8",
            "amount": 2500
          }
        ],
        "0xc2f082d33b5b8ef3a7e3de30da54efd3114512ac000200000000000000000017": [
          {
            "tokenAddress": "0x040d1edc9569d4bab2d15287dc5a4f10f56a56b8",
            "amount": 400
          },
          {
            "tokenAddress": "0x965772e0e9c84b6f359c8597c891108dcf1c5b1a",
            "amount": 1023
          }
        ],
        "0x5ced962afbfb7e13fb215defc2b027678237aa3a000200000000000000000011": [
          {
            "tokenAddress": "0x040d1edc9569d4bab2d15287dc5a4f10f56a56b8",
            "amount": 250
          }
        ],
        "0x8a9f8b5334dacb052cd62797e2bdf68d89c0bfd8000200000000000000000013": [
          {
            "tokenAddress": "0x040d1edc9569d4bab2d15287dc5a4f10f56a56b8",
            "amount": 100
          }
        ],
        "0x4a3a22a3e7fee0ffbb66f1c28bfac50f75546fc7000200000000000000000008": [
          {
            "tokenAddress": "0x040d1edc9569d4bab2d15287dc5a4f10f56a56b8",
            "amount": 250
          }
        ],
        "0xb5b77f1ad2b520df01612399258e7787af63025d000200000000000000000010": [
          {
            "tokenAddress": "0x040d1edc9569d4bab2d15287dc5a4f10f56a56b8",
            "amount": 1600
          },
          {
            "tokenAddress": "0x4e352cf164e64adcbad318c3a1e222e9eba4ce42",
            "amount": 875
          }
        ],
        "0x651e00ffd5ecfa7f3d4f33d62ede0a97cf62ede2000200000000000000000006": [
          {
            "tokenAddress": "0x040d1edc9569d4bab2d15287dc5a4f10f56a56b8",
            "amount": 420
          }
        ],
        "0xa6625f741400f90d31e39a17b0d429a92e347a6000020000000000000000000e": [
          {
            "tokenAddress": "0x040d1edc9569d4bab2d15287dc5a4f10f56a56b8",
            "amount": 350
          }
        ],
        "0xb28670b3e7ad27bd41fb5938136bf9e9cba90d6500020000000000000000001e": [
          {
            "tokenAddress": "0x040d1edc9569d4bab2d15287dc5a4f10f56a56b8",
            "amount": 1000
          }
        ]
      }
    }
  ],
  "week_76": [
    {
      "chainId": 1,
      "pools": {
        "0xa6f548df93de924d73be7d25dc02554c6bd66db500020000000000000000000e": [
          {
            "tokenAddress": "0xba100000625a3754423978a60c9317c58a424e3d",
            "amount": 15000
          }
        ],
        "0x0b09dea16768f0799065c475be02919503cb2a3500020000000000000000001a": [
          {
            "tokenAddress": "0xba100000625a3754423978a60c9317c58a424e3d",
            "amount": 15000
          }
        ],
        "0x5c6ee304399dbdb9c8ef030ab642b10820db8f56000200000000000000000014": [
          {
            "tokenAddress": "0xba100000625a3754423978a60c9317c58a424e3d",
            "amount": 30000
          }
        ],
        "0x06df3b2bbb68adc8b0e302443692037ed9f91b42000000000000000000000063": [
          {
            "tokenAddress": "0xba100000625a3754423978a60c9317c58a424e3d",
            "amount": 15000
          }
        ],
        "0x96646936b91d6b9d7d0c47c496afbf3d6ec7b6f8000200000000000000000019": [
          {
            "tokenAddress": "0xba100000625a3754423978a60c9317c58a424e3d",
            "amount": 1100
          }
        ],
        "0xa1116930326d21fb917d5a27f1e9943a9595fb47": [
          {
            "tokenAddress": "0xba100000625a3754423978a60c9317c58a424e3d",
            "amount": 12500
          }
        ],
        "0x3e5fa9518ea95c3e533eb377c001702a9aacaa32000200000000000000000052": [
          {
            "tokenAddress": "0xba100000625a3754423978a60c9317c58a424e3d",
            "amount": 120
          }
        ],
        "0xaac98ee71d4f8a156b6abaa6844cdb7789d086ce00020000000000000000001b": [
          {
            "tokenAddress": "0xba100000625a3754423978a60c9317c58a424e3d",
            "amount": 2500
          }
        ],
        "0x186084ff790c65088ba694df11758fae4943ee9e000200000000000000000013": [
          {
            "tokenAddress": "0xba100000625a3754423978a60c9317c58a424e3d",
            "amount": 500
          }
        ],
        "0x072f14b85add63488ddad88f855fda4a99d6ac9b000200000000000000000027": [
          {
            "tokenAddress": "0xba100000625a3754423978a60c9317c58a424e3d",
            "amount": 1000
          }
        ],
        "0xe99481dc77691d8e2456e5f3f61c1810adfc1503000200000000000000000018": [
          {
            "tokenAddress": "0xba100000625a3754423978a60c9317c58a424e3d",
            "amount": 2500
          }
        ],
        "0xefaa1604e82e1b3af8430b90192c1b9e8197e377000200000000000000000021": [
          {
            "tokenAddress": "0xba100000625a3754423978a60c9317c58a424e3d",
            "amount": 500
          }
        ],
        "0xfeadd389a5c427952d8fdb8057d6c8ba1156cc56000000000000000000000066": [
          {
            "tokenAddress": "0xba100000625a3754423978a60c9317c58a424e3d",
            "amount": 2500
          }
        ],
        "0x32296969ef14eb0c6d29669c550d4a0449130230000200000000000000000080": [
          {
            "tokenAddress": "0xba100000625a3754423978a60c9317c58a424e3d",
            "amount": 2500
          },
          {
            "tokenAddress": "0x5a98fcbea516cf06857215779fd812ca3bef1b32",
            "amount": 75000
          }
        ],
        "0xbf96189eee9357a95c7719f4f5047f76bde804e5000200000000000000000087": [
          {
            "tokenAddress": "0xba100000625a3754423978a60c9317c58a424e3d",
            "amount": 1000
          }
        ],
        "0x702605f43471183158938c1a3e5f5a359d7b31ba00020000000000000000009f": [
          {
            "tokenAddress": "0xba100000625a3754423978a60c9317c58a424e3d",
            "amount": 1000
          }
        ],
        "0xec60a5fef79a92c741cb74fdd6bfc340c0279b01000200000000000000000015": [
          {
            "tokenAddress": "0xba100000625a3754423978a60c9317c58a424e3d",
            "amount": 400
          }
        ],
        "0xa02e4b3d18d4e6b8d18ac421fbc3dfff8933c40a00020000000000000000004b": [
          {
            "tokenAddress": "0xba100000625a3754423978a60c9317c58a424e3d",
            "amount": 400
          }
        ],
        "0xf5aaf7ee8c39b651cebf5f1f50c10631e78e0ef9000200000000000000000069": [
          {
            "tokenAddress": "0xba100000625a3754423978a60c9317c58a424e3d",
            "amount": 250
          }
        ],
        "0xf4c0dd9b82da36c07605df83c8a416f11724d88b000200000000000000000026": [
          {
            "tokenAddress": "0xba100000625a3754423978a60c9317c58a424e3d",
            "amount": 1000
          }
        ],
        "0xbaeec99c90e3420ec6c1e7a769d2a856d2898e4d00020000000000000000008a": [
          {
            "tokenAddress": "0xba100000625a3754423978a60c9317c58a424e3d",
            "amount": 170
          },
          {
            "tokenAddress": "0x81f8f0bb1cb2a06649e51913a151f0e7ef6fa321",
            "amount": 2855
          }
        ],
        "0x350196326aeaa9b98f1903fb5e8fc2686f85318c000200000000000000000084": [
          {
            "tokenAddress": "0xba100000625a3754423978a60c9317c58a424e3d",
            "amount": 110
          },
          {
            "tokenAddress": "0x81f8f0bb1cb2a06649e51913a151f0e7ef6fa321",
            "amount": 1845
          }
        ],
        "0xe2469f47ab58cf9cf59f9822e3c5de4950a41c49000200000000000000000089": [
          {
            "tokenAddress": "0xba100000625a3754423978a60c9317c58a424e3d",
            "amount": 500
          }
        ],
        "0x51735bdfbfe3fc13dea8dc6502e2e958989429610002000000000000000000a0": [
          {
            "tokenAddress": "0xba100000625a3754423978a60c9317c58a424e3d",
            "amount": 250
          },
          {
            "tokenAddress": "0x226f7b842e0f0120b7e194d05432b3fd14773a9d",
            "amount": 375000
          }
        ],
        "0x87165b659ba7746907a48763063efa3b323c2b0700020000000000000000002d" : [
          {
            "tokenAddress": "0xba100000625a3754423978a60c9317c58a424e3d",
            "amount": 480
          },
          {
            "tokenAddress": "0x2d94aa3e47d9d5024503ca8491fce9a2fb4da198",
            "amount": 85000
          }
        ]
      }
    },
    {
      "chainId": 137,
      "pools": {
        "0x0297e37f1873d2dab4487aa67cd56b58e2f27875000100000000000000000002": [
          {
            "tokenAddress": "0x9a71012b13ca4d3d0cdc72a177df3ef03b0e76a3",
            "amount": 6000
          }
        ],
        "0x36128d5436d2d70cab39c9af9cce146c38554ff0000100000000000000000008": [
          {
            "tokenAddress": "0x9a71012b13ca4d3d0cdc72a177df3ef03b0e76a3",
            "amount": 4000
          }
        ],
        "0x03cd191f589d12b0582a99808cf19851e468e6b500010000000000000000000a": [
          {
            "tokenAddress": "0x9a71012b13ca4d3d0cdc72a177df3ef03b0e76a3",
            "amount": 2250
          }
        ],
        "0xce66904b68f1f070332cbc631de7ee98b650b499000100000000000000000009": [
          {
            "tokenAddress": "0x9a71012b13ca4d3d0cdc72a177df3ef03b0e76a3",
            "amount": 2250
          }
        ],
        "0x06df3b2bbb68adc8b0e302443692037ed9f91b42000000000000000000000012": [
          {
            "tokenAddress": "0x9a71012b13ca4d3d0cdc72a177df3ef03b0e76a3",
            "amount": 2500
          },
          {
            "tokenAddress": "0x580a84c73811e1839f75d86d75d88cca0c241ff4",
            "amount": 15000
          }
        ],
        "0x827ad315960f5a0f5280d6936c8e52a5878bba0400020000000000000000005c": [
          {
            "tokenAddress": "0x9a71012b13ca4d3d0cdc72a177df3ef03b0e76a3",
            "amount": 300
          },
          {
            "tokenAddress": "0x580a84c73811e1839f75d86d75d88cca0c241ff4",
            "amount": 15000
          }
        ],
        "0x614b5038611729ed49e0ded154d8a5d3af9d1d9e00010000000000000000001d": [
          {
            "tokenAddress": "0x9a71012b13ca4d3d0cdc72a177df3ef03b0e76a3",
            "amount": 450
          },
          {
            "tokenAddress": "0xF501dd45a1198C2E1b5aEF5314A68B9006D842E0",
            "amount": 15000
          }
        ],
        "0x4e7f40cd37cee710f5e87ad72959d30ef8a01a5d00010000000000000000000b": [
          {
            "tokenAddress": "0x9a71012b13ca4d3d0cdc72a177df3ef03b0e76a3",
            "amount": 750
          }
        ],
        "0x7c9cf12d783821d5c63d8e9427af5c44bad92445000100000000000000000051": [
          {
            "tokenAddress": "0x9a71012b13ca4d3d0cdc72a177df3ef03b0e76a3",
            "amount": 1000
          }
        ],
        "0xfeadd389a5c427952d8fdb8057d6c8ba1156cc5600020000000000000000001e": [
          {
            "tokenAddress": "0x9a71012b13ca4d3d0cdc72a177df3ef03b0e76a3",
            "amount": 1000
          }
        ],
        "0x186084ff790c65088ba694df11758fae4943ee9e000200000000000000000032": [
          {
            "tokenAddress": "0x9a71012b13ca4d3d0cdc72a177df3ef03b0e76a3",
            "amount": 500
          },
          {
            "tokenAddress": "0xdf7837de1f2fa4631d716cf2502f8b230f1dcc32",
            "amount": 750000
          }
        ],
        "0xdb1db6e248d7bb4175f6e5a382d0a03fe3dcc813000100000000000000000035": [
          {
            "tokenAddress": "0x9a71012b13ca4d3d0cdc72a177df3ef03b0e76a3",
            "amount": 500
          },
          {
            "tokenAddress": "0xdf7837de1f2fa4631d716cf2502f8b230f1dcc32",
            "amount": 750000
          }
        ],
        "0xcf354603a9aebd2ff9f33e1b04246d8ea204ae9500020000000000000000005a": [
          {
            "tokenAddress": "0x9a71012b13ca4d3d0cdc72a177df3ef03b0e76a3",
            "amount": 1750
          }
        ],
        "0x10f21c9bd8128a29aa785ab2de0d044dcdd79436000200000000000000000059": [
          {
            "tokenAddress": "0x9a71012b13ca4d3d0cdc72a177df3ef03b0e76a3",
            "amount": 1750
          }
        ]
      }
    },
    {
      "chainId": 42161,
      "pools": {
        "0x64541216bafffeec8ea535bb71fbc927831d0595000100000000000000000002": [
          {
            "tokenAddress": "0x040d1edc9569d4bab2d15287dc5a4f10f56a56b8",
            "amount": 2850
          }
        ],
        "0xcc65a812ce382ab909a11e434dbf75b34f1cc59d000200000000000000000001": [
          {
            "tokenAddress": "0x040d1edc9569d4bab2d15287dc5a4f10f56a56b8",
            "amount": 4000
          }
        ],
        "0x1533a3278f3f9141d5f820a184ea4b017fce2382000000000000000000000016": [
          {
            "tokenAddress": "0x040d1edc9569d4bab2d15287dc5a4f10f56a56b8",
            "amount": 2500
          }
        ],
        "0xc2f082d33b5b8ef3a7e3de30da54efd3114512ac000200000000000000000017": [
          {
            "tokenAddress": "0x040d1edc9569d4bab2d15287dc5a4f10f56a56b8",
            "amount": 400
          },
          {
            "tokenAddress": "0x965772e0e9c84b6f359c8597c891108dcf1c5b1a",
            "amount": 1023
          }
        ],
        "0x5ced962afbfb7e13fb215defc2b027678237aa3a000200000000000000000011": [
          {
            "tokenAddress": "0x040d1edc9569d4bab2d15287dc5a4f10f56a56b8",
            "amount": 250
          }
        ],
        "0x8a9f8b5334dacb052cd62797e2bdf68d89c0bfd8000200000000000000000013": [
          {
            "tokenAddress": "0x040d1edc9569d4bab2d15287dc5a4f10f56a56b8",
            "amount": 100
          }
        ],
        "0x4a3a22a3e7fee0ffbb66f1c28bfac50f75546fc7000200000000000000000008": [
          {
            "tokenAddress": "0x040d1edc9569d4bab2d15287dc5a4f10f56a56b8",
            "amount": 250
          }
        ],
        "0xb5b77f1ad2b520df01612399258e7787af63025d000200000000000000000010": [
          {
            "tokenAddress": "0x040d1edc9569d4bab2d15287dc5a4f10f56a56b8",
            "amount": 1600
          },
          {
            "tokenAddress": "0x4e352cf164e64adcbad318c3a1e222e9eba4ce42",
            "amount": 875
          }
        ],
        "0x651e00ffd5ecfa7f3d4f33d62ede0a97cf62ede2000200000000000000000006": [
          {
            "tokenAddress": "0x040d1edc9569d4bab2d15287dc5a4f10f56a56b8",
            "amount": 420
          }
        ],
        "0xa6625f741400f90d31e39a17b0d429a92e347a6000020000000000000000000e": [
          {
            "tokenAddress": "0x040d1edc9569d4bab2d15287dc5a4f10f56a56b8",
            "amount": 350
          }
        ],
        "0xb28670b3e7ad27bd41fb5938136bf9e9cba90d6500020000000000000000001e": [
          {
            "tokenAddress": "0x040d1edc9569d4bab2d15287dc5a4f10f56a56b8",
            "amount": 1000
          }
        ]
      }
    }
  ],
  "week_77": [
    {
      "chainId": 1,
      "pools": {
        "0xa6f548df93de924d73be7d25dc02554c6bd66db500020000000000000000000e": [
          {
            "tokenAddress": "0xba100000625a3754423978a60c9317c58a424e3d",
            "amount": 15000
          }
        ],
        "0x0b09dea16768f0799065c475be02919503cb2a3500020000000000000000001a": [
          {
            "tokenAddress": "0xba100000625a3754423978a60c9317c58a424e3d",
            "amount": 15000
          }
        ],
        "0x5c6ee304399dbdb9c8ef030ab642b10820db8f56000200000000000000000014": [
          {
            "tokenAddress": "0xba100000625a3754423978a60c9317c58a424e3d",
            "amount": 30000
          }
        ],
        "0x06df3b2bbb68adc8b0e302443692037ed9f91b42000000000000000000000063": [
          {
            "tokenAddress": "0xba100000625a3754423978a60c9317c58a424e3d",
            "amount": 15000
          }
        ],
        "0x96646936b91d6b9d7d0c47c496afbf3d6ec7b6f8000200000000000000000019": [
          {
            "tokenAddress": "0xba100000625a3754423978a60c9317c58a424e3d",
            "amount": 1100
          }
        ],
        "0xa1116930326d21fb917d5a27f1e9943a9595fb47": [
          {
            "tokenAddress": "0xba100000625a3754423978a60c9317c58a424e3d",
            "amount": 12500
          }
        ],
        "0x3e5fa9518ea95c3e533eb377c001702a9aacaa32000200000000000000000052": [
          {
            "tokenAddress": "0xba100000625a3754423978a60c9317c58a424e3d",
            "amount": 120
          }
        ],
        "0xaac98ee71d4f8a156b6abaa6844cdb7789d086ce00020000000000000000001b": [
          {
            "tokenAddress": "0xba100000625a3754423978a60c9317c58a424e3d",
            "amount": 2500
          }
        ],
        "0x186084ff790c65088ba694df11758fae4943ee9e000200000000000000000013": [
          {
            "tokenAddress": "0xba100000625a3754423978a60c9317c58a424e3d",
            "amount": 500
          }
        ],
        "0x072f14b85add63488ddad88f855fda4a99d6ac9b000200000000000000000027": [
          {
            "tokenAddress": "0xba100000625a3754423978a60c9317c58a424e3d",
            "amount": 1000
          }
        ],
        "0xe99481dc77691d8e2456e5f3f61c1810adfc1503000200000000000000000018": [
          {
            "tokenAddress": "0xba100000625a3754423978a60c9317c58a424e3d",
            "amount": 2500
          }
        ],
        "0xefaa1604e82e1b3af8430b90192c1b9e8197e377000200000000000000000021": [
          {
            "tokenAddress": "0xba100000625a3754423978a60c9317c58a424e3d",
            "amount": 500
          }
        ],
        "0xfeadd389a5c427952d8fdb8057d6c8ba1156cc56000000000000000000000066": [
          {
            "tokenAddress": "0xba100000625a3754423978a60c9317c58a424e3d",
            "amount": 2500
          }
        ],
        "0x32296969ef14eb0c6d29669c550d4a0449130230000200000000000000000080": [
          {
            "tokenAddress": "0xba100000625a3754423978a60c9317c58a424e3d",
            "amount": 2500
          },
          {
            "tokenAddress": "0x5a98fcbea516cf06857215779fd812ca3bef1b32",
            "amount": 75000
          }
        ],
        "0xbf96189eee9357a95c7719f4f5047f76bde804e5000200000000000000000087": [
          {
            "tokenAddress": "0xba100000625a3754423978a60c9317c58a424e3d",
            "amount": 1000
          }
        ],
        "0x702605f43471183158938c1a3e5f5a359d7b31ba00020000000000000000009f": [
          {
            "tokenAddress": "0xba100000625a3754423978a60c9317c58a424e3d",
            "amount": 1000
          }
        ],
        "0xec60a5fef79a92c741cb74fdd6bfc340c0279b01000200000000000000000015": [
          {
            "tokenAddress": "0xba100000625a3754423978a60c9317c58a424e3d",
            "amount": 400
          }
        ],
        "0xa02e4b3d18d4e6b8d18ac421fbc3dfff8933c40a00020000000000000000004b": [
          {
            "tokenAddress": "0xba100000625a3754423978a60c9317c58a424e3d",
            "amount": 400
          }
        ],
        "0xf5aaf7ee8c39b651cebf5f1f50c10631e78e0ef9000200000000000000000069": [
          {
            "tokenAddress": "0xba100000625a3754423978a60c9317c58a424e3d",
            "amount": 250
          }
        ],
        "0xf4c0dd9b82da36c07605df83c8a416f11724d88b000200000000000000000026": [
          {
            "tokenAddress": "0xba100000625a3754423978a60c9317c58a424e3d",
            "amount": 1000
          }
        ],
        "0xbaeec99c90e3420ec6c1e7a769d2a856d2898e4d00020000000000000000008a": [
          {
            "tokenAddress": "0xba100000625a3754423978a60c9317c58a424e3d",
            "amount": 170
          },
          {
            "tokenAddress": "0x81f8f0bb1cb2a06649e51913a151f0e7ef6fa321",
            "amount": 2855
          }
        ],
        "0x350196326aeaa9b98f1903fb5e8fc2686f85318c000200000000000000000084": [
          {
            "tokenAddress": "0xba100000625a3754423978a60c9317c58a424e3d",
            "amount": 110
          },
          {
            "tokenAddress": "0x81f8f0bb1cb2a06649e51913a151f0e7ef6fa321",
            "amount": 1845
          }
        ],
        "0xe2469f47ab58cf9cf59f9822e3c5de4950a41c49000200000000000000000089": [
          {
            "tokenAddress": "0xba100000625a3754423978a60c9317c58a424e3d",
            "amount": 500
          }
        ],
        "0x51735bdfbfe3fc13dea8dc6502e2e958989429610002000000000000000000a0": [
          {
            "tokenAddress": "0xba100000625a3754423978a60c9317c58a424e3d",
            "amount": 250
          },
          {
            "tokenAddress": "0x226f7b842e0f0120b7e194d05432b3fd14773a9d",
            "amount": 375000
          }
        ],
        "0x87165b659ba7746907a48763063efa3b323c2b0700020000000000000000002d" : [
          {
            "tokenAddress": "0xba100000625a3754423978a60c9317c58a424e3d",
            "amount": 480
          },
          {
            "tokenAddress": "0x2d94aa3e47d9d5024503ca8491fce9a2fb4da198",
            "amount": 85000
          }
        ],
        "0x5f7fa48d765053f8dd85e052843e12d23e3d7bc50002000000000000000000c0": [
          {
            "tokenAddress": "0xcfeaead4947f0705a14ec42ac3d44129e1ef3ed5",
            "amount": 30000
          }
        ]
      }
    },
    {
      "chainId": 137,
      "pools": {
        "0x0297e37f1873d2dab4487aa67cd56b58e2f27875000100000000000000000002": [
          {
            "tokenAddress": "0x9a71012b13ca4d3d0cdc72a177df3ef03b0e76a3",
            "amount": 5500
          }
        ],
        "0x36128d5436d2d70cab39c9af9cce146c38554ff0000100000000000000000008": [
          {
            "tokenAddress": "0x9a71012b13ca4d3d0cdc72a177df3ef03b0e76a3",
            "amount": 4000
          }
        ],
        "0x03cd191f589d12b0582a99808cf19851e468e6b500010000000000000000000a": [
          {
            "tokenAddress": "0x9a71012b13ca4d3d0cdc72a177df3ef03b0e76a3",
            "amount": 2250
          }
        ],
        "0xce66904b68f1f070332cbc631de7ee98b650b499000100000000000000000009": [
          {
            "tokenAddress": "0x9a71012b13ca4d3d0cdc72a177df3ef03b0e76a3",
            "amount": 650
          }
        ],
        "0x06df3b2bbb68adc8b0e302443692037ed9f91b42000000000000000000000012": [
          {
            "tokenAddress": "0x9a71012b13ca4d3d0cdc72a177df3ef03b0e76a3",
            "amount": 2500
          },
          {
            "tokenAddress": "0x580a84c73811e1839f75d86d75d88cca0c241ff4",
            "amount": 15000
          }
        ],
        "0x827ad315960f5a0f5280d6936c8e52a5878bba0400020000000000000000005c": [
          {
            "tokenAddress": "0x9a71012b13ca4d3d0cdc72a177df3ef03b0e76a3",
            "amount": 300
          },
          {
            "tokenAddress": "0x580a84c73811e1839f75d86d75d88cca0c241ff4",
            "amount": 15000
          }
        ],
        "0x614b5038611729ed49e0ded154d8a5d3af9d1d9e00010000000000000000001d": [
          {
            "tokenAddress": "0x9a71012b13ca4d3d0cdc72a177df3ef03b0e76a3",
            "amount": 450
          },
          {
            "tokenAddress": "0xF501dd45a1198C2E1b5aEF5314A68B9006D842E0",
            "amount": 15000
          }
        ],
        "0x4e7f40cd37cee710f5e87ad72959d30ef8a01a5d00010000000000000000000b": [
          {
            "tokenAddress": "0x9a71012b13ca4d3d0cdc72a177df3ef03b0e76a3",
            "amount": 350
          }
        ],
        "0x7c9cf12d783821d5c63d8e9427af5c44bad92445000100000000000000000051": [
          {
            "tokenAddress": "0x9a71012b13ca4d3d0cdc72a177df3ef03b0e76a3",
            "amount": 1000
          }
        ],
        "0xfeadd389a5c427952d8fdb8057d6c8ba1156cc5600020000000000000000001e": [
          {
            "tokenAddress": "0x9a71012b13ca4d3d0cdc72a177df3ef03b0e76a3",
            "amount": 1000
          }
        ],
        "0x186084ff790c65088ba694df11758fae4943ee9e000200000000000000000032": [
          {
            "tokenAddress": "0x9a71012b13ca4d3d0cdc72a177df3ef03b0e76a3",
            "amount": 500
          },
          {
            "tokenAddress": "0xdf7837de1f2fa4631d716cf2502f8b230f1dcc32",
            "amount": 750000
          }
        ],
        "0xdb1db6e248d7bb4175f6e5a382d0a03fe3dcc813000100000000000000000035": [
          {
            "tokenAddress": "0x9a71012b13ca4d3d0cdc72a177df3ef03b0e76a3",
            "amount": 500
          },
          {
            "tokenAddress": "0xdf7837de1f2fa4631d716cf2502f8b230f1dcc32",
            "amount": 750000
          }
        ],
        "0xcf354603a9aebd2ff9f33e1b04246d8ea204ae9500020000000000000000005a": [
          {
            "tokenAddress": "0x9a71012b13ca4d3d0cdc72a177df3ef03b0e76a3",
            "amount": 1750
          }
        ],
        "0x10f21c9bd8128a29aa785ab2de0d044dcdd79436000200000000000000000059": [
          {
            "tokenAddress": "0x9a71012b13ca4d3d0cdc72a177df3ef03b0e76a3",
            "amount": 1750
          }
        ],
        "0x0d34e5dd4d8f043557145598e4e2dc286b35fd4f000000000000000000000068": [
          {
            "tokenAddress": "0x9a71012b13ca4d3d0cdc72a177df3ef03b0e76a3",
            "amount": 2500
          },
          {
            "tokenAddress": "0x0d500b1d8e8ef31e21c99d1db9a6444d3adf1270",
            "amount": 27500
          },
          {
            "tokenAddress": "0x2e1ad108ff1d8c782fcbbb89aad783ac49586756",
            "amount": 55000
          }
        ]
      }
    },
    {
      "chainId": 42161,
      "pools": {
        "0x64541216bafffeec8ea535bb71fbc927831d0595000100000000000000000002": [
          {
            "tokenAddress": "0x040d1edc9569d4bab2d15287dc5a4f10f56a56b8",
            "amount": 2850
          }
        ],
        "0xcc65a812ce382ab909a11e434dbf75b34f1cc59d000200000000000000000001": [
          {
            "tokenAddress": "0x040d1edc9569d4bab2d15287dc5a4f10f56a56b8",
            "amount": 4000
          }
        ],
        "0x1533a3278f3f9141d5f820a184ea4b017fce2382000000000000000000000016": [
          {
            "tokenAddress": "0x040d1edc9569d4bab2d15287dc5a4f10f56a56b8",
            "amount": 2500
          }
        ],
        "0xc2f082d33b5b8ef3a7e3de30da54efd3114512ac000200000000000000000017": [
          {
            "tokenAddress": "0x040d1edc9569d4bab2d15287dc5a4f10f56a56b8",
            "amount": 400
          },
          {
            "tokenAddress": "0x965772e0e9c84b6f359c8597c891108dcf1c5b1a",
            "amount": 1023
          }
        ],
        "0x5ced962afbfb7e13fb215defc2b027678237aa3a000200000000000000000011": [
          {
            "tokenAddress": "0x040d1edc9569d4bab2d15287dc5a4f10f56a56b8",
            "amount": 250
          }
        ],
        "0x8a9f8b5334dacb052cd62797e2bdf68d89c0bfd8000200000000000000000013": [
          {
            "tokenAddress": "0x040d1edc9569d4bab2d15287dc5a4f10f56a56b8",
            "amount": 100
          }
        ],
        "0x4a3a22a3e7fee0ffbb66f1c28bfac50f75546fc7000200000000000000000008": [
          {
            "tokenAddress": "0x040d1edc9569d4bab2d15287dc5a4f10f56a56b8",
            "amount": 250
          }
        ],
        "0xb5b77f1ad2b520df01612399258e7787af63025d000200000000000000000010": [
          {
            "tokenAddress": "0x040d1edc9569d4bab2d15287dc5a4f10f56a56b8",
            "amount": 1600
          },
          {
            "tokenAddress": "0x4e352cf164e64adcbad318c3a1e222e9eba4ce42",
            "amount": 875
          }
        ],
        "0x651e00ffd5ecfa7f3d4f33d62ede0a97cf62ede2000200000000000000000006": [
          {
            "tokenAddress": "0x040d1edc9569d4bab2d15287dc5a4f10f56a56b8",
            "amount": 420
          }
        ],
        "0xa6625f741400f90d31e39a17b0d429a92e347a6000020000000000000000000e": [
          {
            "tokenAddress": "0x040d1edc9569d4bab2d15287dc5a4f10f56a56b8",
            "amount": 350
          }
        ],
        "0xb28670b3e7ad27bd41fb5938136bf9e9cba90d6500020000000000000000001e": [
          {
            "tokenAddress": "0x040d1edc9569d4bab2d15287dc5a4f10f56a56b8",
            "amount": 1000
          }
        ]
      }
    }
  ],
  "week_78": [
    {
      "chainId": 1,
      "pools": {
        "0xa6f548df93de924d73be7d25dc02554c6bd66db500020000000000000000000e": [
          {
            "tokenAddress": "0xba100000625a3754423978a60c9317c58a424e3d",
            "amount": 15000
          }
        ],
        "0x0b09dea16768f0799065c475be02919503cb2a3500020000000000000000001a": [
          {
            "tokenAddress": "0xba100000625a3754423978a60c9317c58a424e3d",
            "amount": 15000
          }
        ],
        "0x5c6ee304399dbdb9c8ef030ab642b10820db8f56000200000000000000000014": [
          {
            "tokenAddress": "0xba100000625a3754423978a60c9317c58a424e3d",
            "amount": 30000
          }
        ],
        "0x06df3b2bbb68adc8b0e302443692037ed9f91b42000000000000000000000063": [
          {
            "tokenAddress": "0xba100000625a3754423978a60c9317c58a424e3d",
            "amount": 15000
          }
        ],
        "0x96646936b91d6b9d7d0c47c496afbf3d6ec7b6f8000200000000000000000019": [
          {
            "tokenAddress": "0xba100000625a3754423978a60c9317c58a424e3d",
            "amount": 1100
          }
        ],
        "0xa1116930326d21fb917d5a27f1e9943a9595fb47": [
          {
            "tokenAddress": "0xba100000625a3754423978a60c9317c58a424e3d",
            "amount": 12500
          }
        ],
        "0x3e5fa9518ea95c3e533eb377c001702a9aacaa32000200000000000000000052": [
          {
            "tokenAddress": "0xba100000625a3754423978a60c9317c58a424e3d",
            "amount": 120
          }
        ],
        "0xaac98ee71d4f8a156b6abaa6844cdb7789d086ce00020000000000000000001b": [
          {
            "tokenAddress": "0xba100000625a3754423978a60c9317c58a424e3d",
            "amount": 2500
          }
        ],
        "0x186084ff790c65088ba694df11758fae4943ee9e000200000000000000000013": [
          {
            "tokenAddress": "0xba100000625a3754423978a60c9317c58a424e3d",
            "amount": 500
          }
        ],
        "0x072f14b85add63488ddad88f855fda4a99d6ac9b000200000000000000000027": [
          {
            "tokenAddress": "0xba100000625a3754423978a60c9317c58a424e3d",
            "amount": 1000
          }
        ],
        "0xe99481dc77691d8e2456e5f3f61c1810adfc1503000200000000000000000018": [
          {
            "tokenAddress": "0xba100000625a3754423978a60c9317c58a424e3d",
            "amount": 2500
          }
        ],
        "0xefaa1604e82e1b3af8430b90192c1b9e8197e377000200000000000000000021": [
          {
            "tokenAddress": "0xba100000625a3754423978a60c9317c58a424e3d",
            "amount": 500
          }
        ],
        "0xfeadd389a5c427952d8fdb8057d6c8ba1156cc56000000000000000000000066": [
          {
            "tokenAddress": "0xba100000625a3754423978a60c9317c58a424e3d",
            "amount": 2500
          }
        ],
        "0x32296969ef14eb0c6d29669c550d4a0449130230000200000000000000000080": [
          {
            "tokenAddress": "0xba100000625a3754423978a60c9317c58a424e3d",
            "amount": 2500
          },
          {
            "tokenAddress": "0x5a98fcbea516cf06857215779fd812ca3bef1b32",
            "amount": 75000
          }
        ],
        "0xbf96189eee9357a95c7719f4f5047f76bde804e5000200000000000000000087": [
          {
            "tokenAddress": "0xba100000625a3754423978a60c9317c58a424e3d",
            "amount": 1000
          }
        ],
        "0x702605f43471183158938c1a3e5f5a359d7b31ba00020000000000000000009f": [
          {
            "tokenAddress": "0xba100000625a3754423978a60c9317c58a424e3d",
            "amount": 1000
          }
        ],
        "0xec60a5fef79a92c741cb74fdd6bfc340c0279b01000200000000000000000015": [
          {
            "tokenAddress": "0xba100000625a3754423978a60c9317c58a424e3d",
            "amount": 400
          }
        ],
        "0xa02e4b3d18d4e6b8d18ac421fbc3dfff8933c40a00020000000000000000004b": [
          {
            "tokenAddress": "0xba100000625a3754423978a60c9317c58a424e3d",
            "amount": 400
          }
        ],
        "0xf5aaf7ee8c39b651cebf5f1f50c10631e78e0ef9000200000000000000000069": [
          {
            "tokenAddress": "0xba100000625a3754423978a60c9317c58a424e3d",
            "amount": 250
          }
        ],
        "0xf4c0dd9b82da36c07605df83c8a416f11724d88b000200000000000000000026": [
          {
            "tokenAddress": "0xba100000625a3754423978a60c9317c58a424e3d",
            "amount": 1000
          }
        ],
        "0xbaeec99c90e3420ec6c1e7a769d2a856d2898e4d00020000000000000000008a": [
          {
            "tokenAddress": "0xba100000625a3754423978a60c9317c58a424e3d",
            "amount": 170
          },
          {
            "tokenAddress": "0x81f8f0bb1cb2a06649e51913a151f0e7ef6fa321",
            "amount": 2855
          }
        ],
        "0x350196326aeaa9b98f1903fb5e8fc2686f85318c000200000000000000000084": [
          {
            "tokenAddress": "0xba100000625a3754423978a60c9317c58a424e3d",
            "amount": 110
          },
          {
            "tokenAddress": "0x81f8f0bb1cb2a06649e51913a151f0e7ef6fa321",
            "amount": 1845
          }
        ],
        "0xe2469f47ab58cf9cf59f9822e3c5de4950a41c49000200000000000000000089": [
          {
            "tokenAddress": "0xba100000625a3754423978a60c9317c58a424e3d",
            "amount": 500
          }
        ],
        "0x51735bdfbfe3fc13dea8dc6502e2e958989429610002000000000000000000a0": [
          {
            "tokenAddress": "0xba100000625a3754423978a60c9317c58a424e3d",
            "amount": 250
          },
          {
            "tokenAddress": "0x226f7b842e0f0120b7e194d05432b3fd14773a9d",
            "amount": 375000
          }
        ],
        "0x87165b659ba7746907a48763063efa3b323c2b0700020000000000000000002d" : [
          {
            "tokenAddress": "0xba100000625a3754423978a60c9317c58a424e3d",
            "amount": 480
          },
          {
            "tokenAddress": "0x2d94aa3e47d9d5024503ca8491fce9a2fb4da198",
            "amount": 85000
          }
        ],
        "0x5f7fa48d765053f8dd85e052843e12d23e3d7bc50002000000000000000000c0": [
          {
            "tokenAddress": "0xba100000625a3754423978a60c9317c58a424e3d",
            "amount": 500
          },
          {
            "tokenAddress": "0xcfeaead4947f0705a14ec42ac3d44129e1ef3ed5",
            "amount": 30000
          }
        ],
        "0x5e6989c0e2b6600ab585d56bf05479d5450a60c80002000000000000000000c1": [
          {
            "tokenAddress": "0xba100000625a3754423978a60c9317c58a424e3d",
            "amount": 300
          },
          {
            "tokenAddress": "0xb62132e35a6c13ee1ee0f84dc5d40bad8d815206",
            "amount": 2000
          }
        ]
      }
    },
    {
      "chainId": 137,
      "pools": {
        "0x0297e37f1873d2dab4487aa67cd56b58e2f27875000100000000000000000002": [
          {
            "tokenAddress": "0x9a71012b13ca4d3d0cdc72a177df3ef03b0e76a3",
            "amount": 5500
          }
        ],
        "0x36128d5436d2d70cab39c9af9cce146c38554ff0000100000000000000000008": [
          {
            "tokenAddress": "0x9a71012b13ca4d3d0cdc72a177df3ef03b0e76a3",
            "amount": 4000
          }
        ],
        "0x03cd191f589d12b0582a99808cf19851e468e6b500010000000000000000000a": [
          {
            "tokenAddress": "0x9a71012b13ca4d3d0cdc72a177df3ef03b0e76a3",
            "amount": 2250
          }
        ],
        "0xce66904b68f1f070332cbc631de7ee98b650b499000100000000000000000009": [
          {
            "tokenAddress": "0x9a71012b13ca4d3d0cdc72a177df3ef03b0e76a3",
            "amount": 650
          }
        ],
        "0x06df3b2bbb68adc8b0e302443692037ed9f91b42000000000000000000000012": [
          {
            "tokenAddress": "0x9a71012b13ca4d3d0cdc72a177df3ef03b0e76a3",
            "amount": 2500
          },
          {
            "tokenAddress": "0x580a84c73811e1839f75d86d75d88cca0c241ff4",
            "amount": 15000
          }
        ],
        "0x827ad315960f5a0f5280d6936c8e52a5878bba0400020000000000000000005c": [
          {
            "tokenAddress": "0x9a71012b13ca4d3d0cdc72a177df3ef03b0e76a3",
            "amount": 300
          },
          {
            "tokenAddress": "0x580a84c73811e1839f75d86d75d88cca0c241ff4",
            "amount": 15000
          }
        ],
        "0x614b5038611729ed49e0ded154d8a5d3af9d1d9e00010000000000000000001d": [
          {
            "tokenAddress": "0x9a71012b13ca4d3d0cdc72a177df3ef03b0e76a3",
            "amount": 450
          },
          {
            "tokenAddress": "0xF501dd45a1198C2E1b5aEF5314A68B9006D842E0",
            "amount": 15000
          }
        ],
        "0x4e7f40cd37cee710f5e87ad72959d30ef8a01a5d00010000000000000000000b": [
          {
            "tokenAddress": "0x9a71012b13ca4d3d0cdc72a177df3ef03b0e76a3",
            "amount": 350
          }
        ],
        "0x7c9cf12d783821d5c63d8e9427af5c44bad92445000100000000000000000051": [
          {
            "tokenAddress": "0x9a71012b13ca4d3d0cdc72a177df3ef03b0e76a3",
            "amount": 1000
          }
        ],
        "0xfeadd389a5c427952d8fdb8057d6c8ba1156cc5600020000000000000000001e": [
          {
            "tokenAddress": "0x9a71012b13ca4d3d0cdc72a177df3ef03b0e76a3",
            "amount": 1000
          }
        ],
        "0x186084ff790c65088ba694df11758fae4943ee9e000200000000000000000032": [
          {
            "tokenAddress": "0x9a71012b13ca4d3d0cdc72a177df3ef03b0e76a3",
            "amount": 500
          },
          {
            "tokenAddress": "0xdf7837de1f2fa4631d716cf2502f8b230f1dcc32",
            "amount": 750000
          }
        ],
        "0xdb1db6e248d7bb4175f6e5a382d0a03fe3dcc813000100000000000000000035": [
          {
            "tokenAddress": "0x9a71012b13ca4d3d0cdc72a177df3ef03b0e76a3",
            "amount": 500
          },
          {
            "tokenAddress": "0xdf7837de1f2fa4631d716cf2502f8b230f1dcc32",
            "amount": 750000
          }
        ],
        "0xcf354603a9aebd2ff9f33e1b04246d8ea204ae9500020000000000000000005a": [
          {
            "tokenAddress": "0x9a71012b13ca4d3d0cdc72a177df3ef03b0e76a3",
            "amount": 1750
          }
        ],
        "0x10f21c9bd8128a29aa785ab2de0d044dcdd79436000200000000000000000059": [
          {
            "tokenAddress": "0x9a71012b13ca4d3d0cdc72a177df3ef03b0e76a3",
            "amount": 1750
          }
        ],
        "0x0d34e5dd4d8f043557145598e4e2dc286b35fd4f000000000000000000000068": [
          {
            "tokenAddress": "0x9a71012b13ca4d3d0cdc72a177df3ef03b0e76a3",
            "amount": 2500
          },
          {
            "tokenAddress": "0x0d500b1d8e8ef31e21c99d1db9a6444d3adf1270",
            "amount": 27500
          },
          {
            "tokenAddress": "0x2e1ad108ff1d8c782fcbbb89aad783ac49586756",
            "amount": 55000
          }
        ]
      }
    },
    {
      "chainId": 42161,
      "pools": {
        "0x64541216bafffeec8ea535bb71fbc927831d0595000100000000000000000002": [
          {
            "tokenAddress": "0x040d1edc9569d4bab2d15287dc5a4f10f56a56b8",
            "amount": 2850
          }
        ],
        "0xcc65a812ce382ab909a11e434dbf75b34f1cc59d000200000000000000000001": [
          {
            "tokenAddress": "0x040d1edc9569d4bab2d15287dc5a4f10f56a56b8",
            "amount": 3500
          }
        ],
        "0x1533a3278f3f9141d5f820a184ea4b017fce2382000000000000000000000016": [
          {
            "tokenAddress": "0x040d1edc9569d4bab2d15287dc5a4f10f56a56b8",
            "amount": 2500
          }
        ],
        "0xc2f082d33b5b8ef3a7e3de30da54efd3114512ac000200000000000000000017": [
          {
            "tokenAddress": "0x040d1edc9569d4bab2d15287dc5a4f10f56a56b8",
            "amount": 400
          },
          {
            "tokenAddress": "0x965772e0e9c84b6f359c8597c891108dcf1c5b1a",
            "amount": 1023
          }
        ],
        "0x5ced962afbfb7e13fb215defc2b027678237aa3a000200000000000000000011": [
          {
            "tokenAddress": "0x040d1edc9569d4bab2d15287dc5a4f10f56a56b8",
            "amount": 250
          }
        ],
        "0x8a9f8b5334dacb052cd62797e2bdf68d89c0bfd8000200000000000000000013": [
          {
            "tokenAddress": "0x040d1edc9569d4bab2d15287dc5a4f10f56a56b8",
            "amount": 100
          }
        ],
        "0x4a3a22a3e7fee0ffbb66f1c28bfac50f75546fc7000200000000000000000008": [
          {
            "tokenAddress": "0x040d1edc9569d4bab2d15287dc5a4f10f56a56b8",
            "amount": 250
          }
        ],
        "0xb5b77f1ad2b520df01612399258e7787af63025d000200000000000000000010": [
          {
            "tokenAddress": "0x040d1edc9569d4bab2d15287dc5a4f10f56a56b8",
            "amount": 1600
          },
          {
            "tokenAddress": "0x4e352cf164e64adcbad318c3a1e222e9eba4ce42",
            "amount": 875
          }
        ],
        "0x651e00ffd5ecfa7f3d4f33d62ede0a97cf62ede2000200000000000000000006": [
          {
            "tokenAddress": "0x040d1edc9569d4bab2d15287dc5a4f10f56a56b8",
            "amount": 420
          }
        ],
        "0xa6625f741400f90d31e39a17b0d429a92e347a6000020000000000000000000e": [
          {
            "tokenAddress": "0x040d1edc9569d4bab2d15287dc5a4f10f56a56b8",
            "amount": 350
          }
        ],
        "0xb28670b3e7ad27bd41fb5938136bf9e9cba90d6500020000000000000000001e": [
          {
            "tokenAddress": "0x040d1edc9569d4bab2d15287dc5a4f10f56a56b8",
            "amount": 700
          }
        ]
      }
    }
  ],
  "week_79": [
    {
      "chainId": 1,
      "pools": {
        "0xa6f548df93de924d73be7d25dc02554c6bd66db500020000000000000000000e": [
          {
            "tokenAddress": "0xba100000625a3754423978a60c9317c58a424e3d",
            "amount": 15000
          }
        ],
        "0x0b09dea16768f0799065c475be02919503cb2a3500020000000000000000001a": [
          {
            "tokenAddress": "0xba100000625a3754423978a60c9317c58a424e3d",
            "amount": 15000
          }
        ],
        "0x5c6ee304399dbdb9c8ef030ab642b10820db8f56000200000000000000000014": [
          {
            "tokenAddress": "0xba100000625a3754423978a60c9317c58a424e3d",
            "amount": 30000
          }
        ],
        "0x06df3b2bbb68adc8b0e302443692037ed9f91b42000000000000000000000063": [
          {
            "tokenAddress": "0xba100000625a3754423978a60c9317c58a424e3d",
            "amount": 15000
          }
        ],
        "0x96646936b91d6b9d7d0c47c496afbf3d6ec7b6f8000200000000000000000019": [
          {
            "tokenAddress": "0xba100000625a3754423978a60c9317c58a424e3d",
            "amount": 1100
          }
        ],
        "0xa1116930326d21fb917d5a27f1e9943a9595fb47": [
          {
            "tokenAddress": "0xba100000625a3754423978a60c9317c58a424e3d",
            "amount": 12500
          }
        ],
        "0x3e5fa9518ea95c3e533eb377c001702a9aacaa32000200000000000000000052": [
          {
            "tokenAddress": "0xba100000625a3754423978a60c9317c58a424e3d",
            "amount": 120
          }
        ],
        "0xaac98ee71d4f8a156b6abaa6844cdb7789d086ce00020000000000000000001b": [
          {
            "tokenAddress": "0xba100000625a3754423978a60c9317c58a424e3d",
            "amount": 2500
          }
        ],
        "0x186084ff790c65088ba694df11758fae4943ee9e000200000000000000000013": [
          {
            "tokenAddress": "0xba100000625a3754423978a60c9317c58a424e3d",
            "amount": 500
          }
        ],
        "0x072f14b85add63488ddad88f855fda4a99d6ac9b000200000000000000000027": [
          {
            "tokenAddress": "0xba100000625a3754423978a60c9317c58a424e3d",
            "amount": 1000
          }
        ],
        "0xe99481dc77691d8e2456e5f3f61c1810adfc1503000200000000000000000018": [
          {
            "tokenAddress": "0xba100000625a3754423978a60c9317c58a424e3d",
            "amount": 2500
          }
        ],
        "0xefaa1604e82e1b3af8430b90192c1b9e8197e377000200000000000000000021": [
          {
            "tokenAddress": "0xba100000625a3754423978a60c9317c58a424e3d",
            "amount": 500
          }
        ],
        "0xfeadd389a5c427952d8fdb8057d6c8ba1156cc56000000000000000000000066": [
          {
            "tokenAddress": "0xba100000625a3754423978a60c9317c58a424e3d",
            "amount": 2500
          }
        ],
        "0x32296969ef14eb0c6d29669c550d4a0449130230000200000000000000000080": [
          {
            "tokenAddress": "0xba100000625a3754423978a60c9317c58a424e3d",
            "amount": 2500
          },
          {
            "tokenAddress": "0x5a98fcbea516cf06857215779fd812ca3bef1b32",
            "amount": 75000
          }
        ],
        "0xbf96189eee9357a95c7719f4f5047f76bde804e5000200000000000000000087": [
          {
            "tokenAddress": "0xba100000625a3754423978a60c9317c58a424e3d",
            "amount": 1000
          }
        ],
        "0x702605f43471183158938c1a3e5f5a359d7b31ba00020000000000000000009f": [
          {
            "tokenAddress": "0xba100000625a3754423978a60c9317c58a424e3d",
            "amount": 1000
          }
        ],
        "0xec60a5fef79a92c741cb74fdd6bfc340c0279b01000200000000000000000015": [
          {
            "tokenAddress": "0xba100000625a3754423978a60c9317c58a424e3d",
            "amount": 400
          }
        ],
        "0xa02e4b3d18d4e6b8d18ac421fbc3dfff8933c40a00020000000000000000004b": [
          {
            "tokenAddress": "0xba100000625a3754423978a60c9317c58a424e3d",
            "amount": 400
          }
        ],
        "0xf5aaf7ee8c39b651cebf5f1f50c10631e78e0ef9000200000000000000000069": [
          {
            "tokenAddress": "0xba100000625a3754423978a60c9317c58a424e3d",
            "amount": 250
          }
        ],
        "0xf4c0dd9b82da36c07605df83c8a416f11724d88b000200000000000000000026": [
          {
            "tokenAddress": "0xba100000625a3754423978a60c9317c58a424e3d",
            "amount": 1000
          }
        ],
        "0xbaeec99c90e3420ec6c1e7a769d2a856d2898e4d00020000000000000000008a": [
          {
            "tokenAddress": "0xba100000625a3754423978a60c9317c58a424e3d",
            "amount": 170
          },
          {
            "tokenAddress": "0x81f8f0bb1cb2a06649e51913a151f0e7ef6fa321",
            "amount": 2855
          }
        ],
        "0x350196326aeaa9b98f1903fb5e8fc2686f85318c000200000000000000000084": [
          {
            "tokenAddress": "0xba100000625a3754423978a60c9317c58a424e3d",
            "amount": 110
          },
          {
            "tokenAddress": "0x81f8f0bb1cb2a06649e51913a151f0e7ef6fa321",
            "amount": 1845
          }
        ],
        "0xe2469f47ab58cf9cf59f9822e3c5de4950a41c49000200000000000000000089": [
          {
            "tokenAddress": "0xba100000625a3754423978a60c9317c58a424e3d",
            "amount": 500
          }
        ],
        "0x51735bdfbfe3fc13dea8dc6502e2e958989429610002000000000000000000a0": [
          {
            "tokenAddress": "0xba100000625a3754423978a60c9317c58a424e3d",
            "amount": 250
          },
          {
            "tokenAddress": "0x226f7b842e0f0120b7e194d05432b3fd14773a9d",
            "amount": 375000
          }
        ],
        "0x87165b659ba7746907a48763063efa3b323c2b0700020000000000000000002d" : [
          {
            "tokenAddress": "0xba100000625a3754423978a60c9317c58a424e3d",
            "amount": 480
          },
          {
            "tokenAddress": "0x2d94aa3e47d9d5024503ca8491fce9a2fb4da198",
            "amount": 85000
          }
        ],
        "0x5f7fa48d765053f8dd85e052843e12d23e3d7bc50002000000000000000000c0": [
          {
            "tokenAddress": "0xba100000625a3754423978a60c9317c58a424e3d",
            "amount": 500
          },
          {
            "tokenAddress": "0xcfeaead4947f0705a14ec42ac3d44129e1ef3ed5",
            "amount": 30000
          }
        ],
        "0x5e6989c0e2b6600ab585d56bf05479d5450a60c80002000000000000000000c1": [
          {
            "tokenAddress": "0xba100000625a3754423978a60c9317c58a424e3d",
            "amount": 300
          },
          {
            "tokenAddress": "0xb62132e35a6c13ee1ee0f84dc5d40bad8d815206",
            "amount": 2000
          }
        ]
      }
    },
    {
      "chainId": 137,
      "pools": {
        "0x0297e37f1873d2dab4487aa67cd56b58e2f27875000100000000000000000002": [
          {
            "tokenAddress": "0x9a71012b13ca4d3d0cdc72a177df3ef03b0e76a3",
            "amount": 5500
          }
        ],
        "0x36128d5436d2d70cab39c9af9cce146c38554ff0000100000000000000000008": [
          {
            "tokenAddress": "0x9a71012b13ca4d3d0cdc72a177df3ef03b0e76a3",
            "amount": 4000
          }
        ],
        "0x03cd191f589d12b0582a99808cf19851e468e6b500010000000000000000000a": [
          {
            "tokenAddress": "0x9a71012b13ca4d3d0cdc72a177df3ef03b0e76a3",
            "amount": 2250
          }
        ],
        "0xce66904b68f1f070332cbc631de7ee98b650b499000100000000000000000009": [
          {
            "tokenAddress": "0x9a71012b13ca4d3d0cdc72a177df3ef03b0e76a3",
            "amount": 650
          }
        ],
        "0x06df3b2bbb68adc8b0e302443692037ed9f91b42000000000000000000000012": [
          {
            "tokenAddress": "0x9a71012b13ca4d3d0cdc72a177df3ef03b0e76a3",
            "amount": 2500
          },
          {
            "tokenAddress": "0x580a84c73811e1839f75d86d75d88cca0c241ff4",
            "amount": 15000
          }
        ],
        "0x827ad315960f5a0f5280d6936c8e52a5878bba0400020000000000000000005c": [
          {
            "tokenAddress": "0x9a71012b13ca4d3d0cdc72a177df3ef03b0e76a3",
            "amount": 300
          },
          {
            "tokenAddress": "0x580a84c73811e1839f75d86d75d88cca0c241ff4",
            "amount": 15000
          }
        ],
        "0x614b5038611729ed49e0ded154d8a5d3af9d1d9e00010000000000000000001d": [
          {
            "tokenAddress": "0x9a71012b13ca4d3d0cdc72a177df3ef03b0e76a3",
            "amount": 450
          },
          {
            "tokenAddress": "0xF501dd45a1198C2E1b5aEF5314A68B9006D842E0",
            "amount": 15000
          }
        ],
        "0x4e7f40cd37cee710f5e87ad72959d30ef8a01a5d00010000000000000000000b": [
          {
            "tokenAddress": "0x9a71012b13ca4d3d0cdc72a177df3ef03b0e76a3",
            "amount": 350
          }
        ],
        "0x7c9cf12d783821d5c63d8e9427af5c44bad92445000100000000000000000051": [
          {
            "tokenAddress": "0x9a71012b13ca4d3d0cdc72a177df3ef03b0e76a3",
            "amount": 1000
          }
        ],
        "0xfeadd389a5c427952d8fdb8057d6c8ba1156cc5600020000000000000000001e": [
          {
            "tokenAddress": "0x9a71012b13ca4d3d0cdc72a177df3ef03b0e76a3",
            "amount": 1000
          }
        ],
        "0x186084ff790c65088ba694df11758fae4943ee9e000200000000000000000032": [
          {
            "tokenAddress": "0x9a71012b13ca4d3d0cdc72a177df3ef03b0e76a3",
            "amount": 500
          },
          {
            "tokenAddress": "0xdf7837de1f2fa4631d716cf2502f8b230f1dcc32",
            "amount": 750000
          }
        ],
        "0xdb1db6e248d7bb4175f6e5a382d0a03fe3dcc813000100000000000000000035": [
          {
            "tokenAddress": "0x9a71012b13ca4d3d0cdc72a177df3ef03b0e76a3",
            "amount": 500
          },
          {
            "tokenAddress": "0xdf7837de1f2fa4631d716cf2502f8b230f1dcc32",
            "amount": 750000
          }
        ],
        "0xcf354603a9aebd2ff9f33e1b04246d8ea204ae9500020000000000000000005a": [
          {
            "tokenAddress": "0x9a71012b13ca4d3d0cdc72a177df3ef03b0e76a3",
            "amount": 1750
          }
        ],
        "0x10f21c9bd8128a29aa785ab2de0d044dcdd79436000200000000000000000059": [
          {
            "tokenAddress": "0x9a71012b13ca4d3d0cdc72a177df3ef03b0e76a3",
            "amount": 1750
          }
        ],
        "0x0d34e5dd4d8f043557145598e4e2dc286b35fd4f000000000000000000000068": [
          {
            "tokenAddress": "0x9a71012b13ca4d3d0cdc72a177df3ef03b0e76a3",
            "amount": 2500
          },
          {
            "tokenAddress": "0x0d500b1d8e8ef31e21c99d1db9a6444d3adf1270",
            "amount": 27500
          },
          {
            "tokenAddress": "0x2e1ad108ff1d8c782fcbbb89aad783ac49586756",
            "amount": 55000
          }
        ]
      }
    },
    {
      "chainId": 42161,
      "pools": {
        "0x64541216bafffeec8ea535bb71fbc927831d0595000100000000000000000002": [
          {
            "tokenAddress": "0x040d1edc9569d4bab2d15287dc5a4f10f56a56b8",
            "amount": 2850
          }
        ],
        "0xcc65a812ce382ab909a11e434dbf75b34f1cc59d000200000000000000000001": [
          {
            "tokenAddress": "0x040d1edc9569d4bab2d15287dc5a4f10f56a56b8",
            "amount": 3500
          }
        ],
        "0x1533a3278f3f9141d5f820a184ea4b017fce2382000000000000000000000016": [
          {
            "tokenAddress": "0x040d1edc9569d4bab2d15287dc5a4f10f56a56b8",
            "amount": 2500
          }
        ],
        "0xc2f082d33b5b8ef3a7e3de30da54efd3114512ac000200000000000000000017": [
          {
            "tokenAddress": "0x040d1edc9569d4bab2d15287dc5a4f10f56a56b8",
            "amount": 400
          },
          {
            "tokenAddress": "0x965772e0e9c84b6f359c8597c891108dcf1c5b1a",
            "amount": 1023
          }
        ],
        "0x5ced962afbfb7e13fb215defc2b027678237aa3a000200000000000000000011": [
          {
            "tokenAddress": "0x040d1edc9569d4bab2d15287dc5a4f10f56a56b8",
            "amount": 250
          }
        ],
        "0x8a9f8b5334dacb052cd62797e2bdf68d89c0bfd8000200000000000000000013": [
          {
            "tokenAddress": "0x040d1edc9569d4bab2d15287dc5a4f10f56a56b8",
            "amount": 100
          }
        ],
        "0x4a3a22a3e7fee0ffbb66f1c28bfac50f75546fc7000200000000000000000008": [
          {
            "tokenAddress": "0x040d1edc9569d4bab2d15287dc5a4f10f56a56b8",
            "amount": 250
          }
        ],
        "0xb5b77f1ad2b520df01612399258e7787af63025d000200000000000000000010": [
          {
            "tokenAddress": "0x040d1edc9569d4bab2d15287dc5a4f10f56a56b8",
            "amount": 1600
          },
          {
            "tokenAddress": "0x4e352cf164e64adcbad318c3a1e222e9eba4ce42",
            "amount": 875
          }
        ],
        "0x651e00ffd5ecfa7f3d4f33d62ede0a97cf62ede2000200000000000000000006": [
          {
            "tokenAddress": "0x040d1edc9569d4bab2d15287dc5a4f10f56a56b8",
            "amount": 420
          }
        ],
        "0xa6625f741400f90d31e39a17b0d429a92e347a6000020000000000000000000e": [
          {
            "tokenAddress": "0x040d1edc9569d4bab2d15287dc5a4f10f56a56b8",
            "amount": 350
          }
        ],
        "0xb28670b3e7ad27bd41fb5938136bf9e9cba90d6500020000000000000000001e": [
          {
            "tokenAddress": "0x040d1edc9569d4bab2d15287dc5a4f10f56a56b8",
            "amount": 700
          }
        ]
      }
    }
  ],
"week_80": [
    {
      "chainId": 1,
      "pools": {
        "0xa6f548df93de924d73be7d25dc02554c6bd66db500020000000000000000000e": [
          {
            "tokenAddress": "0xba100000625a3754423978a60c9317c58a424e3d",
            "amount": 15000
          }
        ],
        "0x0b09dea16768f0799065c475be02919503cb2a3500020000000000000000001a": [
          {
            "tokenAddress": "0xba100000625a3754423978a60c9317c58a424e3d",
            "amount": 15000
          }
        ],
        "0x5c6ee304399dbdb9c8ef030ab642b10820db8f56000200000000000000000014": [
          {
            "tokenAddress": "0xba100000625a3754423978a60c9317c58a424e3d",
            "amount": 30000
          }
        ],
        "0x06df3b2bbb68adc8b0e302443692037ed9f91b42000000000000000000000063": [
          {
            "tokenAddress": "0xba100000625a3754423978a60c9317c58a424e3d",
            "amount": 15000
          }
        ],
        "0x96646936b91d6b9d7d0c47c496afbf3d6ec7b6f8000200000000000000000019": [
          {
            "tokenAddress": "0xba100000625a3754423978a60c9317c58a424e3d",
            "amount": 1100
          }
        ],
        "0xa1116930326d21fb917d5a27f1e9943a9595fb47": [
          {
            "tokenAddress": "0xba100000625a3754423978a60c9317c58a424e3d",
            "amount": 12500
          }
        ],
        "0x3e5fa9518ea95c3e533eb377c001702a9aacaa32000200000000000000000052": [
          {
            "tokenAddress": "0xba100000625a3754423978a60c9317c58a424e3d",
            "amount": 120
          }
        ],
        "0xaac98ee71d4f8a156b6abaa6844cdb7789d086ce00020000000000000000001b": [
          {
            "tokenAddress": "0xba100000625a3754423978a60c9317c58a424e3d",
            "amount": 2500
          }
        ],
        "0x186084ff790c65088ba694df11758fae4943ee9e000200000000000000000013": [
          {
            "tokenAddress": "0xba100000625a3754423978a60c9317c58a424e3d",
            "amount": 500
          }
        ],
        "0x072f14b85add63488ddad88f855fda4a99d6ac9b000200000000000000000027": [
          {
            "tokenAddress": "0xba100000625a3754423978a60c9317c58a424e3d",
            "amount": 1000
          }
        ],
        "0xe99481dc77691d8e2456e5f3f61c1810adfc1503000200000000000000000018": [
          {
            "tokenAddress": "0xba100000625a3754423978a60c9317c58a424e3d",
            "amount": 2500
          }
        ],
        "0xefaa1604e82e1b3af8430b90192c1b9e8197e377000200000000000000000021": [
          {
            "tokenAddress": "0xba100000625a3754423978a60c9317c58a424e3d",
            "amount": 500
          }
        ],
        "0xfeadd389a5c427952d8fdb8057d6c8ba1156cc56000000000000000000000066": [
          {
            "tokenAddress": "0xba100000625a3754423978a60c9317c58a424e3d",
            "amount": 2500
          }
        ],
        "0x32296969ef14eb0c6d29669c550d4a0449130230000200000000000000000080": [
          {
            "tokenAddress": "0xba100000625a3754423978a60c9317c58a424e3d",
            "amount": 2500
          },
          {
            "tokenAddress": "0x5a98fcbea516cf06857215779fd812ca3bef1b32",
            "amount": 75000
          }
        ],
        "0xbf96189eee9357a95c7719f4f5047f76bde804e5000200000000000000000087": [
          {
            "tokenAddress": "0xba100000625a3754423978a60c9317c58a424e3d",
            "amount": 1000
          }
        ],
        "0x702605f43471183158938c1a3e5f5a359d7b31ba00020000000000000000009f": [
          {
            "tokenAddress": "0xba100000625a3754423978a60c9317c58a424e3d",
            "amount": 1000
          }
        ],
        "0xec60a5fef79a92c741cb74fdd6bfc340c0279b01000200000000000000000015": [
          {
            "tokenAddress": "0xba100000625a3754423978a60c9317c58a424e3d",
            "amount": 400
          }
        ],
        "0xa02e4b3d18d4e6b8d18ac421fbc3dfff8933c40a00020000000000000000004b": [
          {
            "tokenAddress": "0xba100000625a3754423978a60c9317c58a424e3d",
            "amount": 400
          }
        ],
        "0xf5aaf7ee8c39b651cebf5f1f50c10631e78e0ef9000200000000000000000069": [
          {
            "tokenAddress": "0xba100000625a3754423978a60c9317c58a424e3d",
            "amount": 250
          }
        ],
        "0xf4c0dd9b82da36c07605df83c8a416f11724d88b000200000000000000000026": [
          {
            "tokenAddress": "0xba100000625a3754423978a60c9317c58a424e3d",
            "amount": 1000
          }
        ],
        "0xbaeec99c90e3420ec6c1e7a769d2a856d2898e4d00020000000000000000008a": [
          {
            "tokenAddress": "0xba100000625a3754423978a60c9317c58a424e3d",
            "amount": 170
          },
          {
            "tokenAddress": "0x81f8f0bb1cb2a06649e51913a151f0e7ef6fa321",
            "amount": 2855
          }
        ],
        "0x350196326aeaa9b98f1903fb5e8fc2686f85318c000200000000000000000084": [
          {
            "tokenAddress": "0xba100000625a3754423978a60c9317c58a424e3d",
            "amount": 110
          },
          {
            "tokenAddress": "0x81f8f0bb1cb2a06649e51913a151f0e7ef6fa321",
            "amount": 1845
          }
        ],
        "0xe2469f47ab58cf9cf59f9822e3c5de4950a41c49000200000000000000000089": [
          {
            "tokenAddress": "0xba100000625a3754423978a60c9317c58a424e3d",
            "amount": 500
          }
        ],
        "0x51735bdfbfe3fc13dea8dc6502e2e958989429610002000000000000000000a0": [
          {
            "tokenAddress": "0xba100000625a3754423978a60c9317c58a424e3d",
            "amount": 250
          },
          {
            "tokenAddress": "0x226f7b842e0f0120b7e194d05432b3fd14773a9d",
            "amount": 375000
          }
        ],
        "0x87165b659ba7746907a48763063efa3b323c2b0700020000000000000000002d" : [
          {
            "tokenAddress": "0xba100000625a3754423978a60c9317c58a424e3d",
            "amount": 480
          },
          {
            "tokenAddress": "0x2d94aa3e47d9d5024503ca8491fce9a2fb4da198",
            "amount": 85000
          }
        ],
        "0x5f7fa48d765053f8dd85e052843e12d23e3d7bc50002000000000000000000c0": [
          {
            "tokenAddress": "0xba100000625a3754423978a60c9317c58a424e3d",
            "amount": 500
          },
          {
            "tokenAddress": "0xcfeaead4947f0705a14ec42ac3d44129e1ef3ed5",
            "amount": 30000
          }
        ],
        "0x5e6989c0e2b6600ab585d56bf05479d5450a60c80002000000000000000000c1": [
          {
            "tokenAddress": "0xba100000625a3754423978a60c9317c58a424e3d",
            "amount": 300
          },
          {
            "tokenAddress": "0xb62132e35a6c13ee1ee0f84dc5d40bad8d815206",
            "amount": 2000
          }
        ]
      }
    },
    {
      "chainId": 137,
      "pools": {
        "0x0297e37f1873d2dab4487aa67cd56b58e2f27875000100000000000000000002": [
          {
            "tokenAddress": "0x9a71012b13ca4d3d0cdc72a177df3ef03b0e76a3",
            "amount": 5500
          }
        ],
        "0x36128d5436d2d70cab39c9af9cce146c38554ff0000100000000000000000008": [
          {
            "tokenAddress": "0x9a71012b13ca4d3d0cdc72a177df3ef03b0e76a3",
            "amount": 4000
          }
        ],
        "0x03cd191f589d12b0582a99808cf19851e468e6b500010000000000000000000a": [
          {
            "tokenAddress": "0x9a71012b13ca4d3d0cdc72a177df3ef03b0e76a3",
            "amount": 2250
          }
        ],
        "0xce66904b68f1f070332cbc631de7ee98b650b499000100000000000000000009": [
          {
            "tokenAddress": "0x9a71012b13ca4d3d0cdc72a177df3ef03b0e76a3",
            "amount": 650
          }
        ],
        "0x06df3b2bbb68adc8b0e302443692037ed9f91b42000000000000000000000012": [
          {
            "tokenAddress": "0x9a71012b13ca4d3d0cdc72a177df3ef03b0e76a3",
            "amount": 2500
          },
          {
            "tokenAddress": "0x580a84c73811e1839f75d86d75d88cca0c241ff4",
            "amount": 15000
          }
        ],
        "0x827ad315960f5a0f5280d6936c8e52a5878bba0400020000000000000000005c": [
          {
            "tokenAddress": "0x9a71012b13ca4d3d0cdc72a177df3ef03b0e76a3",
            "amount": 300
          },
          {
            "tokenAddress": "0x580a84c73811e1839f75d86d75d88cca0c241ff4",
            "amount": 15000
          }
        ],
        "0x614b5038611729ed49e0ded154d8a5d3af9d1d9e00010000000000000000001d": [
          {
            "tokenAddress": "0x9a71012b13ca4d3d0cdc72a177df3ef03b0e76a3",
            "amount": 450
          },
          {
            "tokenAddress": "0xF501dd45a1198C2E1b5aEF5314A68B9006D842E0",
            "amount": 15000
          }
        ],
        "0x4e7f40cd37cee710f5e87ad72959d30ef8a01a5d00010000000000000000000b": [
          {
            "tokenAddress": "0x9a71012b13ca4d3d0cdc72a177df3ef03b0e76a3",
            "amount": 350
          }
        ],
        "0x7c9cf12d783821d5c63d8e9427af5c44bad92445000100000000000000000051": [
          {
            "tokenAddress": "0x9a71012b13ca4d3d0cdc72a177df3ef03b0e76a3",
            "amount": 1000
          }
        ],
        "0xfeadd389a5c427952d8fdb8057d6c8ba1156cc5600020000000000000000001e": [
          {
            "tokenAddress": "0x9a71012b13ca4d3d0cdc72a177df3ef03b0e76a3",
            "amount": 1000
          }
        ],
        "0x186084ff790c65088ba694df11758fae4943ee9e000200000000000000000032": [
          {
            "tokenAddress": "0x9a71012b13ca4d3d0cdc72a177df3ef03b0e76a3",
            "amount": 500
          },
          {
            "tokenAddress": "0xdf7837de1f2fa4631d716cf2502f8b230f1dcc32",
            "amount": 750000
          }
        ],
        "0xdb1db6e248d7bb4175f6e5a382d0a03fe3dcc813000100000000000000000035": [
          {
            "tokenAddress": "0x9a71012b13ca4d3d0cdc72a177df3ef03b0e76a3",
            "amount": 500
          },
          {
            "tokenAddress": "0xdf7837de1f2fa4631d716cf2502f8b230f1dcc32",
            "amount": 750000
          }
        ],
        "0xcf354603a9aebd2ff9f33e1b04246d8ea204ae9500020000000000000000005a": [
          {
            "tokenAddress": "0x9a71012b13ca4d3d0cdc72a177df3ef03b0e76a3",
            "amount": 1750
          }
        ],
        "0x10f21c9bd8128a29aa785ab2de0d044dcdd79436000200000000000000000059": [
          {
            "tokenAddress": "0x9a71012b13ca4d3d0cdc72a177df3ef03b0e76a3",
            "amount": 1750
          }
        ],
        "0x0d34e5dd4d8f043557145598e4e2dc286b35fd4f000000000000000000000068": [
          {
            "tokenAddress": "0x9a71012b13ca4d3d0cdc72a177df3ef03b0e76a3",
            "amount": 2500
          },
          {
            "tokenAddress": "0x0d500b1d8e8ef31e21c99d1db9a6444d3adf1270",
            "amount": 27500
          },
          {
            "tokenAddress": "0x2e1ad108ff1d8c782fcbbb89aad783ac49586756",
            "amount": 55000
          }
        ]
      }
    },
    {
      "chainId": 42161,
      "pools": {
        "0x64541216bafffeec8ea535bb71fbc927831d0595000100000000000000000002": [
          {
            "tokenAddress": "0x040d1edc9569d4bab2d15287dc5a4f10f56a56b8",
            "amount": 2850
          }
        ],
        "0xcc65a812ce382ab909a11e434dbf75b34f1cc59d000200000000000000000001": [
          {
            "tokenAddress": "0x040d1edc9569d4bab2d15287dc5a4f10f56a56b8",
            "amount": 3500
          }
        ],
        "0x1533a3278f3f9141d5f820a184ea4b017fce2382000000000000000000000016": [
          {
            "tokenAddress": "0x040d1edc9569d4bab2d15287dc5a4f10f56a56b8",
            "amount": 2500
          }
        ],
        "0xc2f082d33b5b8ef3a7e3de30da54efd3114512ac000200000000000000000017": [
          {
            "tokenAddress": "0x040d1edc9569d4bab2d15287dc5a4f10f56a56b8",
            "amount": 400
          },
          {
            "tokenAddress": "0x965772e0e9c84b6f359c8597c891108dcf1c5b1a",
            "amount": 1023
          }
        ],
        "0x5ced962afbfb7e13fb215defc2b027678237aa3a000200000000000000000011": [
          {
            "tokenAddress": "0x040d1edc9569d4bab2d15287dc5a4f10f56a56b8",
            "amount": 250
          }
        ],
        "0x8a9f8b5334dacb052cd62797e2bdf68d89c0bfd8000200000000000000000013": [
          {
            "tokenAddress": "0x040d1edc9569d4bab2d15287dc5a4f10f56a56b8",
            "amount": 100
          }
        ],
        "0x4a3a22a3e7fee0ffbb66f1c28bfac50f75546fc7000200000000000000000008": [
          {
            "tokenAddress": "0x040d1edc9569d4bab2d15287dc5a4f10f56a56b8",
            "amount": 250
          }
        ],
        "0xb5b77f1ad2b520df01612399258e7787af63025d000200000000000000000010": [
          {
            "tokenAddress": "0x040d1edc9569d4bab2d15287dc5a4f10f56a56b8",
            "amount": 1600
          },
          {
            "tokenAddress": "0x4e352cf164e64adcbad318c3a1e222e9eba4ce42",
            "amount": 875
          }
        ],
        "0x651e00ffd5ecfa7f3d4f33d62ede0a97cf62ede2000200000000000000000006": [
          {
            "tokenAddress": "0x040d1edc9569d4bab2d15287dc5a4f10f56a56b8",
            "amount": 420
          }
        ],
        "0xa6625f741400f90d31e39a17b0d429a92e347a6000020000000000000000000e": [
          {
            "tokenAddress": "0x040d1edc9569d4bab2d15287dc5a4f10f56a56b8",
            "amount": 350
          }
        ],
        "0xb28670b3e7ad27bd41fb5938136bf9e9cba90d6500020000000000000000001e": [
          {
            "tokenAddress": "0x040d1edc9569d4bab2d15287dc5a4f10f56a56b8",
            "amount": 700
          }
        ]
      }
    }
  ],
"week_81": [
    {
      "chainId": 1,
      "pools": {
        "0xa6f548df93de924d73be7d25dc02554c6bd66db500020000000000000000000e": [
          {
            "tokenAddress": "0xba100000625a3754423978a60c9317c58a424e3d",
            "amount": 15000
          }
        ],
        "0x0b09dea16768f0799065c475be02919503cb2a3500020000000000000000001a": [
          {
            "tokenAddress": "0xba100000625a3754423978a60c9317c58a424e3d",
            "amount": 15000
          }
        ],
        "0x5c6ee304399dbdb9c8ef030ab642b10820db8f56000200000000000000000014": [
          {
            "tokenAddress": "0xba100000625a3754423978a60c9317c58a424e3d",
            "amount": 30000
          }
        ],
        "0x06df3b2bbb68adc8b0e302443692037ed9f91b42000000000000000000000063": [
          {
            "tokenAddress": "0xba100000625a3754423978a60c9317c58a424e3d",
            "amount": 15000
          }
        ],
        "0x96646936b91d6b9d7d0c47c496afbf3d6ec7b6f8000200000000000000000019": [
          {
            "tokenAddress": "0xba100000625a3754423978a60c9317c58a424e3d",
            "amount": 1100
          }
        ],
        "0xa1116930326d21fb917d5a27f1e9943a9595fb47": [
          {
            "tokenAddress": "0xba100000625a3754423978a60c9317c58a424e3d",
            "amount": 12500
          }
        ],
        "0x3e5fa9518ea95c3e533eb377c001702a9aacaa32000200000000000000000052": [
          {
            "tokenAddress": "0xba100000625a3754423978a60c9317c58a424e3d",
            "amount": 120
          }
        ],
        "0xaac98ee71d4f8a156b6abaa6844cdb7789d086ce00020000000000000000001b": [
          {
            "tokenAddress": "0xba100000625a3754423978a60c9317c58a424e3d",
            "amount": 2500
          }
        ],
        "0x186084ff790c65088ba694df11758fae4943ee9e000200000000000000000013": [
          {
            "tokenAddress": "0xba100000625a3754423978a60c9317c58a424e3d",
            "amount": 500
          }
        ],
        "0x072f14b85add63488ddad88f855fda4a99d6ac9b000200000000000000000027": [
          {
            "tokenAddress": "0xba100000625a3754423978a60c9317c58a424e3d",
            "amount": 1000
          }
        ],
        "0xe99481dc77691d8e2456e5f3f61c1810adfc1503000200000000000000000018": [
          {
            "tokenAddress": "0xba100000625a3754423978a60c9317c58a424e3d",
            "amount": 2500
          }
        ],
        "0xefaa1604e82e1b3af8430b90192c1b9e8197e377000200000000000000000021": [
          {
            "tokenAddress": "0xba100000625a3754423978a60c9317c58a424e3d",
            "amount": 500
          }
        ],
        "0xfeadd389a5c427952d8fdb8057d6c8ba1156cc56000000000000000000000066": [
          {
            "tokenAddress": "0xba100000625a3754423978a60c9317c58a424e3d",
            "amount": 2500
          }
        ],
        "0x32296969ef14eb0c6d29669c550d4a0449130230000200000000000000000080": [
          {
            "tokenAddress": "0xba100000625a3754423978a60c9317c58a424e3d",
            "amount": 2500
          },
          {
            "tokenAddress": "0x5a98fcbea516cf06857215779fd812ca3bef1b32",
            "amount": 75000
          }
        ],
        "0xbf96189eee9357a95c7719f4f5047f76bde804e5000200000000000000000087": [
          {
            "tokenAddress": "0xba100000625a3754423978a60c9317c58a424e3d",
            "amount": 1000
          }
        ],
        "0x702605f43471183158938c1a3e5f5a359d7b31ba00020000000000000000009f": [
          {
            "tokenAddress": "0xba100000625a3754423978a60c9317c58a424e3d",
            "amount": 1000
          }
        ],
        "0xec60a5fef79a92c741cb74fdd6bfc340c0279b01000200000000000000000015": [
          {
            "tokenAddress": "0xba100000625a3754423978a60c9317c58a424e3d",
            "amount": 400
          }
        ],
        "0xa02e4b3d18d4e6b8d18ac421fbc3dfff8933c40a00020000000000000000004b": [
          {
            "tokenAddress": "0xba100000625a3754423978a60c9317c58a424e3d",
            "amount": 400
          }
        ],
        "0xf5aaf7ee8c39b651cebf5f1f50c10631e78e0ef9000200000000000000000069": [
          {
            "tokenAddress": "0xba100000625a3754423978a60c9317c58a424e3d",
            "amount": 250
          }
        ],
        "0xf4c0dd9b82da36c07605df83c8a416f11724d88b000200000000000000000026": [
          {
            "tokenAddress": "0xba100000625a3754423978a60c9317c58a424e3d",
            "amount": 1000
          }
        ],
        "0xbaeec99c90e3420ec6c1e7a769d2a856d2898e4d00020000000000000000008a": [
          {
            "tokenAddress": "0xba100000625a3754423978a60c9317c58a424e3d",
            "amount": 170
          },
          {
            "tokenAddress": "0x81f8f0bb1cb2a06649e51913a151f0e7ef6fa321",
            "amount": 2855
          }
        ],
        "0x350196326aeaa9b98f1903fb5e8fc2686f85318c000200000000000000000084": [
          {
            "tokenAddress": "0xba100000625a3754423978a60c9317c58a424e3d",
            "amount": 110
          },
          {
            "tokenAddress": "0x81f8f0bb1cb2a06649e51913a151f0e7ef6fa321",
            "amount": 1845
          }
        ],
        "0xe2469f47ab58cf9cf59f9822e3c5de4950a41c49000200000000000000000089": [
          {
            "tokenAddress": "0xba100000625a3754423978a60c9317c58a424e3d",
            "amount": 500
          }
        ],
        "0x51735bdfbfe3fc13dea8dc6502e2e958989429610002000000000000000000a0": [
          {
            "tokenAddress": "0xba100000625a3754423978a60c9317c58a424e3d",
            "amount": 250
          },
          {
            "tokenAddress": "0x226f7b842e0f0120b7e194d05432b3fd14773a9d",
            "amount": 375000
          }
        ],
        "0x87165b659ba7746907a48763063efa3b323c2b0700020000000000000000002d" : [
          {
            "tokenAddress": "0xba100000625a3754423978a60c9317c58a424e3d",
            "amount": 480
          },
          {
            "tokenAddress": "0x2d94aa3e47d9d5024503ca8491fce9a2fb4da198",
            "amount": 85000
          }
        ],
        "0x5f7fa48d765053f8dd85e052843e12d23e3d7bc50002000000000000000000c0": [
          {
            "tokenAddress": "0xba100000625a3754423978a60c9317c58a424e3d",
            "amount": 500
          },
          {
            "tokenAddress": "0xcfeaead4947f0705a14ec42ac3d44129e1ef3ed5",
            "amount": 30000
          }
        ],
        "0x5e6989c0e2b6600ab585d56bf05479d5450a60c80002000000000000000000c1": [
          {
            "tokenAddress": "0xba100000625a3754423978a60c9317c58a424e3d",
            "amount": 300
          },
          {
            "tokenAddress": "0xb62132e35a6c13ee1ee0f84dc5d40bad8d815206",
            "amount": 2000
          }
        ]
      }
    },
    {
      "chainId": 137,
      "pools": {
        "0x0297e37f1873d2dab4487aa67cd56b58e2f27875000100000000000000000002": [
          {
            "tokenAddress": "0x9a71012b13ca4d3d0cdc72a177df3ef03b0e76a3",
            "amount": 5500
          }
        ],
        "0x36128d5436d2d70cab39c9af9cce146c38554ff0000100000000000000000008": [
          {
            "tokenAddress": "0x9a71012b13ca4d3d0cdc72a177df3ef03b0e76a3",
            "amount": 4000
          }
        ],
        "0x03cd191f589d12b0582a99808cf19851e468e6b500010000000000000000000a": [
          {
            "tokenAddress": "0x9a71012b13ca4d3d0cdc72a177df3ef03b0e76a3",
            "amount": 2250
          }
        ],
        "0xce66904b68f1f070332cbc631de7ee98b650b499000100000000000000000009": [
          {
            "tokenAddress": "0x9a71012b13ca4d3d0cdc72a177df3ef03b0e76a3",
            "amount": 650
          }
        ],
        "0x06df3b2bbb68adc8b0e302443692037ed9f91b42000000000000000000000012": [
          {
            "tokenAddress": "0x9a71012b13ca4d3d0cdc72a177df3ef03b0e76a3",
            "amount": 2500
          },
          {
            "tokenAddress": "0x580a84c73811e1839f75d86d75d88cca0c241ff4",
            "amount": 15000
          }
        ],
        "0x827ad315960f5a0f5280d6936c8e52a5878bba0400020000000000000000005c": [
          {
            "tokenAddress": "0x9a71012b13ca4d3d0cdc72a177df3ef03b0e76a3",
            "amount": 300
          },
          {
            "tokenAddress": "0x580a84c73811e1839f75d86d75d88cca0c241ff4",
            "amount": 15000
          }
        ],
        "0x614b5038611729ed49e0ded154d8a5d3af9d1d9e00010000000000000000001d": [
          {
            "tokenAddress": "0x9a71012b13ca4d3d0cdc72a177df3ef03b0e76a3",
            "amount": 450
          },
          {
            "tokenAddress": "0xF501dd45a1198C2E1b5aEF5314A68B9006D842E0",
            "amount": 15000
          }
        ],
        "0x4e7f40cd37cee710f5e87ad72959d30ef8a01a5d00010000000000000000000b": [
          {
            "tokenAddress": "0x9a71012b13ca4d3d0cdc72a177df3ef03b0e76a3",
            "amount": 350
          }
        ],
        "0x7c9cf12d783821d5c63d8e9427af5c44bad92445000100000000000000000051": [
          {
            "tokenAddress": "0x9a71012b13ca4d3d0cdc72a177df3ef03b0e76a3",
            "amount": 1000
          }
        ],
        "0xfeadd389a5c427952d8fdb8057d6c8ba1156cc5600020000000000000000001e": [
          {
            "tokenAddress": "0x9a71012b13ca4d3d0cdc72a177df3ef03b0e76a3",
            "amount": 1000
          }
        ],
        "0x186084ff790c65088ba694df11758fae4943ee9e000200000000000000000032": [
          {
            "tokenAddress": "0x9a71012b13ca4d3d0cdc72a177df3ef03b0e76a3",
            "amount": 500
          },
          {
            "tokenAddress": "0xdf7837de1f2fa4631d716cf2502f8b230f1dcc32",
            "amount": 750000
          }
        ],
        "0xdb1db6e248d7bb4175f6e5a382d0a03fe3dcc813000100000000000000000035": [
          {
            "tokenAddress": "0x9a71012b13ca4d3d0cdc72a177df3ef03b0e76a3",
            "amount": 500
          },
          {
            "tokenAddress": "0xdf7837de1f2fa4631d716cf2502f8b230f1dcc32",
            "amount": 750000
          }
        ],
        "0xcf354603a9aebd2ff9f33e1b04246d8ea204ae9500020000000000000000005a": [
          {
            "tokenAddress": "0x9a71012b13ca4d3d0cdc72a177df3ef03b0e76a3",
            "amount": 1750
          }
        ],
        "0x10f21c9bd8128a29aa785ab2de0d044dcdd79436000200000000000000000059": [
          {
            "tokenAddress": "0x9a71012b13ca4d3d0cdc72a177df3ef03b0e76a3",
            "amount": 1750
          }
        ],
        "0x0d34e5dd4d8f043557145598e4e2dc286b35fd4f000000000000000000000068": [
          {
            "tokenAddress": "0x9a71012b13ca4d3d0cdc72a177df3ef03b0e76a3",
            "amount": 2500
          },
          {
            "tokenAddress": "0x0d500b1d8e8ef31e21c99d1db9a6444d3adf1270",
            "amount": 27500
          },
          {
            "tokenAddress": "0x2e1ad108ff1d8c782fcbbb89aad783ac49586756",
            "amount": 55000
          }
        ]
      }
    },
    {
      "chainId": 42161,
      "pools": {
        "0x64541216bafffeec8ea535bb71fbc927831d0595000100000000000000000002": [
          {
            "tokenAddress": "0x040d1edc9569d4bab2d15287dc5a4f10f56a56b8",
            "amount": 2850
          }
        ],
        "0xcc65a812ce382ab909a11e434dbf75b34f1cc59d000200000000000000000001": [
          {
            "tokenAddress": "0x040d1edc9569d4bab2d15287dc5a4f10f56a56b8",
            "amount": 3500
          }
        ],
        "0x1533a3278f3f9141d5f820a184ea4b017fce2382000000000000000000000016": [
          {
            "tokenAddress": "0x040d1edc9569d4bab2d15287dc5a4f10f56a56b8",
            "amount": 2500
          }
        ],
        "0xc2f082d33b5b8ef3a7e3de30da54efd3114512ac000200000000000000000017": [
          {
            "tokenAddress": "0x040d1edc9569d4bab2d15287dc5a4f10f56a56b8",
            "amount": 400
          },
          {
            "tokenAddress": "0x965772e0e9c84b6f359c8597c891108dcf1c5b1a",
            "amount": 1023
          }
        ],
        "0x5ced962afbfb7e13fb215defc2b027678237aa3a000200000000000000000011": [
          {
            "tokenAddress": "0x040d1edc9569d4bab2d15287dc5a4f10f56a56b8",
            "amount": 250
          }
        ],
        "0x8a9f8b5334dacb052cd62797e2bdf68d89c0bfd8000200000000000000000013": [
          {
            "tokenAddress": "0x040d1edc9569d4bab2d15287dc5a4f10f56a56b8",
            "amount": 100
          }
        ],
        "0x4a3a22a3e7fee0ffbb66f1c28bfac50f75546fc7000200000000000000000008": [
          {
            "tokenAddress": "0x040d1edc9569d4bab2d15287dc5a4f10f56a56b8",
            "amount": 250
          }
        ],
        "0xb5b77f1ad2b520df01612399258e7787af63025d000200000000000000000010": [
          {
            "tokenAddress": "0x040d1edc9569d4bab2d15287dc5a4f10f56a56b8",
            "amount": 1600
          },
          {
            "tokenAddress": "0x4e352cf164e64adcbad318c3a1e222e9eba4ce42",
            "amount": 875
          }
        ],
        "0x651e00ffd5ecfa7f3d4f33d62ede0a97cf62ede2000200000000000000000006": [
          {
            "tokenAddress": "0x040d1edc9569d4bab2d15287dc5a4f10f56a56b8",
            "amount": 420
          }
        ],
        "0xa6625f741400f90d31e39a17b0d429a92e347a6000020000000000000000000e": [
          {
            "tokenAddress": "0x040d1edc9569d4bab2d15287dc5a4f10f56a56b8",
            "amount": 350
          }
        ],
        "0xb28670b3e7ad27bd41fb5938136bf9e9cba90d6500020000000000000000001e": [
          {
            "tokenAddress": "0x040d1edc9569d4bab2d15287dc5a4f10f56a56b8",
            "amount": 700
          }
        ]
      }
    }
  ],
"week_82": [
    {
      "chainId": 1,
      "pools": {
        "0xa6f548df93de924d73be7d25dc02554c6bd66db500020000000000000000000e": [
          {
            "tokenAddress": "0xba100000625a3754423978a60c9317c58a424e3d",
            "amount": 15000
          }
        ],
        "0x0b09dea16768f0799065c475be02919503cb2a3500020000000000000000001a": [
          {
            "tokenAddress": "0xba100000625a3754423978a60c9317c58a424e3d",
            "amount": 15000
          }
        ],
        "0x5c6ee304399dbdb9c8ef030ab642b10820db8f56000200000000000000000014": [
          {
            "tokenAddress": "0xba100000625a3754423978a60c9317c58a424e3d",
            "amount": 25000
          }
        ],
         "0x7b50775383d3d6f0215a8f290f2c9e2eebbeceb20000000000000000000000fe": [
          {
            "tokenAddress": "0xba100000625a3754423978a60c9317c58a424e3d",
            "amount": 5000
          }
        ],
        "0x06df3b2bbb68adc8b0e302443692037ed9f91b42000000000000000000000063": [
          {
            "tokenAddress": "0xba100000625a3754423978a60c9317c58a424e3d",
            "amount": 15000
          }
        ],
        "0x96646936b91d6b9d7d0c47c496afbf3d6ec7b6f8000200000000000000000019": [
          {
            "tokenAddress": "0xba100000625a3754423978a60c9317c58a424e3d",
            "amount": 1100
          }
        ],
        "0xa1116930326d21fb917d5a27f1e9943a9595fb47": [
          {
            "tokenAddress": "0xba100000625a3754423978a60c9317c58a424e3d",
            "amount": 12500
          }
        ],
        "0x3e5fa9518ea95c3e533eb377c001702a9aacaa32000200000000000000000052": [
          {
            "tokenAddress": "0xba100000625a3754423978a60c9317c58a424e3d",
            "amount": 120
          }
        ],
        "0xaac98ee71d4f8a156b6abaa6844cdb7789d086ce00020000000000000000001b": [
          {
            "tokenAddress": "0xba100000625a3754423978a60c9317c58a424e3d",
            "amount": 2500
          }
        ],
        "0x186084ff790c65088ba694df11758fae4943ee9e000200000000000000000013": [
          {
            "tokenAddress": "0xba100000625a3754423978a60c9317c58a424e3d",
            "amount": 500
          }
        ],
        "0x072f14b85add63488ddad88f855fda4a99d6ac9b000200000000000000000027": [
          {
            "tokenAddress": "0xba100000625a3754423978a60c9317c58a424e3d",
            "amount": 1000
          }
        ],
        "0xe99481dc77691d8e2456e5f3f61c1810adfc1503000200000000000000000018": [
          {
            "tokenAddress": "0xba100000625a3754423978a60c9317c58a424e3d",
            "amount": 2500
          }
        ],
        "0xefaa1604e82e1b3af8430b90192c1b9e8197e377000200000000000000000021": [
          {
            "tokenAddress": "0xba100000625a3754423978a60c9317c58a424e3d",
            "amount": 500
          }
        ],
        "0xfeadd389a5c427952d8fdb8057d6c8ba1156cc56000000000000000000000066": [
          {
            "tokenAddress": "0xba100000625a3754423978a60c9317c58a424e3d",
            "amount": 2500
          }
        ],
        "0x32296969ef14eb0c6d29669c550d4a0449130230000200000000000000000080": [
          {
            "tokenAddress": "0xba100000625a3754423978a60c9317c58a424e3d",
            "amount": 2500
          },
          {
            "tokenAddress": "0x5a98fcbea516cf06857215779fd812ca3bef1b32",
            "amount": 75000
          }
        ],
        "0xbf96189eee9357a95c7719f4f5047f76bde804e5000200000000000000000087": [
          {
            "tokenAddress": "0xba100000625a3754423978a60c9317c58a424e3d",
            "amount": 1000
          }
        ],
        "0x702605f43471183158938c1a3e5f5a359d7b31ba00020000000000000000009f": [
          {
            "tokenAddress": "0xba100000625a3754423978a60c9317c58a424e3d",
            "amount": 1000
          }
        ],
        "0xec60a5fef79a92c741cb74fdd6bfc340c0279b01000200000000000000000015": [
          {
            "tokenAddress": "0xba100000625a3754423978a60c9317c58a424e3d",
            "amount": 400
          }
        ],
        "0xa02e4b3d18d4e6b8d18ac421fbc3dfff8933c40a00020000000000000000004b": [
          {
            "tokenAddress": "0xba100000625a3754423978a60c9317c58a424e3d",
            "amount": 400
          }
        ],
        "0xf5aaf7ee8c39b651cebf5f1f50c10631e78e0ef9000200000000000000000069": [
          {
            "tokenAddress": "0xba100000625a3754423978a60c9317c58a424e3d",
            "amount": 250
          }
        ],
        "0xf4c0dd9b82da36c07605df83c8a416f11724d88b000200000000000000000026": [
          {
            "tokenAddress": "0xba100000625a3754423978a60c9317c58a424e3d",
            "amount": 1000
          }
        ],
        "0xbaeec99c90e3420ec6c1e7a769d2a856d2898e4d00020000000000000000008a": [
          {
            "tokenAddress": "0xba100000625a3754423978a60c9317c58a424e3d",
            "amount": 170
          },
          {
            "tokenAddress": "0x81f8f0bb1cb2a06649e51913a151f0e7ef6fa321",
            "amount": 2855
          }
        ],
        "0x350196326aeaa9b98f1903fb5e8fc2686f85318c000200000000000000000084": [
          {
            "tokenAddress": "0xba100000625a3754423978a60c9317c58a424e3d",
            "amount": 110
          },
          {
            "tokenAddress": "0x81f8f0bb1cb2a06649e51913a151f0e7ef6fa321",
            "amount": 1845
          }
        ],
        "0xe2469f47ab58cf9cf59f9822e3c5de4950a41c49000200000000000000000089": [
          {
            "tokenAddress": "0xba100000625a3754423978a60c9317c58a424e3d",
            "amount": 500
          }
        ],
        "0x51735bdfbfe3fc13dea8dc6502e2e958989429610002000000000000000000a0": [
          {
            "tokenAddress": "0xba100000625a3754423978a60c9317c58a424e3d",
            "amount": 250
          },
          {
            "tokenAddress": "0x226f7b842e0f0120b7e194d05432b3fd14773a9d",
            "amount": 375000
          }
        ],
        "0x87165b659ba7746907a48763063efa3b323c2b0700020000000000000000002d" : [
          {
            "tokenAddress": "0xba100000625a3754423978a60c9317c58a424e3d",
            "amount": 480
          },
          {
            "tokenAddress": "0x2d94aa3e47d9d5024503ca8491fce9a2fb4da198",
            "amount": 85000
          }
        ],
        "0x5f7fa48d765053f8dd85e052843e12d23e3d7bc50002000000000000000000c0": [
          {
            "tokenAddress": "0xba100000625a3754423978a60c9317c58a424e3d",
            "amount": 500
          },
          {
            "tokenAddress": "0xcfeaead4947f0705a14ec42ac3d44129e1ef3ed5",
            "amount": 30000
          }
        ],
        "0x5e6989c0e2b6600ab585d56bf05479d5450a60c80002000000000000000000c1": [
          {
            "tokenAddress": "0xba100000625a3754423978a60c9317c58a424e3d",
            "amount": 300
          },
          {
            "tokenAddress": "0xb62132e35a6c13ee1ee0f84dc5d40bad8d815206",
            "amount": 2000
          }
        ]
      }
    },
    {
      "chainId": 137,
      "pools": {
        "0x0297e37f1873d2dab4487aa67cd56b58e2f27875000100000000000000000002": [
          {
            "tokenAddress": "0x9a71012b13ca4d3d0cdc72a177df3ef03b0e76a3",
            "amount": 5500
          }
        ],
        "0x36128d5436d2d70cab39c9af9cce146c38554ff0000100000000000000000008": [
          {
            "tokenAddress": "0x9a71012b13ca4d3d0cdc72a177df3ef03b0e76a3",
            "amount": 4000
          }
        ],
        "0x03cd191f589d12b0582a99808cf19851e468e6b500010000000000000000000a": [
          {
            "tokenAddress": "0x9a71012b13ca4d3d0cdc72a177df3ef03b0e76a3",
            "amount": 2250
          }
        ],
        "0xce66904b68f1f070332cbc631de7ee98b650b499000100000000000000000009": [
          {
            "tokenAddress": "0x9a71012b13ca4d3d0cdc72a177df3ef03b0e76a3",
            "amount": 650
          }
        ],
        "0x06df3b2bbb68adc8b0e302443692037ed9f91b42000000000000000000000012": [
          {
            "tokenAddress": "0x9a71012b13ca4d3d0cdc72a177df3ef03b0e76a3",
            "amount": 2500
          },
          {
            "tokenAddress": "0x580a84c73811e1839f75d86d75d88cca0c241ff4",
            "amount": 15000
          }
        ],
        "0x827ad315960f5a0f5280d6936c8e52a5878bba0400020000000000000000005c": [
          {
            "tokenAddress": "0x9a71012b13ca4d3d0cdc72a177df3ef03b0e76a3",
            "amount": 300
          },
          {
            "tokenAddress": "0x580a84c73811e1839f75d86d75d88cca0c241ff4",
            "amount": 15000
          }
        ],
        "0x614b5038611729ed49e0ded154d8a5d3af9d1d9e00010000000000000000001d": [
          {
            "tokenAddress": "0x9a71012b13ca4d3d0cdc72a177df3ef03b0e76a3",
            "amount": 450
          },
          {
            "tokenAddress": "0xF501dd45a1198C2E1b5aEF5314A68B9006D842E0",
            "amount": 15000
          }
        ],
        "0x4e7f40cd37cee710f5e87ad72959d30ef8a01a5d00010000000000000000000b": [
          {
            "tokenAddress": "0x9a71012b13ca4d3d0cdc72a177df3ef03b0e76a3",
            "amount": 350
          }
        ],
        "0x7c9cf12d783821d5c63d8e9427af5c44bad92445000100000000000000000051": [
          {
            "tokenAddress": "0x9a71012b13ca4d3d0cdc72a177df3ef03b0e76a3",
            "amount": 1000
          }
        ],
        "0xfeadd389a5c427952d8fdb8057d6c8ba1156cc5600020000000000000000001e": [
          {
            "tokenAddress": "0x9a71012b13ca4d3d0cdc72a177df3ef03b0e76a3",
            "amount": 1000
          }
        ],
        "0xb204bf10bc3a5435017d3db247f56da601dfe08a0002000000000000000000fe": [
          {
            "tokenAddress": "0x9a71012b13ca4d3d0cdc72a177df3ef03b0e76a3",
            "amount": 66.66
          }
        ],
        "0x186084ff790c65088ba694df11758fae4943ee9e000200000000000000000032": [
          {
            "tokenAddress": "0x9a71012b13ca4d3d0cdc72a177df3ef03b0e76a3",
            "amount": 500
          },
          {
            "tokenAddress": "0xdf7837de1f2fa4631d716cf2502f8b230f1dcc32",
            "amount": 750000
          }
        ],
        "0xdb1db6e248d7bb4175f6e5a382d0a03fe3dcc813000100000000000000000035": [
          {
            "tokenAddress": "0x9a71012b13ca4d3d0cdc72a177df3ef03b0e76a3",
            "amount": 500
          },
          {
            "tokenAddress": "0xdf7837de1f2fa4631d716cf2502f8b230f1dcc32",
            "amount": 750000
          }
        ],
        "0xcf354603a9aebd2ff9f33e1b04246d8ea204ae9500020000000000000000005a": [
          {
            "tokenAddress": "0x9a71012b13ca4d3d0cdc72a177df3ef03b0e76a3",
            "amount": 1750
          }
        ],
        "0x10f21c9bd8128a29aa785ab2de0d044dcdd79436000200000000000000000059": [
          {
            "tokenAddress": "0x9a71012b13ca4d3d0cdc72a177df3ef03b0e76a3",
            "amount": 1750
          }
        ],
        "0x0d34e5dd4d8f043557145598e4e2dc286b35fd4f000000000000000000000068": [
          {
            "tokenAddress": "0x9a71012b13ca4d3d0cdc72a177df3ef03b0e76a3",
            "amount": 2500
          },
          {
            "tokenAddress": "0x0d500b1d8e8ef31e21c99d1db9a6444d3adf1270",
            "amount": 27500
          },
          {
            "tokenAddress": "0x2e1ad108ff1d8c782fcbbb89aad783ac49586756",
            "amount": 55000
          }
        ]
      }
    },
    {
      "chainId": 42161,
      "pools": {
        "0x64541216bafffeec8ea535bb71fbc927831d0595000100000000000000000002": [
          {
            "tokenAddress": "0x040d1edc9569d4bab2d15287dc5a4f10f56a56b8",
            "amount": 2850
          }
        ],
        "0xcc65a812ce382ab909a11e434dbf75b34f1cc59d000200000000000000000001": [
          {
            "tokenAddress": "0x040d1edc9569d4bab2d15287dc5a4f10f56a56b8",
            "amount": 3500
          }
        ],
        "0x1533a3278f3f9141d5f820a184ea4b017fce2382000000000000000000000016": [
          {
            "tokenAddress": "0x040d1edc9569d4bab2d15287dc5a4f10f56a56b8",
            "amount": 2500
          }
        ],
        "0xc2f082d33b5b8ef3a7e3de30da54efd3114512ac000200000000000000000017": [
          {
            "tokenAddress": "0x040d1edc9569d4bab2d15287dc5a4f10f56a56b8",
            "amount": 400
          },
          {
            "tokenAddress": "0x965772e0e9c84b6f359c8597c891108dcf1c5b1a",
            "amount": 1023
          }
        ],
        "0x5ced962afbfb7e13fb215defc2b027678237aa3a000200000000000000000011": [
          {
            "tokenAddress": "0x040d1edc9569d4bab2d15287dc5a4f10f56a56b8",
            "amount": 250
          }
        ],
        "0x8a9f8b5334dacb052cd62797e2bdf68d89c0bfd8000200000000000000000013": [
          {
            "tokenAddress": "0x040d1edc9569d4bab2d15287dc5a4f10f56a56b8",
            "amount": 100
          }
        ],
        "0x4a3a22a3e7fee0ffbb66f1c28bfac50f75546fc7000200000000000000000008": [
          {
            "tokenAddress": "0x040d1edc9569d4bab2d15287dc5a4f10f56a56b8",
            "amount": 250
          }
        ],
        "0xb5b77f1ad2b520df01612399258e7787af63025d000200000000000000000010": [
          {
            "tokenAddress": "0x040d1edc9569d4bab2d15287dc5a4f10f56a56b8",
            "amount": 1600
          },
          {
            "tokenAddress": "0x4e352cf164e64adcbad318c3a1e222e9eba4ce42",
            "amount": 875
          }
        ],
        "0x651e00ffd5ecfa7f3d4f33d62ede0a97cf62ede2000200000000000000000006": [
          {
            "tokenAddress": "0x040d1edc9569d4bab2d15287dc5a4f10f56a56b8",
            "amount": 420
          }
        ],
        "0xa6625f741400f90d31e39a17b0d429a92e347a6000020000000000000000000e": [
          {
            "tokenAddress": "0x040d1edc9569d4bab2d15287dc5a4f10f56a56b8",
            "amount": 350
          }
        ],
        "0xb28670b3e7ad27bd41fb5938136bf9e9cba90d6500020000000000000000001e": [
          {
            "tokenAddress": "0x040d1edc9569d4bab2d15287dc5a4f10f56a56b8",
            "amount": 700
          }
        ]
      }
    }
  ],
  "week_83": [
    {
      "chainId": 1,
      "pools": {
        "0xa6f548df93de924d73be7d25dc02554c6bd66db500020000000000000000000e": [
          {
            "tokenAddress": "0xba100000625a3754423978a60c9317c58a424e3d",
            "amount": 15000
          }
        ],
        "0x0b09dea16768f0799065c475be02919503cb2a3500020000000000000000001a": [
          {
            "tokenAddress": "0xba100000625a3754423978a60c9317c58a424e3d",
            "amount": 15000
          }
        ],
        "0x5c6ee304399dbdb9c8ef030ab642b10820db8f56000200000000000000000014": [
          {
            "tokenAddress": "0xba100000625a3754423978a60c9317c58a424e3d",
            "amount": 25000
          }
        ],
         "0x7b50775383d3d6f0215a8f290f2c9e2eebbeceb20000000000000000000000fe": [
          {
            "tokenAddress": "0xba100000625a3754423978a60c9317c58a424e3d",
            "amount": 5000
          }
        ],
        "0x06df3b2bbb68adc8b0e302443692037ed9f91b42000000000000000000000063": [
          {
            "tokenAddress": "0xba100000625a3754423978a60c9317c58a424e3d",
            "amount": 15000
          }
        ],
        "0x96646936b91d6b9d7d0c47c496afbf3d6ec7b6f8000200000000000000000019": [
          {
            "tokenAddress": "0xba100000625a3754423978a60c9317c58a424e3d",
            "amount": 1100
          }
        ],
        "0xa1116930326d21fb917d5a27f1e9943a9595fb47": [
          {
            "tokenAddress": "0xba100000625a3754423978a60c9317c58a424e3d",
            "amount": 12500
          }
        ],
        "0x3e5fa9518ea95c3e533eb377c001702a9aacaa32000200000000000000000052": [
          {
            "tokenAddress": "0xba100000625a3754423978a60c9317c58a424e3d",
            "amount": 120
          }
        ],
        "0xaac98ee71d4f8a156b6abaa6844cdb7789d086ce00020000000000000000001b": [
          {
            "tokenAddress": "0xba100000625a3754423978a60c9317c58a424e3d",
            "amount": 2500
          }
        ],
        "0x186084ff790c65088ba694df11758fae4943ee9e000200000000000000000013": [
          {
            "tokenAddress": "0xba100000625a3754423978a60c9317c58a424e3d",
            "amount": 500
          }
        ],
        "0x072f14b85add63488ddad88f855fda4a99d6ac9b000200000000000000000027": [
          {
            "tokenAddress": "0xba100000625a3754423978a60c9317c58a424e3d",
            "amount": 1000
          }
        ],
        "0xe99481dc77691d8e2456e5f3f61c1810adfc1503000200000000000000000018": [
          {
            "tokenAddress": "0xba100000625a3754423978a60c9317c58a424e3d",
            "amount": 2500
          }
        ],
        "0xefaa1604e82e1b3af8430b90192c1b9e8197e377000200000000000000000021": [
          {
            "tokenAddress": "0xba100000625a3754423978a60c9317c58a424e3d",
            "amount": 500
          }
        ],
        "0xfeadd389a5c427952d8fdb8057d6c8ba1156cc56000000000000000000000066": [
          {
            "tokenAddress": "0xba100000625a3754423978a60c9317c58a424e3d",
            "amount": 2500
          }
        ],
        "0x32296969ef14eb0c6d29669c550d4a0449130230000200000000000000000080": [
          {
            "tokenAddress": "0xba100000625a3754423978a60c9317c58a424e3d",
            "amount": 2500
          },
          {
            "tokenAddress": "0x5a98fcbea516cf06857215779fd812ca3bef1b32",
            "amount": 75000
          }
        ],
        "0xbf96189eee9357a95c7719f4f5047f76bde804e5000200000000000000000087": [
          {
            "tokenAddress": "0xba100000625a3754423978a60c9317c58a424e3d",
            "amount": 1000
          }
        ],
        "0x702605f43471183158938c1a3e5f5a359d7b31ba00020000000000000000009f": [
          {
            "tokenAddress": "0xba100000625a3754423978a60c9317c58a424e3d",
            "amount": 1000
          }
        ],
        "0xec60a5fef79a92c741cb74fdd6bfc340c0279b01000200000000000000000015": [
          {
            "tokenAddress": "0xba100000625a3754423978a60c9317c58a424e3d",
            "amount": 400
          }
        ],
        "0xa02e4b3d18d4e6b8d18ac421fbc3dfff8933c40a00020000000000000000004b": [
          {
            "tokenAddress": "0xba100000625a3754423978a60c9317c58a424e3d",
            "amount": 400
          }
        ],
        "0xf5aaf7ee8c39b651cebf5f1f50c10631e78e0ef9000200000000000000000069": [
          {
            "tokenAddress": "0xba100000625a3754423978a60c9317c58a424e3d",
            "amount": 250
          }
        ],
        "0xf4c0dd9b82da36c07605df83c8a416f11724d88b000200000000000000000026": [
          {
            "tokenAddress": "0xba100000625a3754423978a60c9317c58a424e3d",
            "amount": 1000
          }
        ],
        "0xbaeec99c90e3420ec6c1e7a769d2a856d2898e4d00020000000000000000008a": [
          {
            "tokenAddress": "0xba100000625a3754423978a60c9317c58a424e3d",
            "amount": 170
          },
          {
            "tokenAddress": "0x81f8f0bb1cb2a06649e51913a151f0e7ef6fa321",
            "amount": 2855
          }
        ],
        "0x350196326aeaa9b98f1903fb5e8fc2686f85318c000200000000000000000084": [
          {
            "tokenAddress": "0xba100000625a3754423978a60c9317c58a424e3d",
            "amount": 110
          },
          {
            "tokenAddress": "0x81f8f0bb1cb2a06649e51913a151f0e7ef6fa321",
            "amount": 1845
          }
        ],
        "0xe2469f47ab58cf9cf59f9822e3c5de4950a41c49000200000000000000000089": [
          {
            "tokenAddress": "0xba100000625a3754423978a60c9317c58a424e3d",
            "amount": 500
          }
        ],
        "0x51735bdfbfe3fc13dea8dc6502e2e958989429610002000000000000000000a0": [
          {
            "tokenAddress": "0xba100000625a3754423978a60c9317c58a424e3d",
            "amount": 250
          },
          {
            "tokenAddress": "0x226f7b842e0f0120b7e194d05432b3fd14773a9d",
            "amount": 375000
          }
        ],
        "0x87165b659ba7746907a48763063efa3b323c2b0700020000000000000000002d" : [
          {
            "tokenAddress": "0xba100000625a3754423978a60c9317c58a424e3d",
            "amount": 480
          },
          {
            "tokenAddress": "0x2d94aa3e47d9d5024503ca8491fce9a2fb4da198",
            "amount": 85000
          }
        ],
        "0x5f7fa48d765053f8dd85e052843e12d23e3d7bc50002000000000000000000c0": [
          {
            "tokenAddress": "0xba100000625a3754423978a60c9317c58a424e3d",
            "amount": 500
          },
          {
            "tokenAddress": "0xcfeaead4947f0705a14ec42ac3d44129e1ef3ed5",
            "amount": 30000
          }
        ],
        "0x5e6989c0e2b6600ab585d56bf05479d5450a60c80002000000000000000000c1": [
          {
            "tokenAddress": "0xba100000625a3754423978a60c9317c58a424e3d",
            "amount": 300
          },
          {
            "tokenAddress": "0xb62132e35a6c13ee1ee0f84dc5d40bad8d815206",
            "amount": 2000
          }
        ]
      }
    },
    {
      "chainId": 137,
      "pools": {
        "0x0297e37f1873d2dab4487aa67cd56b58e2f27875000100000000000000000002": [
          {
            "tokenAddress": "0x9a71012b13ca4d3d0cdc72a177df3ef03b0e76a3",
            "amount": 5500
          }
        ],
        "0x36128d5436d2d70cab39c9af9cce146c38554ff0000100000000000000000008": [
          {
            "tokenAddress": "0x9a71012b13ca4d3d0cdc72a177df3ef03b0e76a3",
            "amount": 4000
          }
        ],
        "0x03cd191f589d12b0582a99808cf19851e468e6b500010000000000000000000a": [
          {
            "tokenAddress": "0x9a71012b13ca4d3d0cdc72a177df3ef03b0e76a3",
            "amount": 2250
          }
        ],
        "0xce66904b68f1f070332cbc631de7ee98b650b499000100000000000000000009": [
          {
            "tokenAddress": "0x9a71012b13ca4d3d0cdc72a177df3ef03b0e76a3",
            "amount": 650
          }
        ],
        "0x06df3b2bbb68adc8b0e302443692037ed9f91b42000000000000000000000012": [
          {
            "tokenAddress": "0x9a71012b13ca4d3d0cdc72a177df3ef03b0e76a3",
            "amount": 2500
          },
          {
            "tokenAddress": "0x580a84c73811e1839f75d86d75d88cca0c241ff4",
            "amount": 15000
          }
        ],
        "0x827ad315960f5a0f5280d6936c8e52a5878bba0400020000000000000000005c": [
          {
            "tokenAddress": "0x9a71012b13ca4d3d0cdc72a177df3ef03b0e76a3",
            "amount": 300
          },
          {
            "tokenAddress": "0x580a84c73811e1839f75d86d75d88cca0c241ff4",
            "amount": 15000
          }
        ],
        "0x614b5038611729ed49e0ded154d8a5d3af9d1d9e00010000000000000000001d": [
          {
            "tokenAddress": "0x9a71012b13ca4d3d0cdc72a177df3ef03b0e76a3",
            "amount": 450
          },
          {
            "tokenAddress": "0xF501dd45a1198C2E1b5aEF5314A68B9006D842E0",
            "amount": 15000
          }
        ],
        "0x4e7f40cd37cee710f5e87ad72959d30ef8a01a5d00010000000000000000000b": [
          {
            "tokenAddress": "0x9a71012b13ca4d3d0cdc72a177df3ef03b0e76a3",
            "amount": 350
          }
        ],
        "0x7c9cf12d783821d5c63d8e9427af5c44bad92445000100000000000000000051": [
          {
            "tokenAddress": "0x9a71012b13ca4d3d0cdc72a177df3ef03b0e76a3",
            "amount": 1000
          }
        ],
        "0xfeadd389a5c427952d8fdb8057d6c8ba1156cc5600020000000000000000001e": [
          {
            "tokenAddress": "0x9a71012b13ca4d3d0cdc72a177df3ef03b0e76a3",
            "amount": 1000
          }
        ],
        "0xb204bf10bc3a5435017d3db247f56da601dfe08a0002000000000000000000fe": [
          {
            "tokenAddress": "0x9a71012b13ca4d3d0cdc72a177df3ef03b0e76a3",
            "amount": 66.66
          }
        ],
        "0x186084ff790c65088ba694df11758fae4943ee9e000200000000000000000032": [
          {
            "tokenAddress": "0x9a71012b13ca4d3d0cdc72a177df3ef03b0e76a3",
            "amount": 500
          },
          {
            "tokenAddress": "0xdf7837de1f2fa4631d716cf2502f8b230f1dcc32",
            "amount": 833333.33
          }
        ],
        "0xdb1db6e248d7bb4175f6e5a382d0a03fe3dcc813000100000000000000000035": [
          {
            "tokenAddress": "0x9a71012b13ca4d3d0cdc72a177df3ef03b0e76a3",
            "amount": 500
          },
          {
            "tokenAddress": "0xdf7837de1f2fa4631d716cf2502f8b230f1dcc32",
            "amount": 833333.33
          }
        ],
        "0xcf354603a9aebd2ff9f33e1b04246d8ea204ae9500020000000000000000005a": [
          {
            "tokenAddress": "0x9a71012b13ca4d3d0cdc72a177df3ef03b0e76a3",
            "amount": 1750
          }
        ],
        "0x10f21c9bd8128a29aa785ab2de0d044dcdd79436000200000000000000000059": [
          {
            "tokenAddress": "0x9a71012b13ca4d3d0cdc72a177df3ef03b0e76a3",
            "amount": 1750
          }
        ],
        "0x0d34e5dd4d8f043557145598e4e2dc286b35fd4f000000000000000000000068": [
          {
            "tokenAddress": "0x9a71012b13ca4d3d0cdc72a177df3ef03b0e76a3",
            "amount": 2500
          },
          {
            "tokenAddress": "0x0d500b1d8e8ef31e21c99d1db9a6444d3adf1270",
            "amount": 27500
          },
          {
            "tokenAddress": "0x2e1ad108ff1d8c782fcbbb89aad783ac49586756",
            "amount": 55000
          }
        ]
      }
    },
    {
      "chainId": 42161,
      "pools": {
        "0x64541216bafffeec8ea535bb71fbc927831d0595000100000000000000000002": [
          {
            "tokenAddress": "0x040d1edc9569d4bab2d15287dc5a4f10f56a56b8",
            "amount": 2850
          }
        ],
        "0xcc65a812ce382ab909a11e434dbf75b34f1cc59d000200000000000000000001": [
          {
            "tokenAddress": "0x040d1edc9569d4bab2d15287dc5a4f10f56a56b8",
            "amount": 3500
          }
        ],
        "0x1533a3278f3f9141d5f820a184ea4b017fce2382000000000000000000000016": [
          {
            "tokenAddress": "0x040d1edc9569d4bab2d15287dc5a4f10f56a56b8",
            "amount": 2500
          }
        ],
        "0xc2f082d33b5b8ef3a7e3de30da54efd3114512ac000200000000000000000017": [
          {
            "tokenAddress": "0x040d1edc9569d4bab2d15287dc5a4f10f56a56b8",
            "amount": 400
          },
          {
            "tokenAddress": "0x965772e0e9c84b6f359c8597c891108dcf1c5b1a",
            "amount": 1023
          }
        ],
        "0x5ced962afbfb7e13fb215defc2b027678237aa3a000200000000000000000011": [
          {
            "tokenAddress": "0x040d1edc9569d4bab2d15287dc5a4f10f56a56b8",
            "amount": 250
          }
        ],
        "0x8a9f8b5334dacb052cd62797e2bdf68d89c0bfd8000200000000000000000013": [
          {
            "tokenAddress": "0x040d1edc9569d4bab2d15287dc5a4f10f56a56b8",
            "amount": 100
          }
        ],
        "0x4a3a22a3e7fee0ffbb66f1c28bfac50f75546fc7000200000000000000000008": [
          {
            "tokenAddress": "0x040d1edc9569d4bab2d15287dc5a4f10f56a56b8",
            "amount": 250
          }
        ],
        "0xb5b77f1ad2b520df01612399258e7787af63025d000200000000000000000010": [
          {
            "tokenAddress": "0x040d1edc9569d4bab2d15287dc5a4f10f56a56b8",
            "amount": 1600
          },
          {
            "tokenAddress": "0x4e352cf164e64adcbad318c3a1e222e9eba4ce42",
            "amount": 875
          }
        ],
        "0x651e00ffd5ecfa7f3d4f33d62ede0a97cf62ede2000200000000000000000006": [
          {
            "tokenAddress": "0x040d1edc9569d4bab2d15287dc5a4f10f56a56b8",
            "amount": 420
          }
        ],
        "0xa6625f741400f90d31e39a17b0d429a92e347a6000020000000000000000000e": [
          {
            "tokenAddress": "0x040d1edc9569d4bab2d15287dc5a4f10f56a56b8",
            "amount": 350
          }
        ],
        "0xb28670b3e7ad27bd41fb5938136bf9e9cba90d6500020000000000000000001e": [
          {
            "tokenAddress": "0x040d1edc9569d4bab2d15287dc5a4f10f56a56b8",
            "amount": 700
          }
        ]
      }
    }
  ],
  "week_84": [
    {
      "chainId": 1,
      "pools": {
        "0xa6f548df93de924d73be7d25dc02554c6bd66db500020000000000000000000e": [
          {
            "tokenAddress": "0xba100000625a3754423978a60c9317c58a424e3d",
            "amount": 15000
          }
        ],
        "0x0b09dea16768f0799065c475be02919503cb2a3500020000000000000000001a": [
          {
            "tokenAddress": "0xba100000625a3754423978a60c9317c58a424e3d",
            "amount": 15000
          }
        ],
        "0x5c6ee304399dbdb9c8ef030ab642b10820db8f56000200000000000000000014": [
          {
            "tokenAddress": "0xba100000625a3754423978a60c9317c58a424e3d",
            "amount": 25000
          }
        ],
         "0x7b50775383d3d6f0215a8f290f2c9e2eebbeceb20000000000000000000000fe": [
          {
            "tokenAddress": "0xba100000625a3754423978a60c9317c58a424e3d",
            "amount": 5000
          }
        ],
        "0x06df3b2bbb68adc8b0e302443692037ed9f91b42000000000000000000000063": [
          {
            "tokenAddress": "0xba100000625a3754423978a60c9317c58a424e3d",
            "amount": 15000
          }
        ],
        "0x96646936b91d6b9d7d0c47c496afbf3d6ec7b6f8000200000000000000000019": [
          {
            "tokenAddress": "0xba100000625a3754423978a60c9317c58a424e3d",
            "amount": 1100
          }
        ],
        "0xa1116930326d21fb917d5a27f1e9943a9595fb47": [
          {
            "tokenAddress": "0xba100000625a3754423978a60c9317c58a424e3d",
            "amount": 12500
          }
        ],
        "0x3e5fa9518ea95c3e533eb377c001702a9aacaa32000200000000000000000052": [
          {
            "tokenAddress": "0xba100000625a3754423978a60c9317c58a424e3d",
            "amount": 120
          }
        ],
        "0xaac98ee71d4f8a156b6abaa6844cdb7789d086ce00020000000000000000001b": [
          {
            "tokenAddress": "0xba100000625a3754423978a60c9317c58a424e3d",
            "amount": 2500
          }
        ],
        "0x186084ff790c65088ba694df11758fae4943ee9e000200000000000000000013": [
          {
            "tokenAddress": "0xba100000625a3754423978a60c9317c58a424e3d",
            "amount": 500
          }
        ],
        "0x072f14b85add63488ddad88f855fda4a99d6ac9b000200000000000000000027": [
          {
            "tokenAddress": "0xba100000625a3754423978a60c9317c58a424e3d",
            "amount": 1000
          }
        ],
        "0xe99481dc77691d8e2456e5f3f61c1810adfc1503000200000000000000000018": [
          {
            "tokenAddress": "0xba100000625a3754423978a60c9317c58a424e3d",
            "amount": 2500
          }
        ],
        "0xefaa1604e82e1b3af8430b90192c1b9e8197e377000200000000000000000021": [
          {
            "tokenAddress": "0xba100000625a3754423978a60c9317c58a424e3d",
            "amount": 500
          }
        ],
        "0xfeadd389a5c427952d8fdb8057d6c8ba1156cc56000000000000000000000066": [
          {
            "tokenAddress": "0xba100000625a3754423978a60c9317c58a424e3d",
            "amount": 2500
          }
        ],
        "0x32296969ef14eb0c6d29669c550d4a0449130230000200000000000000000080": [
          {
            "tokenAddress": "0xba100000625a3754423978a60c9317c58a424e3d",
            "amount": 2500
          },
          {
            "tokenAddress": "0x5a98fcbea516cf06857215779fd812ca3bef1b32",
            "amount": 75000
          }
        ],
        "0xbf96189eee9357a95c7719f4f5047f76bde804e5000200000000000000000087": [
          {
            "tokenAddress": "0xba100000625a3754423978a60c9317c58a424e3d",
            "amount": 1000
          }
        ],
        "0x702605f43471183158938c1a3e5f5a359d7b31ba00020000000000000000009f": [
          {
            "tokenAddress": "0xba100000625a3754423978a60c9317c58a424e3d",
            "amount": 1000
          }
        ],
        "0xec60a5fef79a92c741cb74fdd6bfc340c0279b01000200000000000000000015": [
          {
            "tokenAddress": "0xba100000625a3754423978a60c9317c58a424e3d",
            "amount": 400
          }
        ],
        "0xa02e4b3d18d4e6b8d18ac421fbc3dfff8933c40a00020000000000000000004b": [
          {
            "tokenAddress": "0xba100000625a3754423978a60c9317c58a424e3d",
            "amount": 400
          }
        ],
        "0xf5aaf7ee8c39b651cebf5f1f50c10631e78e0ef9000200000000000000000069": [
          {
            "tokenAddress": "0xba100000625a3754423978a60c9317c58a424e3d",
            "amount": 250
          }
        ],
        "0xf4c0dd9b82da36c07605df83c8a416f11724d88b000200000000000000000026": [
          {
            "tokenAddress": "0xba100000625a3754423978a60c9317c58a424e3d",
            "amount": 1000
          }
        ],
        "0xbaeec99c90e3420ec6c1e7a769d2a856d2898e4d00020000000000000000008a": [
          {
            "tokenAddress": "0xba100000625a3754423978a60c9317c58a424e3d",
            "amount": 170
          },
          {
            "tokenAddress": "0x81f8f0bb1cb2a06649e51913a151f0e7ef6fa321",
            "amount": 2855
          }
        ],
        "0x350196326aeaa9b98f1903fb5e8fc2686f85318c000200000000000000000084": [
          {
            "tokenAddress": "0xba100000625a3754423978a60c9317c58a424e3d",
            "amount": 110
          },
          {
            "tokenAddress": "0x81f8f0bb1cb2a06649e51913a151f0e7ef6fa321",
            "amount": 1845
          }
        ],
        "0xe2469f47ab58cf9cf59f9822e3c5de4950a41c49000200000000000000000089": [
          {
            "tokenAddress": "0xba100000625a3754423978a60c9317c58a424e3d",
            "amount": 500
          }
        ],
        "0x51735bdfbfe3fc13dea8dc6502e2e958989429610002000000000000000000a0": [
          {
            "tokenAddress": "0xba100000625a3754423978a60c9317c58a424e3d",
            "amount": 250
          },
          {
            "tokenAddress": "0x226f7b842e0f0120b7e194d05432b3fd14773a9d",
            "amount": 375000
          }
        ],
        "0x87165b659ba7746907a48763063efa3b323c2b0700020000000000000000002d" : [
          {
            "tokenAddress": "0xba100000625a3754423978a60c9317c58a424e3d",
            "amount": 480
          },
          {
            "tokenAddress": "0x2d94aa3e47d9d5024503ca8491fce9a2fb4da198",
            "amount": 85000
          }
        ],
        "0x5f7fa48d765053f8dd85e052843e12d23e3d7bc50002000000000000000000c0": [
          {
            "tokenAddress": "0xba100000625a3754423978a60c9317c58a424e3d",
            "amount": 500
          },
          {
            "tokenAddress": "0xcfeaead4947f0705a14ec42ac3d44129e1ef3ed5",
            "amount": 30000
          }
        ],
        "0x5e6989c0e2b6600ab585d56bf05479d5450a60c80002000000000000000000c1": [
          {
            "tokenAddress": "0xba100000625a3754423978a60c9317c58a424e3d",
            "amount": 300
          },
          {
            "tokenAddress": "0xb62132e35a6c13ee1ee0f84dc5d40bad8d815206",
            "amount": 2000
          }
        ]
      }
    },
    {
      "chainId": 137,
      "pools": {
        "0x0297e37f1873d2dab4487aa67cd56b58e2f27875000100000000000000000002": [
          {
            "tokenAddress": "0x9a71012b13ca4d3d0cdc72a177df3ef03b0e76a3",
            "amount": 5500
          }
        ],
        "0x36128d5436d2d70cab39c9af9cce146c38554ff0000100000000000000000008": [
          {
            "tokenAddress": "0x9a71012b13ca4d3d0cdc72a177df3ef03b0e76a3",
            "amount": 4000
          }
        ],
        "0x03cd191f589d12b0582a99808cf19851e468e6b500010000000000000000000a": [
          {
            "tokenAddress": "0x9a71012b13ca4d3d0cdc72a177df3ef03b0e76a3",
            "amount": 2250
          }
        ],
        "0xce66904b68f1f070332cbc631de7ee98b650b499000100000000000000000009": [
          {
            "tokenAddress": "0x9a71012b13ca4d3d0cdc72a177df3ef03b0e76a3",
            "amount": 650
          }
        ],
        "0x06df3b2bbb68adc8b0e302443692037ed9f91b42000000000000000000000012": [
          {
            "tokenAddress": "0x9a71012b13ca4d3d0cdc72a177df3ef03b0e76a3",
            "amount": 2500
          },
          {
            "tokenAddress": "0x580a84c73811e1839f75d86d75d88cca0c241ff4",
            "amount": 15000
          }
        ],
        "0x827ad315960f5a0f5280d6936c8e52a5878bba0400020000000000000000005c": [
          {
            "tokenAddress": "0x9a71012b13ca4d3d0cdc72a177df3ef03b0e76a3",
            "amount": 300
          },
          {
            "tokenAddress": "0x580a84c73811e1839f75d86d75d88cca0c241ff4",
            "amount": 15000
          }
        ],
        "0x614b5038611729ed49e0ded154d8a5d3af9d1d9e00010000000000000000001d": [
          {
            "tokenAddress": "0x9a71012b13ca4d3d0cdc72a177df3ef03b0e76a3",
            "amount": 450
          },
          {
            "tokenAddress": "0xF501dd45a1198C2E1b5aEF5314A68B9006D842E0",
            "amount": 15000
          }
        ],
        "0x4e7f40cd37cee710f5e87ad72959d30ef8a01a5d00010000000000000000000b": [
          {
            "tokenAddress": "0x9a71012b13ca4d3d0cdc72a177df3ef03b0e76a3",
            "amount": 350
          }
        ],
        "0x7c9cf12d783821d5c63d8e9427af5c44bad92445000100000000000000000051": [
          {
            "tokenAddress": "0x9a71012b13ca4d3d0cdc72a177df3ef03b0e76a3",
            "amount": 1000
          }
        ],
        "0xfeadd389a5c427952d8fdb8057d6c8ba1156cc5600020000000000000000001e": [
          {
            "tokenAddress": "0x9a71012b13ca4d3d0cdc72a177df3ef03b0e76a3",
            "amount": 1000
          }
        ],
        "0xb204bf10bc3a5435017d3db247f56da601dfe08a0002000000000000000000fe": [
          {
            "tokenAddress": "0x9a71012b13ca4d3d0cdc72a177df3ef03b0e76a3",
            "amount": 66.66
          }
        ],
        "0x186084ff790c65088ba694df11758fae4943ee9e000200000000000000000032": [
          {
            "tokenAddress": "0x9a71012b13ca4d3d0cdc72a177df3ef03b0e76a3",
            "amount": 500
          },
          {
            "tokenAddress": "0xdf7837de1f2fa4631d716cf2502f8b230f1dcc32",
            "amount": 833333.33
          }
        ],
        "0xdb1db6e248d7bb4175f6e5a382d0a03fe3dcc813000100000000000000000035": [
          {
            "tokenAddress": "0x9a71012b13ca4d3d0cdc72a177df3ef03b0e76a3",
            "amount": 500
          },
          {
            "tokenAddress": "0xdf7837de1f2fa4631d716cf2502f8b230f1dcc32",
            "amount": 833333.33
          }
        ],
        "0xcf354603a9aebd2ff9f33e1b04246d8ea204ae9500020000000000000000005a": [
          {
            "tokenAddress": "0x9a71012b13ca4d3d0cdc72a177df3ef03b0e76a3",
            "amount": 1750
          }
        ],
        "0x10f21c9bd8128a29aa785ab2de0d044dcdd79436000200000000000000000059": [
          {
            "tokenAddress": "0x9a71012b13ca4d3d0cdc72a177df3ef03b0e76a3",
            "amount": 1750
          }
        ],
        "0x0d34e5dd4d8f043557145598e4e2dc286b35fd4f000000000000000000000068": [
          {
            "tokenAddress": "0x9a71012b13ca4d3d0cdc72a177df3ef03b0e76a3",
            "amount": 2500
          },
          {
            "tokenAddress": "0x0d500b1d8e8ef31e21c99d1db9a6444d3adf1270",
            "amount": 27500
          },
          {
            "tokenAddress": "0x2e1ad108ff1d8c782fcbbb89aad783ac49586756",
            "amount": 55000
          }
        ]
      }
    },
    {
      "chainId": 42161,
      "pools": {
        "0x64541216bafffeec8ea535bb71fbc927831d0595000100000000000000000002": [
          {
            "tokenAddress": "0x040d1edc9569d4bab2d15287dc5a4f10f56a56b8",
            "amount": 2850
          }
        ],
        "0xcc65a812ce382ab909a11e434dbf75b34f1cc59d000200000000000000000001": [
          {
            "tokenAddress": "0x040d1edc9569d4bab2d15287dc5a4f10f56a56b8",
            "amount": 3500
          }
        ],
        "0x1533a3278f3f9141d5f820a184ea4b017fce2382000000000000000000000016": [
          {
            "tokenAddress": "0x040d1edc9569d4bab2d15287dc5a4f10f56a56b8",
            "amount": 2500
          }
        ],
        "0xc2f082d33b5b8ef3a7e3de30da54efd3114512ac000200000000000000000017": [
          {
            "tokenAddress": "0x040d1edc9569d4bab2d15287dc5a4f10f56a56b8",
            "amount": 400
          },
          {
            "tokenAddress": "0x965772e0e9c84b6f359c8597c891108dcf1c5b1a",
            "amount": 1023
          }
        ],
        "0x5ced962afbfb7e13fb215defc2b027678237aa3a000200000000000000000011": [
          {
            "tokenAddress": "0x040d1edc9569d4bab2d15287dc5a4f10f56a56b8",
            "amount": 250
          }
        ],
        "0x8a9f8b5334dacb052cd62797e2bdf68d89c0bfd8000200000000000000000013": [
          {
            "tokenAddress": "0x040d1edc9569d4bab2d15287dc5a4f10f56a56b8",
            "amount": 100
          }
        ],
        "0x4a3a22a3e7fee0ffbb66f1c28bfac50f75546fc7000200000000000000000008": [
          {
            "tokenAddress": "0x040d1edc9569d4bab2d15287dc5a4f10f56a56b8",
            "amount": 250
          }
        ],
        "0xb5b77f1ad2b520df01612399258e7787af63025d000200000000000000000010": [
          {
            "tokenAddress": "0x040d1edc9569d4bab2d15287dc5a4f10f56a56b8",
            "amount": 1600
          },
          {
            "tokenAddress": "0x4e352cf164e64adcbad318c3a1e222e9eba4ce42",
            "amount": 875
          }
        ],
        "0x651e00ffd5ecfa7f3d4f33d62ede0a97cf62ede2000200000000000000000006": [
          {
            "tokenAddress": "0x040d1edc9569d4bab2d15287dc5a4f10f56a56b8",
            "amount": 420
          }
        ],
        "0xa6625f741400f90d31e39a17b0d429a92e347a6000020000000000000000000e": [
          {
            "tokenAddress": "0x040d1edc9569d4bab2d15287dc5a4f10f56a56b8",
            "amount": 350
          }
        ],
        "0xb28670b3e7ad27bd41fb5938136bf9e9cba90d6500020000000000000000001e": [
          {
            "tokenAddress": "0x040d1edc9569d4bab2d15287dc5a4f10f56a56b8",
            "amount": 700
          }
        ]
      }
    }
  ],
  
  "week_85": [
    {
      "chainId": 1,
      "pools": {
        "0xa6f548df93de924d73be7d25dc02554c6bd66db500020000000000000000000e": [
          {
            "tokenAddress": "0xba100000625a3754423978a60c9317c58a424e3d",
            "amount": 15000
          }
        ],
        "0x0b09dea16768f0799065c475be02919503cb2a3500020000000000000000001a": [
          {
            "tokenAddress": "0xba100000625a3754423978a60c9317c58a424e3d",
            "amount": 15000
          }
        ],
        "0x5c6ee304399dbdb9c8ef030ab642b10820db8f56000200000000000000000014": [
          {
            "tokenAddress": "0xba100000625a3754423978a60c9317c58a424e3d",
            "amount": 25000
          }
        ],
         "0x7b50775383d3d6f0215a8f290f2c9e2eebbeceb20000000000000000000000fe": [
          {
            "tokenAddress": "0xba100000625a3754423978a60c9317c58a424e3d",
            "amount": 5000
          }
        ],
        "0x06df3b2bbb68adc8b0e302443692037ed9f91b42000000000000000000000063": [
          {
            "tokenAddress": "0xba100000625a3754423978a60c9317c58a424e3d",
            "amount": 15000
          }
        ],
        "0x96646936b91d6b9d7d0c47c496afbf3d6ec7b6f8000200000000000000000019": [
          {
            "tokenAddress": "0xba100000625a3754423978a60c9317c58a424e3d",
            "amount": 1100
          }
        ],
        "0xa1116930326d21fb917d5a27f1e9943a9595fb47": [
          {
            "tokenAddress": "0xba100000625a3754423978a60c9317c58a424e3d",
            "amount": 12500
          }
        ],
        "0x3e5fa9518ea95c3e533eb377c001702a9aacaa32000200000000000000000052": [
          {
            "tokenAddress": "0xba100000625a3754423978a60c9317c58a424e3d",
            "amount": 120
          }
        ],
        "0xaac98ee71d4f8a156b6abaa6844cdb7789d086ce00020000000000000000001b": [
          {
            "tokenAddress": "0xba100000625a3754423978a60c9317c58a424e3d",
            "amount": 2500
          }
        ],
        "0x186084ff790c65088ba694df11758fae4943ee9e000200000000000000000013": [
          {
            "tokenAddress": "0xba100000625a3754423978a60c9317c58a424e3d",
            "amount": 500
          }
        ],
        "0x072f14b85add63488ddad88f855fda4a99d6ac9b000200000000000000000027": [
          {
            "tokenAddress": "0xba100000625a3754423978a60c9317c58a424e3d",
            "amount": 1000
          }
        ],
        "0xe99481dc77691d8e2456e5f3f61c1810adfc1503000200000000000000000018": [
          {
            "tokenAddress": "0xba100000625a3754423978a60c9317c58a424e3d",
            "amount": 2500
          }
        ],
        "0xefaa1604e82e1b3af8430b90192c1b9e8197e377000200000000000000000021": [
          {
            "tokenAddress": "0xba100000625a3754423978a60c9317c58a424e3d",
            "amount": 500
          }
        ],
        "0xfeadd389a5c427952d8fdb8057d6c8ba1156cc56000000000000000000000066": [
          {
            "tokenAddress": "0xba100000625a3754423978a60c9317c58a424e3d",
            "amount": 2500
          }
        ],
        "0x32296969ef14eb0c6d29669c550d4a0449130230000200000000000000000080": [
          {
            "tokenAddress": "0xba100000625a3754423978a60c9317c58a424e3d",
            "amount": 2500
          },
          {
            "tokenAddress": "0x5a98fcbea516cf06857215779fd812ca3bef1b32",
            "amount": 75000
          }
        ],
        "0xbf96189eee9357a95c7719f4f5047f76bde804e5000200000000000000000087": [
          {
            "tokenAddress": "0xba100000625a3754423978a60c9317c58a424e3d",
            "amount": 1000
          }
        ],
        "0x702605f43471183158938c1a3e5f5a359d7b31ba00020000000000000000009f": [
          {
            "tokenAddress": "0xba100000625a3754423978a60c9317c58a424e3d",
            "amount": 1000
          }
        ],
        "0xec60a5fef79a92c741cb74fdd6bfc340c0279b01000200000000000000000015": [
          {
            "tokenAddress": "0xba100000625a3754423978a60c9317c58a424e3d",
            "amount": 400
          }
        ],
        "0xa02e4b3d18d4e6b8d18ac421fbc3dfff8933c40a00020000000000000000004b": [
          {
            "tokenAddress": "0xba100000625a3754423978a60c9317c58a424e3d",
            "amount": 400
          }
        ],
        "0xf5aaf7ee8c39b651cebf5f1f50c10631e78e0ef9000200000000000000000069": [
          {
            "tokenAddress": "0xba100000625a3754423978a60c9317c58a424e3d",
            "amount": 250
          }
        ],
        "0xf4c0dd9b82da36c07605df83c8a416f11724d88b000200000000000000000026": [
          {
            "tokenAddress": "0xba100000625a3754423978a60c9317c58a424e3d",
            "amount": 1000
          }
        ],
        "0xbaeec99c90e3420ec6c1e7a769d2a856d2898e4d00020000000000000000008a": [
          {
            "tokenAddress": "0xba100000625a3754423978a60c9317c58a424e3d",
            "amount": 170
          },
          {
            "tokenAddress": "0x81f8f0bb1cb2a06649e51913a151f0e7ef6fa321",
            "amount": 2855
          }
        ],
        "0x350196326aeaa9b98f1903fb5e8fc2686f85318c000200000000000000000084": [
          {
            "tokenAddress": "0xba100000625a3754423978a60c9317c58a424e3d",
            "amount": 110
          },
          {
            "tokenAddress": "0x81f8f0bb1cb2a06649e51913a151f0e7ef6fa321",
            "amount": 1845
          }
        ],
        "0xe2469f47ab58cf9cf59f9822e3c5de4950a41c49000200000000000000000089": [
          {
            "tokenAddress": "0xba100000625a3754423978a60c9317c58a424e3d",
            "amount": 500
          }
        ],
        "0x51735bdfbfe3fc13dea8dc6502e2e958989429610002000000000000000000a0": [
          {
            "tokenAddress": "0xba100000625a3754423978a60c9317c58a424e3d",
            "amount": 250
          },
          {
            "tokenAddress": "0x226f7b842e0f0120b7e194d05432b3fd14773a9d",
            "amount": 375000
          }
        ],
        "0x87165b659ba7746907a48763063efa3b323c2b0700020000000000000000002d" : [
          {
            "tokenAddress": "0xba100000625a3754423978a60c9317c58a424e3d",
            "amount": 480
          },
          {
            "tokenAddress": "0x2d94aa3e47d9d5024503ca8491fce9a2fb4da198",
            "amount": 85000
          }
        ],
        "0x5f7fa48d765053f8dd85e052843e12d23e3d7bc50002000000000000000000c0": [
          {
            "tokenAddress": "0xba100000625a3754423978a60c9317c58a424e3d",
            "amount": 500
          },
          {
            "tokenAddress": "0xcfeaead4947f0705a14ec42ac3d44129e1ef3ed5",
            "amount": 30000
          }
        ],
        "0x5e6989c0e2b6600ab585d56bf05479d5450a60c80002000000000000000000c1": [
          {
            "tokenAddress": "0xba100000625a3754423978a60c9317c58a424e3d",
            "amount": 300
          },
          {
            "tokenAddress": "0xb62132e35a6c13ee1ee0f84dc5d40bad8d815206",
            "amount": 2000
          }
        ]
      }
    },
    {
      "chainId": 137,
      "pools": {
        "0x0297e37f1873d2dab4487aa67cd56b58e2f27875000100000000000000000002": [
          {
            "tokenAddress": "0x9a71012b13ca4d3d0cdc72a177df3ef03b0e76a3",
            "amount": 5500
          }
        ],
        "0x36128d5436d2d70cab39c9af9cce146c38554ff0000100000000000000000008": [
          {
            "tokenAddress": "0x9a71012b13ca4d3d0cdc72a177df3ef03b0e76a3",
            "amount": 4000
          }
        ],
        "0x03cd191f589d12b0582a99808cf19851e468e6b500010000000000000000000a": [
          {
            "tokenAddress": "0x9a71012b13ca4d3d0cdc72a177df3ef03b0e76a3",
            "amount": 2250
          }
        ],
        "0xce66904b68f1f070332cbc631de7ee98b650b499000100000000000000000009": [
          {
            "tokenAddress": "0x9a71012b13ca4d3d0cdc72a177df3ef03b0e76a3",
            "amount": 650
          }
        ],
        "0x06df3b2bbb68adc8b0e302443692037ed9f91b42000000000000000000000012": [
          {
            "tokenAddress": "0x9a71012b13ca4d3d0cdc72a177df3ef03b0e76a3",
            "amount": 2400
          },
          {
            "tokenAddress": "0x580a84c73811e1839f75d86d75d88cca0c241ff4",
            "amount": 15000
          }
        ],
         "0x5a6ae1fd70d04ba4a279fc219dfabc53825cb01d00020000000000000000020e": [
          {
            "tokenAddress": "0x9a71012b13ca4d3d0cdc72a177df3ef03b0e76a3",
            "amount": 100
          }
        ], 
        "0x827ad315960f5a0f5280d6936c8e52a5878bba0400020000000000000000005c": [
          {
            "tokenAddress": "0x9a71012b13ca4d3d0cdc72a177df3ef03b0e76a3",
            "amount": 300
          },
          {
            "tokenAddress": "0x580a84c73811e1839f75d86d75d88cca0c241ff4",
            "amount": 15000
          }
        ],
        "0x614b5038611729ed49e0ded154d8a5d3af9d1d9e00010000000000000000001d": [
          {
            "tokenAddress": "0x9a71012b13ca4d3d0cdc72a177df3ef03b0e76a3",
            "amount": 450
          },
          {
            "tokenAddress": "0xF501dd45a1198C2E1b5aEF5314A68B9006D842E0",
            "amount": 15000
          }
        ],
        "0x4e7f40cd37cee710f5e87ad72959d30ef8a01a5d00010000000000000000000b": [
          {
            "tokenAddress": "0x9a71012b13ca4d3d0cdc72a177df3ef03b0e76a3",
            "amount": 350
          }
        ],
        "0x7c9cf12d783821d5c63d8e9427af5c44bad92445000100000000000000000051": [
          {
            "tokenAddress": "0x9a71012b13ca4d3d0cdc72a177df3ef03b0e76a3",
            "amount": 1000
          }
        ],
        "0xfeadd389a5c427952d8fdb8057d6c8ba1156cc5600020000000000000000001e": [
          {
            "tokenAddress": "0x9a71012b13ca4d3d0cdc72a177df3ef03b0e76a3",
            "amount": 1000
          }
        ],
        "0xb204bf10bc3a5435017d3db247f56da601dfe08a0002000000000000000000fe": [
          {
            "tokenAddress": "0x9a71012b13ca4d3d0cdc72a177df3ef03b0e76a3",
            "amount": 66.66
          }
        ],
        "0x186084ff790c65088ba694df11758fae4943ee9e000200000000000000000032": [
          {
            "tokenAddress": "0x9a71012b13ca4d3d0cdc72a177df3ef03b0e76a3",
            "amount": 500
          },
          {
            "tokenAddress": "0xdf7837de1f2fa4631d716cf2502f8b230f1dcc32",
            "amount": 833333.33
          }
        ],
        "0xdb1db6e248d7bb4175f6e5a382d0a03fe3dcc813000100000000000000000035": [
          {
            "tokenAddress": "0x9a71012b13ca4d3d0cdc72a177df3ef03b0e76a3",
            "amount": 500
          },
          {
            "tokenAddress": "0xdf7837de1f2fa4631d716cf2502f8b230f1dcc32",
            "amount": 833333.33
          }
        ],
        "0xcf354603a9aebd2ff9f33e1b04246d8ea204ae9500020000000000000000005a": [
          {
            "tokenAddress": "0x9a71012b13ca4d3d0cdc72a177df3ef03b0e76a3",
            "amount": 1750
          }
        ],
        "0x10f21c9bd8128a29aa785ab2de0d044dcdd79436000200000000000000000059": [
          {
            "tokenAddress": "0x9a71012b13ca4d3d0cdc72a177df3ef03b0e76a3",
            "amount": 1750
          }
        ],
        "0x0d34e5dd4d8f043557145598e4e2dc286b35fd4f000000000000000000000068": [
          {
            "tokenAddress": "0x9a71012b13ca4d3d0cdc72a177df3ef03b0e76a3",
            "amount": 2500
          },
          {
            "tokenAddress": "0x0d500b1d8e8ef31e21c99d1db9a6444d3adf1270",
            "amount": 27500
          },
          {
            "tokenAddress": "0x2e1ad108ff1d8c782fcbbb89aad783ac49586756",
            "amount": 55000
          }
        ]
      }
    },
    {
      "chainId": 42161,
      "pools": {
        "0x64541216bafffeec8ea535bb71fbc927831d0595000100000000000000000002": [
          {
            "tokenAddress": "0x040d1edc9569d4bab2d15287dc5a4f10f56a56b8",
            "amount": 2850
          }
        ],
        "0xcc65a812ce382ab909a11e434dbf75b34f1cc59d000200000000000000000001": [
          {
            "tokenAddress": "0x040d1edc9569d4bab2d15287dc5a4f10f56a56b8",
            "amount": 5250
          }
        ],
        "0x1533a3278f3f9141d5f820a184ea4b017fce2382000000000000000000000016": [
          {
            "tokenAddress": "0x040d1edc9569d4bab2d15287dc5a4f10f56a56b8",
            "amount": 2500
          }
        ],
        "0xc2f082d33b5b8ef3a7e3de30da54efd3114512ac000200000000000000000017": [
          {
            "tokenAddress": "0x040d1edc9569d4bab2d15287dc5a4f10f56a56b8",
            "amount": 400
          },
          {
            "tokenAddress": "0x965772e0e9c84b6f359c8597c891108dcf1c5b1a",
            "amount": 1023
          }
        ],
        "0x5ced962afbfb7e13fb215defc2b027678237aa3a000200000000000000000011": [
          {
            "tokenAddress": "0x040d1edc9569d4bab2d15287dc5a4f10f56a56b8",
            "amount": 100
          }
        ],
        "0x8a9f8b5334dacb052cd62797e2bdf68d89c0bfd8000200000000000000000013": [
          {
            "tokenAddress": "0x040d1edc9569d4bab2d15287dc5a4f10f56a56b8",
            "amount": 100
          }
        ],
        "0x4a3a22a3e7fee0ffbb66f1c28bfac50f75546fc7000200000000000000000008": [
          {
            "tokenAddress": "0x040d1edc9569d4bab2d15287dc5a4f10f56a56b8",
            "amount": 250
          }
        ],
        "0xb5b77f1ad2b520df01612399258e7787af63025d000200000000000000000010": [
          {
            "tokenAddress": "0x040d1edc9569d4bab2d15287dc5a4f10f56a56b8",
            "amount": 500
          },
          {
            "tokenAddress": "0x4e352cf164e64adcbad318c3a1e222e9eba4ce42",
            "amount": 875
          }
        ],
        "0x651e00ffd5ecfa7f3d4f33d62ede0a97cf62ede2000200000000000000000006": [
          {
            "tokenAddress": "0x040d1edc9569d4bab2d15287dc5a4f10f56a56b8",
            "amount": 420
          }
        ],
        "0xa6625f741400f90d31e39a17b0d429a92e347a6000020000000000000000000e": [
          {
            "tokenAddress": "0x040d1edc9569d4bab2d15287dc5a4f10f56a56b8",
            "amount": 350
          }
        ],
        "0xb28670b3e7ad27bd41fb5938136bf9e9cba90d6500020000000000000000001e": [
          {
            "tokenAddress": "0x040d1edc9569d4bab2d15287dc5a4f10f56a56b8",
            "amount": 200
          }
        ]
      }
    }
  ],
   "week_86": [
    {
      "chainId": 1,
      "pools": {
        "0xa6f548df93de924d73be7d25dc02554c6bd66db500020000000000000000000e": [
          {
            "tokenAddress": "0xba100000625a3754423978a60c9317c58a424e3d",
            "amount": 15000
          }
        ],
        "0x0b09dea16768f0799065c475be02919503cb2a3500020000000000000000001a": [
          {
            "tokenAddress": "0xba100000625a3754423978a60c9317c58a424e3d",
            "amount": 15000
          }
        ],
        "0x5c6ee304399dbdb9c8ef030ab642b10820db8f56000200000000000000000014": [
          {
            "tokenAddress": "0xba100000625a3754423978a60c9317c58a424e3d",
            "amount": 25000
          }
        ],
         "0x7b50775383d3d6f0215a8f290f2c9e2eebbeceb20000000000000000000000fe": [
          {
            "tokenAddress": "0xba100000625a3754423978a60c9317c58a424e3d",
            "amount": 5000
          }
        ],
        "0x06df3b2bbb68adc8b0e302443692037ed9f91b42000000000000000000000063": [
          {
            "tokenAddress": "0xba100000625a3754423978a60c9317c58a424e3d",
            "amount": 15000
          }
        ],
        "0x96646936b91d6b9d7d0c47c496afbf3d6ec7b6f8000200000000000000000019": [
          {
            "tokenAddress": "0xba100000625a3754423978a60c9317c58a424e3d",
            "amount": 1100
          }
        ],
        "0xa1116930326d21fb917d5a27f1e9943a9595fb47": [
          {
            "tokenAddress": "0xba100000625a3754423978a60c9317c58a424e3d",
            "amount": 12500
          }
        ],
        "0x3e5fa9518ea95c3e533eb377c001702a9aacaa32000200000000000000000052": [
          {
            "tokenAddress": "0xba100000625a3754423978a60c9317c58a424e3d",
            "amount": 120
          }
        ],
        "0xaac98ee71d4f8a156b6abaa6844cdb7789d086ce00020000000000000000001b": [
          {
            "tokenAddress": "0xba100000625a3754423978a60c9317c58a424e3d",
            "amount": 2500
          }
        ],
        "0x186084ff790c65088ba694df11758fae4943ee9e000200000000000000000013": [
          {
            "tokenAddress": "0xba100000625a3754423978a60c9317c58a424e3d",
            "amount": 500
          }
        ],
        "0x072f14b85add63488ddad88f855fda4a99d6ac9b000200000000000000000027": [
          {
            "tokenAddress": "0xba100000625a3754423978a60c9317c58a424e3d",
            "amount": 1000
          }
        ],
        "0xe99481dc77691d8e2456e5f3f61c1810adfc1503000200000000000000000018": [
          {
            "tokenAddress": "0xba100000625a3754423978a60c9317c58a424e3d",
            "amount": 2500
          }
        ],
        "0xefaa1604e82e1b3af8430b90192c1b9e8197e377000200000000000000000021": [
          {
            "tokenAddress": "0xba100000625a3754423978a60c9317c58a424e3d",
            "amount": 500
          }
        ],
        "0xfeadd389a5c427952d8fdb8057d6c8ba1156cc56000000000000000000000066": [
          {
            "tokenAddress": "0xba100000625a3754423978a60c9317c58a424e3d",
            "amount": 2500
          }
        ],
        "0x32296969ef14eb0c6d29669c550d4a0449130230000200000000000000000080": [
          {
            "tokenAddress": "0xba100000625a3754423978a60c9317c58a424e3d",
            "amount": 2500
          },
          {
            "tokenAddress": "0x5a98fcbea516cf06857215779fd812ca3bef1b32",
            "amount": 75000
          }
        ],
        "0xbf96189eee9357a95c7719f4f5047f76bde804e5000200000000000000000087": [
          {
            "tokenAddress": "0xba100000625a3754423978a60c9317c58a424e3d",
            "amount": 1000
          }
        ],
        "0x702605f43471183158938c1a3e5f5a359d7b31ba00020000000000000000009f": [
          {
            "tokenAddress": "0xba100000625a3754423978a60c9317c58a424e3d",
            "amount": 1000
          }
        ],
        "0xec60a5fef79a92c741cb74fdd6bfc340c0279b01000200000000000000000015": [
          {
            "tokenAddress": "0xba100000625a3754423978a60c9317c58a424e3d",
            "amount": 400
          }
        ],
        "0xa02e4b3d18d4e6b8d18ac421fbc3dfff8933c40a00020000000000000000004b": [
          {
            "tokenAddress": "0xba100000625a3754423978a60c9317c58a424e3d",
            "amount": 400
          }
        ],
        "0xf5aaf7ee8c39b651cebf5f1f50c10631e78e0ef9000200000000000000000069": [
          {
            "tokenAddress": "0xba100000625a3754423978a60c9317c58a424e3d",
            "amount": 250
          }
        ],
         "0x8f4205e1604133d1875a3e771ae7e4f2b086563900020000000000000000010e": [
          {
            "tokenAddress": "0xba100000625a3754423978a60c9317c58a424e3d",
            "amount": 50
          }
        ],
         "0x27c9f71cc31464b906e0006d4fcbc8900f48f15f00020000000000000000010f": [
          {
            "tokenAddress": "0xba100000625a3754423978a60c9317c58a424e3d",
            "amount": 100
          }
        ],
        "0xf4c0dd9b82da36c07605df83c8a416f11724d88b000200000000000000000026": [
          {
            "tokenAddress": "0xba100000625a3754423978a60c9317c58a424e3d",
            "amount": 1000
          }
        ],
        "0xbaeec99c90e3420ec6c1e7a769d2a856d2898e4d00020000000000000000008a": [
          {
            "tokenAddress": "0xba100000625a3754423978a60c9317c58a424e3d",
            "amount": 170
          },
          {
            "tokenAddress": "0x81f8f0bb1cb2a06649e51913a151f0e7ef6fa321",
            "amount": 2855
          }
        ],
        "0x350196326aeaa9b98f1903fb5e8fc2686f85318c000200000000000000000084": [
          {
            "tokenAddress": "0xba100000625a3754423978a60c9317c58a424e3d",
            "amount": 110
          },
          {
            "tokenAddress": "0x81f8f0bb1cb2a06649e51913a151f0e7ef6fa321",
            "amount": 1845
          }
        ],
        "0xe2469f47ab58cf9cf59f9822e3c5de4950a41c49000200000000000000000089": [
          {
            "tokenAddress": "0xba100000625a3754423978a60c9317c58a424e3d",
            "amount": 500
          }
        ],
        "0x51735bdfbfe3fc13dea8dc6502e2e958989429610002000000000000000000a0": [
          {
            "tokenAddress": "0xba100000625a3754423978a60c9317c58a424e3d",
            "amount": 250
          },
          {
            "tokenAddress": "0x226f7b842e0f0120b7e194d05432b3fd14773a9d",
            "amount": 375000
          }
        ],
        "0x87165b659ba7746907a48763063efa3b323c2b0700020000000000000000002d" : [
          {
            "tokenAddress": "0xba100000625a3754423978a60c9317c58a424e3d",
            "amount": 480
          },
          {
            "tokenAddress": "0x2d94aa3e47d9d5024503ca8491fce9a2fb4da198",
            "amount": 85000
          }
        ],
        "0x5f7fa48d765053f8dd85e052843e12d23e3d7bc50002000000000000000000c0": [
          {
            "tokenAddress": "0xba100000625a3754423978a60c9317c58a424e3d",
            "amount": 500
          },
          {
            "tokenAddress": "0xcfeaead4947f0705a14ec42ac3d44129e1ef3ed5",
            "amount": 30000
          }
        ],
        "0x5e6989c0e2b6600ab585d56bf05479d5450a60c80002000000000000000000c1": [
          {
            "tokenAddress": "0xba100000625a3754423978a60c9317c58a424e3d",
            "amount": 300
          },
          {
            "tokenAddress": "0xb62132e35a6c13ee1ee0f84dc5d40bad8d815206",
            "amount": 2000
          }
        ]
      }
    },
    {
      "chainId": 137,
      "pools": {
        "0x0297e37f1873d2dab4487aa67cd56b58e2f27875000100000000000000000002": [
          {
            "tokenAddress": "0x9a71012b13ca4d3d0cdc72a177df3ef03b0e76a3",
            "amount": 5500
          }
        ],
        "0x36128d5436d2d70cab39c9af9cce146c38554ff0000100000000000000000008": [
          {
            "tokenAddress": "0x9a71012b13ca4d3d0cdc72a177df3ef03b0e76a3",
            "amount": 4000
          }
        ],
        "0x03cd191f589d12b0582a99808cf19851e468e6b500010000000000000000000a": [
          {
            "tokenAddress": "0x9a71012b13ca4d3d0cdc72a177df3ef03b0e76a3",
            "amount": 2250
          }
        ],
        "0xce66904b68f1f070332cbc631de7ee98b650b499000100000000000000000009": [
          {
            "tokenAddress": "0x9a71012b13ca4d3d0cdc72a177df3ef03b0e76a3",
            "amount": 650
          }
        ],
        "0x06df3b2bbb68adc8b0e302443692037ed9f91b42000000000000000000000012": [
          {
            "tokenAddress": "0x9a71012b13ca4d3d0cdc72a177df3ef03b0e76a3",
            "amount": 2400
          },
          {
            "tokenAddress": "0x580a84c73811e1839f75d86d75d88cca0c241ff4",
            "amount": 15000
          }
        ],
         "0x5a6ae1fd70d04ba4a279fc219dfabc53825cb01d00020000000000000000020e": [
          {
            "tokenAddress": "0x9a71012b13ca4d3d0cdc72a177df3ef03b0e76a3",
            "amount": 100
          }
        ], 
        "0x827ad315960f5a0f5280d6936c8e52a5878bba0400020000000000000000005c": [
          {
            "tokenAddress": "0x9a71012b13ca4d3d0cdc72a177df3ef03b0e76a3",
            "amount": 300
          },
          {
            "tokenAddress": "0x580a84c73811e1839f75d86d75d88cca0c241ff4",
            "amount": 15000
          }
        ],
        "0x614b5038611729ed49e0ded154d8a5d3af9d1d9e00010000000000000000001d": [
          {
            "tokenAddress": "0x9a71012b13ca4d3d0cdc72a177df3ef03b0e76a3",
            "amount": 450
          },
          {
            "tokenAddress": "0xF501dd45a1198C2E1b5aEF5314A68B9006D842E0",
            "amount": 15000
          }
        ],
        "0x4e7f40cd37cee710f5e87ad72959d30ef8a01a5d00010000000000000000000b": [
          {
            "tokenAddress": "0x9a71012b13ca4d3d0cdc72a177df3ef03b0e76a3",
            "amount": 350
          }
        ],
        "0x7c9cf12d783821d5c63d8e9427af5c44bad92445000100000000000000000051": [
          {
            "tokenAddress": "0x9a71012b13ca4d3d0cdc72a177df3ef03b0e76a3",
            "amount": 1000
          }
        ],
        "0xfeadd389a5c427952d8fdb8057d6c8ba1156cc5600020000000000000000001e": [
          {
            "tokenAddress": "0x9a71012b13ca4d3d0cdc72a177df3ef03b0e76a3",
            "amount": 1000
          }
        ],
        "0xb204bf10bc3a5435017d3db247f56da601dfe08a0002000000000000000000fe": [
          {
            "tokenAddress": "0x9a71012b13ca4d3d0cdc72a177df3ef03b0e76a3",
            "amount": 66.66
          }
        ],
        "0x186084ff790c65088ba694df11758fae4943ee9e000200000000000000000032": [
          {
            "tokenAddress": "0x9a71012b13ca4d3d0cdc72a177df3ef03b0e76a3",
            "amount": 500
          },
          {
            "tokenAddress": "0xdf7837de1f2fa4631d716cf2502f8b230f1dcc32",
            "amount": 833333.33
          }
        ],
        "0xdb1db6e248d7bb4175f6e5a382d0a03fe3dcc813000100000000000000000035": [
          {
            "tokenAddress": "0x9a71012b13ca4d3d0cdc72a177df3ef03b0e76a3",
            "amount": 500
          },
          {
            "tokenAddress": "0xdf7837de1f2fa4631d716cf2502f8b230f1dcc32",
            "amount": 833333.33
          }
        ],
        "0xcf354603a9aebd2ff9f33e1b04246d8ea204ae9500020000000000000000005a": [
          {
            "tokenAddress": "0x9a71012b13ca4d3d0cdc72a177df3ef03b0e76a3",
            "amount": 1750
          }
        ],
        "0x10f21c9bd8128a29aa785ab2de0d044dcdd79436000200000000000000000059": [
          {
            "tokenAddress": "0x9a71012b13ca4d3d0cdc72a177df3ef03b0e76a3",
            "amount": 1750
          }
        ],
        "0x0d34e5dd4d8f043557145598e4e2dc286b35fd4f000000000000000000000068": [
          {
            "tokenAddress": "0x9a71012b13ca4d3d0cdc72a177df3ef03b0e76a3",
            "amount": 2500
          },
          {
            "tokenAddress": "0x0d500b1d8e8ef31e21c99d1db9a6444d3adf1270",
            "amount": 27500
          },
          {
            "tokenAddress": "0x2e1ad108ff1d8c782fcbbb89aad783ac49586756",
            "amount": 55000
          }
        ]
      }
    },
    {
      "chainId": 42161,
      "pools": {
        "0x64541216bafffeec8ea535bb71fbc927831d0595000100000000000000000002": [
          {
            "tokenAddress": "0x040d1edc9569d4bab2d15287dc5a4f10f56a56b8",
            "amount": 2850
          }
        ],
        "0xcc65a812ce382ab909a11e434dbf75b34f1cc59d000200000000000000000001": [
          {
            "tokenAddress": "0x040d1edc9569d4bab2d15287dc5a4f10f56a56b8",
            "amount": 5100
          }
        ],
        "0x1533a3278f3f9141d5f820a184ea4b017fce2382000000000000000000000016": [
          {
            "tokenAddress": "0x040d1edc9569d4bab2d15287dc5a4f10f56a56b8",
            "amount": 2500
          }
        ],
        "0xc2f082d33b5b8ef3a7e3de30da54efd3114512ac000200000000000000000017": [
          {
            "tokenAddress": "0x040d1edc9569d4bab2d15287dc5a4f10f56a56b8",
            "amount": 400
          },
          {
            "tokenAddress": "0x965772e0e9c84b6f359c8597c891108dcf1c5b1a",
            "amount": 1023
          }
        ],
        "0x5ced962afbfb7e13fb215defc2b027678237aa3a000200000000000000000011": [
          {
            "tokenAddress": "0x040d1edc9569d4bab2d15287dc5a4f10f56a56b8",
            "amount": 100
          }
        ],
        "0x8a9f8b5334dacb052cd62797e2bdf68d89c0bfd8000200000000000000000013": [
          {
            "tokenAddress": "0x040d1edc9569d4bab2d15287dc5a4f10f56a56b8",
            "amount": 100
          }
        ],
        "0x4a3a22a3e7fee0ffbb66f1c28bfac50f75546fc7000200000000000000000008": [
          {
            "tokenAddress": "0x040d1edc9569d4bab2d15287dc5a4f10f56a56b8",
            "amount": 250
          }
        ],
        "0xb5b77f1ad2b520df01612399258e7787af63025d000200000000000000000010": [
          {
            "tokenAddress": "0x040d1edc9569d4bab2d15287dc5a4f10f56a56b8",
            "amount": 500
          },
          {
            "tokenAddress": "0x4e352cf164e64adcbad318c3a1e222e9eba4ce42",
            "amount": 875
          }
        ],
        "0x651e00ffd5ecfa7f3d4f33d62ede0a97cf62ede2000200000000000000000006": [
          {
            "tokenAddress": "0x040d1edc9569d4bab2d15287dc5a4f10f56a56b8",
            "amount": 420
          }
        ],
        "0xa6625f741400f90d31e39a17b0d429a92e347a6000020000000000000000000e": [
          {
            "tokenAddress": "0x040d1edc9569d4bab2d15287dc5a4f10f56a56b8",
            "amount": 350
          }
        ],
        "0xb28670b3e7ad27bd41fb5938136bf9e9cba90d6500020000000000000000001e": [
          {
            "tokenAddress": "0x040d1edc9569d4bab2d15287dc5a4f10f56a56b8",
            "amount": 200
          }
        ]
      }
    }
  ],
   "week_87": [
    {
      "chainId": 1,
      "pools": {
        "0xa6f548df93de924d73be7d25dc02554c6bd66db500020000000000000000000e": [
          {
            "tokenAddress": "0xba100000625a3754423978a60c9317c58a424e3d",
            "amount": 15000
          }
        ],
        "0x0b09dea16768f0799065c475be02919503cb2a3500020000000000000000001a": [
          {
            "tokenAddress": "0xba100000625a3754423978a60c9317c58a424e3d",
            "amount": 15000
          }
        ],
        "0x5c6ee304399dbdb9c8ef030ab642b10820db8f56000200000000000000000014": [
          {
            "tokenAddress": "0xba100000625a3754423978a60c9317c58a424e3d",
            "amount": 25300
          }
        ],
         "0x7b50775383d3d6f0215a8f290f2c9e2eebbeceb20000000000000000000000fe": [
          {
            "tokenAddress": "0xba100000625a3754423978a60c9317c58a424e3d",
            "amount": 17500
          }
        ],
        "0x06df3b2bbb68adc8b0e302443692037ed9f91b42000000000000000000000063": [
          {
            "tokenAddress": "0xba100000625a3754423978a60c9317c58a424e3d",
            "amount": 15000
          }
        ],
        "0x96646936b91d6b9d7d0c47c496afbf3d6ec7b6f8000200000000000000000019": [
          {
            "tokenAddress": "0xba100000625a3754423978a60c9317c58a424e3d",
            "amount": 1100
          }
        ],
        "0x3e5fa9518ea95c3e533eb377c001702a9aacaa32000200000000000000000052": [
          {
            "tokenAddress": "0xba100000625a3754423978a60c9317c58a424e3d",
            "amount": 120
          }
        ],
        "0xEdf085f65b4F6c155e13155502Ef925c9a756003": [
          {
            "tokenAddress": "0xba100000625a3754423978a60c9317c58a424e3d",
            "amount": 540
          }
        ],
        "0x4bd6D86dEBdB9F5413e631Ad386c4427DC9D01B2": [
          {
            "tokenAddress": "0xba100000625a3754423978a60c9317c58a424e3d",
            "amount": 115
          }
        ],
        "0x7Edde0CB05ED19e03A9a47CD5E53fC57FDe1c80c": [
          {
            "tokenAddress": "0xba100000625a3754423978a60c9317c58a424e3d",
            "amount": 1345
          }
        ],
        "0x186084ff790c65088ba694df11758fae4943ee9e000200000000000000000013": [
          {
            "tokenAddress": "0xba100000625a3754423978a60c9317c58a424e3d",
            "amount": 500
          }
        ],
        "0x072f14b85add63488ddad88f855fda4a99d6ac9b000200000000000000000027": [
          {
            "tokenAddress": "0xba100000625a3754423978a60c9317c58a424e3d",
            "amount": 1000
          }
        ],
        "0xe99481dc77691d8e2456e5f3f61c1810adfc1503000200000000000000000018": [
          {
            "tokenAddress": "0xba100000625a3754423978a60c9317c58a424e3d",
            "amount": 2500
          }
        ],
        "0xefaa1604e82e1b3af8430b90192c1b9e8197e377000200000000000000000021": [
          {
            "tokenAddress": "0xba100000625a3754423978a60c9317c58a424e3d",
            "amount": 500
          }
        ],
        "0xfeadd389a5c427952d8fdb8057d6c8ba1156cc56000000000000000000000066": [
          {
            "tokenAddress": "0xba100000625a3754423978a60c9317c58a424e3d",
            "amount": 2500
          }
        ],
        "0x32296969ef14eb0c6d29669c550d4a0449130230000200000000000000000080": [
          {
            "tokenAddress": "0xba100000625a3754423978a60c9317c58a424e3d",
            "amount": 2500
          },
          {
            "tokenAddress": "0x5a98fcbea516cf06857215779fd812ca3bef1b32",
            "amount": 75000
          }
        ],
        "0xbf96189eee9357a95c7719f4f5047f76bde804e5000200000000000000000087": [
          {
            "tokenAddress": "0xba100000625a3754423978a60c9317c58a424e3d",
            "amount": 1000
          }
        ],
        "0x702605f43471183158938c1a3e5f5a359d7b31ba00020000000000000000009f": [
          {
            "tokenAddress": "0xba100000625a3754423978a60c9317c58a424e3d",
            "amount": 1000
          }
        ],
        "0xec60a5fef79a92c741cb74fdd6bfc340c0279b01000200000000000000000015": [
          {
            "tokenAddress": "0xba100000625a3754423978a60c9317c58a424e3d",
            "amount": 400
          }
        ],
        "0xa02e4b3d18d4e6b8d18ac421fbc3dfff8933c40a00020000000000000000004b": [
          {
            "tokenAddress": "0xba100000625a3754423978a60c9317c58a424e3d",
            "amount": 400
          }
        ],
        "0xf5aaf7ee8c39b651cebf5f1f50c10631e78e0ef9000200000000000000000069": [
          {
            "tokenAddress": "0xba100000625a3754423978a60c9317c58a424e3d",
            "amount": 250
          }
        ],
         "0x8f4205e1604133d1875a3e771ae7e4f2b086563900020000000000000000010e": [
          {
            "tokenAddress": "0xba100000625a3754423978a60c9317c58a424e3d",
            "amount": 50
          }
        ],
         "0x27c9f71cc31464b906e0006d4fcbc8900f48f15f00020000000000000000010f": [
          {
            "tokenAddress": "0xba100000625a3754423978a60c9317c58a424e3d",
            "amount": 100
          }
        ],
        "0xf4c0dd9b82da36c07605df83c8a416f11724d88b000200000000000000000026": [
          {
            "tokenAddress": "0xba100000625a3754423978a60c9317c58a424e3d",
            "amount": 1000
          }
        ],
        "0xbaeec99c90e3420ec6c1e7a769d2a856d2898e4d00020000000000000000008a": [
          {
            "tokenAddress": "0xba100000625a3754423978a60c9317c58a424e3d",
            "amount": 170
          },
          {
            "tokenAddress": "0x81f8f0bb1cb2a06649e51913a151f0e7ef6fa321",
            "amount": 2855
          }
        ],
        "0x350196326aeaa9b98f1903fb5e8fc2686f85318c000200000000000000000084": [
          {
            "tokenAddress": "0xba100000625a3754423978a60c9317c58a424e3d",
            "amount": 110
          },
          {
            "tokenAddress": "0x81f8f0bb1cb2a06649e51913a151f0e7ef6fa321",
            "amount": 1845
          }
        ],
        "0xe2469f47ab58cf9cf59f9822e3c5de4950a41c49000200000000000000000089": [
          {
            "tokenAddress": "0xba100000625a3754423978a60c9317c58a424e3d",
            "amount": 500
          }
        ],
        "0x51735bdfbfe3fc13dea8dc6502e2e958989429610002000000000000000000a0": [
          {
            "tokenAddress": "0xba100000625a3754423978a60c9317c58a424e3d",
            "amount": 250
          },
          {
            "tokenAddress": "0x226f7b842e0f0120b7e194d05432b3fd14773a9d",
            "amount": 375000
          }
        ],
        "0x87165b659ba7746907a48763063efa3b323c2b0700020000000000000000002d" : [
          {
            "tokenAddress": "0xba100000625a3754423978a60c9317c58a424e3d",
            "amount": 480
          },
          {
            "tokenAddress": "0x2d94aa3e47d9d5024503ca8491fce9a2fb4da198",
            "amount": 85000
          }
        ],
        "0x5f7fa48d765053f8dd85e052843e12d23e3d7bc50002000000000000000000c0": [
          {
            "tokenAddress": "0xba100000625a3754423978a60c9317c58a424e3d",
            "amount": 500
          },
          {
            "tokenAddress": "0xcfeaead4947f0705a14ec42ac3d44129e1ef3ed5",
            "amount": 30000
          }
        ],
        "0x5e6989c0e2b6600ab585d56bf05479d5450a60c80002000000000000000000c1": [
          {
            "tokenAddress": "0xba100000625a3754423978a60c9317c58a424e3d",
            "amount": 300
          },
          {
            "tokenAddress": "0xb62132e35a6c13ee1ee0f84dc5d40bad8d815206",
            "amount": 2000
          }
        ]
      }
    },
    {
      "chainId": 137,
      "pools": {
        "0x0297e37f1873d2dab4487aa67cd56b58e2f27875000100000000000000000002": [
          {
            "tokenAddress": "0x9a71012b13ca4d3d0cdc72a177df3ef03b0e76a3",
            "amount": 5500
          }
        ],
        "0x36128d5436d2d70cab39c9af9cce146c38554ff0000100000000000000000008": [
          {
            "tokenAddress": "0x9a71012b13ca4d3d0cdc72a177df3ef03b0e76a3",
            "amount": 4000
          }
        ],
        "0x03cd191f589d12b0582a99808cf19851e468e6b500010000000000000000000a": [
          {
            "tokenAddress": "0x9a71012b13ca4d3d0cdc72a177df3ef03b0e76a3",
            "amount": 2250
          }
        ],
        "0xce66904b68f1f070332cbc631de7ee98b650b499000100000000000000000009": [
          {
            "tokenAddress": "0x9a71012b13ca4d3d0cdc72a177df3ef03b0e76a3",
            "amount": 650
          }
        ],
        "0x06df3b2bbb68adc8b0e302443692037ed9f91b42000000000000000000000012": [
          {
            "tokenAddress": "0x9a71012b13ca4d3d0cdc72a177df3ef03b0e76a3",
            "amount": 2400
          },
          {
            "tokenAddress": "0x580a84c73811e1839f75d86d75d88cca0c241ff4",
            "amount": 15000
          }
        ],
         "0x5a6ae1fd70d04ba4a279fc219dfabc53825cb01d00020000000000000000020e": [
          {
            "tokenAddress": "0x9a71012b13ca4d3d0cdc72a177df3ef03b0e76a3",
            "amount": 100
          }
        ], 
        "0x827ad315960f5a0f5280d6936c8e52a5878bba0400020000000000000000005c": [
          {
            "tokenAddress": "0x9a71012b13ca4d3d0cdc72a177df3ef03b0e76a3",
            "amount": 300
          },
          {
            "tokenAddress": "0x580a84c73811e1839f75d86d75d88cca0c241ff4",
            "amount": 15000
          }
        ],
        "0x614b5038611729ed49e0ded154d8a5d3af9d1d9e00010000000000000000001d": [
          {
            "tokenAddress": "0x9a71012b13ca4d3d0cdc72a177df3ef03b0e76a3",
            "amount": 450
          },
          {
            "tokenAddress": "0xF501dd45a1198C2E1b5aEF5314A68B9006D842E0",
            "amount": 15000
          }
        ],
        "0x4e7f40cd37cee710f5e87ad72959d30ef8a01a5d00010000000000000000000b": [
          {
            "tokenAddress": "0x9a71012b13ca4d3d0cdc72a177df3ef03b0e76a3",
            "amount": 350
          }
        ],
        "0x7c9cf12d783821d5c63d8e9427af5c44bad92445000100000000000000000051": [
          {
            "tokenAddress": "0x9a71012b13ca4d3d0cdc72a177df3ef03b0e76a3",
            "amount": 1000
          }
        ],
        "0xfeadd389a5c427952d8fdb8057d6c8ba1156cc5600020000000000000000001e": [
          {
            "tokenAddress": "0x9a71012b13ca4d3d0cdc72a177df3ef03b0e76a3",
            "amount": 1000
          }
        ],
        "0xb204bf10bc3a5435017d3db247f56da601dfe08a0002000000000000000000fe": [
          {
            "tokenAddress": "0x9a71012b13ca4d3d0cdc72a177df3ef03b0e76a3",
            "amount": 66.66
          }
        ],
        "0x186084ff790c65088ba694df11758fae4943ee9e000200000000000000000032": [
          {
            "tokenAddress": "0x9a71012b13ca4d3d0cdc72a177df3ef03b0e76a3",
            "amount": 500
          },
          {
            "tokenAddress": "0xdf7837de1f2fa4631d716cf2502f8b230f1dcc32",
            "amount": 833333.33
          }
        ],
        "0xdb1db6e248d7bb4175f6e5a382d0a03fe3dcc813000100000000000000000035": [
          {
            "tokenAddress": "0x9a71012b13ca4d3d0cdc72a177df3ef03b0e76a3",
            "amount": 500
          },
          {
            "tokenAddress": "0xdf7837de1f2fa4631d716cf2502f8b230f1dcc32",
            "amount": 833333.33
          }
        ],
        "0xcf354603a9aebd2ff9f33e1b04246d8ea204ae9500020000000000000000005a": [
          {
            "tokenAddress": "0x9a71012b13ca4d3d0cdc72a177df3ef03b0e76a3",
            "amount": 1750
          }
        ],
        "0x10f21c9bd8128a29aa785ab2de0d044dcdd79436000200000000000000000059": [
          {
            "tokenAddress": "0x9a71012b13ca4d3d0cdc72a177df3ef03b0e76a3",
            "amount": 1750
          }
        ],
        "0x0d34e5dd4d8f043557145598e4e2dc286b35fd4f000000000000000000000068": [
          {
            "tokenAddress": "0x9a71012b13ca4d3d0cdc72a177df3ef03b0e76a3",
            "amount": 2500
          },
          {
            "tokenAddress": "0x0d500b1d8e8ef31e21c99d1db9a6444d3adf1270",
            "amount": 27500
          },
          {
            "tokenAddress": "0x2e1ad108ff1d8c782fcbbb89aad783ac49586756",
            "amount": 55000
          }
        ]
      }
    },
    {
      "chainId": 42161,
      "pools": {
        "0x64541216bafffeec8ea535bb71fbc927831d0595000100000000000000000002": [
          {
            "tokenAddress": "0x040d1edc9569d4bab2d15287dc5a4f10f56a56b8",
            "amount": 2850
          }
        ],
        "0xcc65a812ce382ab909a11e434dbf75b34f1cc59d000200000000000000000001": [
          {
            "tokenAddress": "0x040d1edc9569d4bab2d15287dc5a4f10f56a56b8",
            "amount": 5100
          }
        ],
        "0x1533a3278f3f9141d5f820a184ea4b017fce2382000000000000000000000016": [
          {
            "tokenAddress": "0x040d1edc9569d4bab2d15287dc5a4f10f56a56b8",
            "amount": 2500
          }
        ],
        "0xc2f082d33b5b8ef3a7e3de30da54efd3114512ac000200000000000000000017": [
          {
            "tokenAddress": "0x040d1edc9569d4bab2d15287dc5a4f10f56a56b8",
            "amount": 400
          },
          {
            "tokenAddress": "0x965772e0e9c84b6f359c8597c891108dcf1c5b1a",
            "amount": 1023
          }
        ],
        "0x5ced962afbfb7e13fb215defc2b027678237aa3a000200000000000000000011": [
          {
            "tokenAddress": "0x040d1edc9569d4bab2d15287dc5a4f10f56a56b8",
            "amount": 100
          }
        ],
        "0x8a9f8b5334dacb052cd62797e2bdf68d89c0bfd8000200000000000000000013": [
          {
            "tokenAddress": "0x040d1edc9569d4bab2d15287dc5a4f10f56a56b8",
            "amount": 100
          }
        ],
        "0x4a3a22a3e7fee0ffbb66f1c28bfac50f75546fc7000200000000000000000008": [
          {
            "tokenAddress": "0x040d1edc9569d4bab2d15287dc5a4f10f56a56b8",
            "amount": 250
          }
        ],
        "0xb5b77f1ad2b520df01612399258e7787af63025d000200000000000000000010": [
          {
            "tokenAddress": "0x040d1edc9569d4bab2d15287dc5a4f10f56a56b8",
            "amount": 500
          },
          {
            "tokenAddress": "0x4e352cf164e64adcbad318c3a1e222e9eba4ce42",
            "amount": 875
          }
        ],
        "0x651e00ffd5ecfa7f3d4f33d62ede0a97cf62ede2000200000000000000000006": [
          {
            "tokenAddress": "0x040d1edc9569d4bab2d15287dc5a4f10f56a56b8",
            "amount": 420
          }
        ],
        "0xa6625f741400f90d31e39a17b0d429a92e347a6000020000000000000000000e": [
          {
            "tokenAddress": "0x040d1edc9569d4bab2d15287dc5a4f10f56a56b8",
            "amount": 350
          }
        ],
        "0xb28670b3e7ad27bd41fb5938136bf9e9cba90d6500020000000000000000001e": [
          {
            "tokenAddress": "0x040d1edc9569d4bab2d15287dc5a4f10f56a56b8",
            "amount": 200
          }
        ],
         "0xb340b6b1a34019853cb05b2de6ee8ffd0b89a008000100000000000000000036": [
          {
            "tokenAddress": "0x040d1edc9569d4bab2d15287dc5a4f10f56a56b8",
            "amount": 200
          }
        ]
      }
    }
  ],
  "week_88": [
    {
      "chainId": 1,
      "pools": {
        "0xa6f548df93de924d73be7d25dc02554c6bd66db500020000000000000000000e": [
          {
            "tokenAddress": "0xba100000625a3754423978a60c9317c58a424e3d",
            "amount": 15000
          }
        ],
        "0x0b09dea16768f0799065c475be02919503cb2a3500020000000000000000001a": [
          {
            "tokenAddress": "0xba100000625a3754423978a60c9317c58a424e3d",
            "amount": 15000
          }
        ],
        "0x5c6ee304399dbdb9c8ef030ab642b10820db8f56000200000000000000000014": [
          {
            "tokenAddress": "0xba100000625a3754423978a60c9317c58a424e3d",
            "amount": 25300
          }
        ],
         "0x7b50775383d3d6f0215a8f290f2c9e2eebbeceb20000000000000000000000fe": [
          {
            "tokenAddress": "0xba100000625a3754423978a60c9317c58a424e3d",
            "amount": 17500
          }
        ],
        "0x06df3b2bbb68adc8b0e302443692037ed9f91b42000000000000000000000063": [
          {
            "tokenAddress": "0xba100000625a3754423978a60c9317c58a424e3d",
            "amount": 15000
          }
        ],
        "0x96646936b91d6b9d7d0c47c496afbf3d6ec7b6f8000200000000000000000019": [
          {
            "tokenAddress": "0xba100000625a3754423978a60c9317c58a424e3d",
            "amount": 1100
          }
        ],
        "0x3e5fa9518ea95c3e533eb377c001702a9aacaa32000200000000000000000052": [
          {
            "tokenAddress": "0xba100000625a3754423978a60c9317c58a424e3d",
            "amount": 120
          }
        ],
        "0xedf085f65b4f6c155e13155502ef925c9a756003000200000000000000000123": [
          {
            "tokenAddress": "0xba100000625a3754423978a60c9317c58a424e3d",
            "amount": 540
          }
        ],
        "0x4bd6d86debdb9f5413e631ad386c4427dc9d01b20002000000000000000000ec": [
          {
            "tokenAddress": "0xba100000625a3754423978a60c9317c58a424e3d",
            "amount": 115
          }
        ],
        "0x7edde0cb05ed19e03a9a47cd5e53fc57fde1c80c0002000000000000000000c8": [
          {
            "tokenAddress": "0xba100000625a3754423978a60c9317c58a424e3d",
            "amount": 1345
          }
        ],
        "0x186084ff790c65088ba694df11758fae4943ee9e000200000000000000000013": [
          {
            "tokenAddress": "0xba100000625a3754423978a60c9317c58a424e3d",
            "amount": 500
          }
        ],
        "0x072f14b85add63488ddad88f855fda4a99d6ac9b000200000000000000000027": [
          {
            "tokenAddress": "0xba100000625a3754423978a60c9317c58a424e3d",
            "amount": 1000
          }
        ],
        "0xe99481dc77691d8e2456e5f3f61c1810adfc1503000200000000000000000018": [
          {
            "tokenAddress": "0xba100000625a3754423978a60c9317c58a424e3d",
            "amount": 2500
          }
        ],
        "0xefaa1604e82e1b3af8430b90192c1b9e8197e377000200000000000000000021": [
          {
            "tokenAddress": "0xba100000625a3754423978a60c9317c58a424e3d",
            "amount": 500
          }
        ],
        "0xfeadd389a5c427952d8fdb8057d6c8ba1156cc56000000000000000000000066": [
          {
            "tokenAddress": "0xba100000625a3754423978a60c9317c58a424e3d",
            "amount": 2500
          }
        ],
        "0x32296969ef14eb0c6d29669c550d4a0449130230000200000000000000000080": [
          {
            "tokenAddress": "0xba100000625a3754423978a60c9317c58a424e3d",
            "amount": 2500
          },
          {
            "tokenAddress": "0x5a98fcbea516cf06857215779fd812ca3bef1b32",
            "amount": 75000
          }
        ],
        "0xbf96189eee9357a95c7719f4f5047f76bde804e5000200000000000000000087": [
          {
            "tokenAddress": "0xba100000625a3754423978a60c9317c58a424e3d",
            "amount": 1000
          }
        ],
        "0x702605f43471183158938c1a3e5f5a359d7b31ba00020000000000000000009f": [
          {
            "tokenAddress": "0xba100000625a3754423978a60c9317c58a424e3d",
            "amount": 1000
          }
        ],
        "0xec60a5fef79a92c741cb74fdd6bfc340c0279b01000200000000000000000015": [
          {
            "tokenAddress": "0xba100000625a3754423978a60c9317c58a424e3d",
            "amount": 400
          }
        ],
        "0xa02e4b3d18d4e6b8d18ac421fbc3dfff8933c40a00020000000000000000004b": [
          {
            "tokenAddress": "0xba100000625a3754423978a60c9317c58a424e3d",
            "amount": 400
          }
        ],
        "0xf5aaf7ee8c39b651cebf5f1f50c10631e78e0ef9000200000000000000000069": [
          {
            "tokenAddress": "0xba100000625a3754423978a60c9317c58a424e3d",
            "amount": 250
          }
        ],
         "0x8f4205e1604133d1875a3e771ae7e4f2b086563900020000000000000000010e": [
          {
            "tokenAddress": "0xba100000625a3754423978a60c9317c58a424e3d",
            "amount": 50
          }
        ],
         "0x27c9f71cc31464b906e0006d4fcbc8900f48f15f00020000000000000000010f": [
          {
            "tokenAddress": "0xba100000625a3754423978a60c9317c58a424e3d",
            "amount": 100
          }
        ],
        "0xf4c0dd9b82da36c07605df83c8a416f11724d88b000200000000000000000026": [
          {
            "tokenAddress": "0xba100000625a3754423978a60c9317c58a424e3d",
            "amount": 1000
          }
        ],
        "0xbaeec99c90e3420ec6c1e7a769d2a856d2898e4d00020000000000000000008a": [
          {
            "tokenAddress": "0xba100000625a3754423978a60c9317c58a424e3d",
            "amount": 170
          },
          {
            "tokenAddress": "0x81f8f0bb1cb2a06649e51913a151f0e7ef6fa321",
            "amount": 2855
          }
        ],
        "0x350196326aeaa9b98f1903fb5e8fc2686f85318c000200000000000000000084": [
          {
            "tokenAddress": "0xba100000625a3754423978a60c9317c58a424e3d",
            "amount": 110
          },
          {
            "tokenAddress": "0x81f8f0bb1cb2a06649e51913a151f0e7ef6fa321",
            "amount": 1845
          }
        ],
        "0xe2469f47ab58cf9cf59f9822e3c5de4950a41c49000200000000000000000089": [
          {
            "tokenAddress": "0xba100000625a3754423978a60c9317c58a424e3d",
            "amount": 500
          }
        ],
        "0x51735bdfbfe3fc13dea8dc6502e2e958989429610002000000000000000000a0": [
          {
            "tokenAddress": "0xba100000625a3754423978a60c9317c58a424e3d",
            "amount": 250
          },
          {
            "tokenAddress": "0x226f7b842e0f0120b7e194d05432b3fd14773a9d",
            "amount": 375000
          }
        ],
        "0x87165b659ba7746907a48763063efa3b323c2b0700020000000000000000002d" : [
          {
            "tokenAddress": "0xba100000625a3754423978a60c9317c58a424e3d",
            "amount": 480
          },
          {
            "tokenAddress": "0x2d94aa3e47d9d5024503ca8491fce9a2fb4da198",
            "amount": 85000
          }
        ],
        "0x5f7fa48d765053f8dd85e052843e12d23e3d7bc50002000000000000000000c0": [
          {
            "tokenAddress": "0xba100000625a3754423978a60c9317c58a424e3d",
            "amount": 500
          },
          {
            "tokenAddress": "0xcfeaead4947f0705a14ec42ac3d44129e1ef3ed5",
            "amount": 30000
          }
        ],
        "0x5e6989c0e2b6600ab585d56bf05479d5450a60c80002000000000000000000c1": [
          {
            "tokenAddress": "0xba100000625a3754423978a60c9317c58a424e3d",
            "amount": 300
          },
          {
            "tokenAddress": "0xb62132e35a6c13ee1ee0f84dc5d40bad8d815206",
            "amount": 2000
          }
        ]
      }
    },
    {
      "chainId": 137,
      "pools": {
        "0x0297e37f1873d2dab4487aa67cd56b58e2f27875000100000000000000000002": [
          {
            "tokenAddress": "0x9a71012b13ca4d3d0cdc72a177df3ef03b0e76a3",
            "amount": 5500
          }
        ],
        "0x36128d5436d2d70cab39c9af9cce146c38554ff0000100000000000000000008": [
          {
            "tokenAddress": "0x9a71012b13ca4d3d0cdc72a177df3ef03b0e76a3",
            "amount": 4000
          }
        ],
        "0x03cd191f589d12b0582a99808cf19851e468e6b500010000000000000000000a": [
          {
            "tokenAddress": "0x9a71012b13ca4d3d0cdc72a177df3ef03b0e76a3",
            "amount": 2250
          }
        ],
        "0xce66904b68f1f070332cbc631de7ee98b650b499000100000000000000000009": [
          {
            "tokenAddress": "0x9a71012b13ca4d3d0cdc72a177df3ef03b0e76a3",
            "amount": 650
          }
        ],
        "0x06df3b2bbb68adc8b0e302443692037ed9f91b42000000000000000000000012": [
          {
            "tokenAddress": "0x9a71012b13ca4d3d0cdc72a177df3ef03b0e76a3",
            "amount": 3650
          },
          {
            "tokenAddress": "0x580a84c73811e1839f75d86d75d88cca0c241ff4",
            "amount": 15000
          }
        ],
         "0x5a6ae1fd70d04ba4a279fc219dfabc53825cb01d00020000000000000000020e": [
          {
            "tokenAddress": "0x9a71012b13ca4d3d0cdc72a177df3ef03b0e76a3",
            "amount": 100
          }
        ], 
        "0x827ad315960f5a0f5280d6936c8e52a5878bba0400020000000000000000005c": [
          {
            "tokenAddress": "0x9a71012b13ca4d3d0cdc72a177df3ef03b0e76a3",
            "amount": 300
          },
          {
            "tokenAddress": "0x580a84c73811e1839f75d86d75d88cca0c241ff4",
            "amount": 15000
          }
        ],
        "0x614b5038611729ed49e0ded154d8a5d3af9d1d9e00010000000000000000001d": [
          {
            "tokenAddress": "0x9a71012b13ca4d3d0cdc72a177df3ef03b0e76a3",
            "amount": 450
          },
          {
            "tokenAddress": "0xF501dd45a1198C2E1b5aEF5314A68B9006D842E0",
            "amount": 15000
          }
        ],
        "0x4e7f40cd37cee710f5e87ad72959d30ef8a01a5d00010000000000000000000b": [
          {
            "tokenAddress": "0x9a71012b13ca4d3d0cdc72a177df3ef03b0e76a3",
            "amount": 350
          }
        ],
        "0x7c9cf12d783821d5c63d8e9427af5c44bad92445000100000000000000000051": [
          {
            "tokenAddress": "0x9a71012b13ca4d3d0cdc72a177df3ef03b0e76a3",
            "amount": 1000
          }
        ],
        "0xfeadd389a5c427952d8fdb8057d6c8ba1156cc5600020000000000000000001e": [
          {
            "tokenAddress": "0x9a71012b13ca4d3d0cdc72a177df3ef03b0e76a3",
            "amount": 1000
          }
        ],
        "0xb204bf10bc3a5435017d3db247f56da601dfe08a0002000000000000000000fe": [
          {
            "tokenAddress": "0x9a71012b13ca4d3d0cdc72a177df3ef03b0e76a3",
            "amount": 66.66
          }
        ],
        "0x186084ff790c65088ba694df11758fae4943ee9e000200000000000000000032": [
          {
            "tokenAddress": "0x9a71012b13ca4d3d0cdc72a177df3ef03b0e76a3",
            "amount": 500
          },
          {
            "tokenAddress": "0xdf7837de1f2fa4631d716cf2502f8b230f1dcc32",
            "amount": 833333.33
          }
        ],
        "0xdb1db6e248d7bb4175f6e5a382d0a03fe3dcc813000100000000000000000035": [
          {
            "tokenAddress": "0x9a71012b13ca4d3d0cdc72a177df3ef03b0e76a3",
            "amount": 500
          },
          {
            "tokenAddress": "0xdf7837de1f2fa4631d716cf2502f8b230f1dcc32",
            "amount": 833333.33
          }
        ],
        "0xcf354603a9aebd2ff9f33e1b04246d8ea204ae9500020000000000000000005a": [
          {
            "tokenAddress": "0x9a71012b13ca4d3d0cdc72a177df3ef03b0e76a3",
            "amount": 1750
          }
        ],
        "0x10f21c9bd8128a29aa785ab2de0d044dcdd79436000200000000000000000059": [
          {
            "tokenAddress": "0x9a71012b13ca4d3d0cdc72a177df3ef03b0e76a3",
            "amount": 1750
          }
        ],
        "0x0d34e5dd4d8f043557145598e4e2dc286b35fd4f000000000000000000000068": [
          {
            "tokenAddress": "0x9a71012b13ca4d3d0cdc72a177df3ef03b0e76a3",
            "amount": 1250
          },
          {
            "tokenAddress": "0x0d500b1d8e8ef31e21c99d1db9a6444d3adf1270",
            "amount": 27500
          },
          {
            "tokenAddress": "0x2e1ad108ff1d8c782fcbbb89aad783ac49586756",
            "amount": 55000
          }
        ]
      }
    },
    {
      "chainId": 42161,
      "pools": {
        "0x64541216bafffeec8ea535bb71fbc927831d0595000100000000000000000002": [
          {
            "tokenAddress": "0x040d1edc9569d4bab2d15287dc5a4f10f56a56b8",
            "amount": 2850
          }
        ],
        "0xcc65a812ce382ab909a11e434dbf75b34f1cc59d000200000000000000000001": [
          {
            "tokenAddress": "0x040d1edc9569d4bab2d15287dc5a4f10f56a56b8",
            "amount": 5100
          }
        ],
        "0x1533a3278f3f9141d5f820a184ea4b017fce2382000000000000000000000016": [
          {
            "tokenAddress": "0x040d1edc9569d4bab2d15287dc5a4f10f56a56b8",
            "amount": 2500
          }
        ],
        "0xc2f082d33b5b8ef3a7e3de30da54efd3114512ac000200000000000000000017": [
          {
            "tokenAddress": "0x040d1edc9569d4bab2d15287dc5a4f10f56a56b8",
            "amount": 400
          },
          {
            "tokenAddress": "0x965772e0e9c84b6f359c8597c891108dcf1c5b1a",
            "amount": 1023
          }
        ],
        "0x5ced962afbfb7e13fb215defc2b027678237aa3a000200000000000000000011": [
          {
            "tokenAddress": "0x040d1edc9569d4bab2d15287dc5a4f10f56a56b8",
            "amount": 100
          }
        ],
        "0x8a9f8b5334dacb052cd62797e2bdf68d89c0bfd8000200000000000000000013": [
          {
            "tokenAddress": "0x040d1edc9569d4bab2d15287dc5a4f10f56a56b8",
            "amount": 100
          }
        ],
        "0x4a3a22a3e7fee0ffbb66f1c28bfac50f75546fc7000200000000000000000008": [
          {
            "tokenAddress": "0x040d1edc9569d4bab2d15287dc5a4f10f56a56b8",
            "amount": 250
          }
        ],
        "0xb5b77f1ad2b520df01612399258e7787af63025d000200000000000000000010": [
          {
            "tokenAddress": "0x040d1edc9569d4bab2d15287dc5a4f10f56a56b8",
            "amount": 500
          },
          {
            "tokenAddress": "0x4e352cf164e64adcbad318c3a1e222e9eba4ce42",
            "amount": 875
          }
        ],
        "0x651e00ffd5ecfa7f3d4f33d62ede0a97cf62ede2000200000000000000000006": [
          {
            "tokenAddress": "0x040d1edc9569d4bab2d15287dc5a4f10f56a56b8",
            "amount": 420
          }
        ],
        "0xa6625f741400f90d31e39a17b0d429a92e347a6000020000000000000000000e": [
          {
            "tokenAddress": "0x040d1edc9569d4bab2d15287dc5a4f10f56a56b8",
            "amount": 350
          }
        ],
        "0xb28670b3e7ad27bd41fb5938136bf9e9cba90d6500020000000000000000001e": [
          {
            "tokenAddress": "0x040d1edc9569d4bab2d15287dc5a4f10f56a56b8",
            "amount": 200
          }
        ],
         "0xb340b6b1a34019853cb05b2de6ee8ffd0b89a008000100000000000000000036": [
          {
            "tokenAddress": "0x040d1edc9569d4bab2d15287dc5a4f10f56a56b8",
            "amount": 200
          }
        ]
      }
    }
  ],
  "week_89": [
    {
      "chainId": 1,
      "pools": {
        "0xa6f548df93de924d73be7d25dc02554c6bd66db500020000000000000000000e": [
          {
            "tokenAddress": "0xba100000625a3754423978a60c9317c58a424e3d",
            "amount": 15000
          }
        ],
        "0x0b09dea16768f0799065c475be02919503cb2a3500020000000000000000001a": [
          {
            "tokenAddress": "0xba100000625a3754423978a60c9317c58a424e3d",
            "amount": 15000
          }
        ],
        "0x5c6ee304399dbdb9c8ef030ab642b10820db8f56000200000000000000000014": [
          {
            "tokenAddress": "0xba100000625a3754423978a60c9317c58a424e3d",
            "amount": 25500
          }
        ],
         "0x7b50775383d3d6f0215a8f290f2c9e2eebbeceb20000000000000000000000fe": [
          {
            "tokenAddress": "0xba100000625a3754423978a60c9317c58a424e3d",
            "amount": 17500
          }
        ],
        "0x06df3b2bbb68adc8b0e302443692037ed9f91b42000000000000000000000063": [
          {
            "tokenAddress": "0xba100000625a3754423978a60c9317c58a424e3d",
            "amount": 15000
          }
        ],
        "0x96646936b91d6b9d7d0c47c496afbf3d6ec7b6f8000200000000000000000019": [
          {
            "tokenAddress": "0xba100000625a3754423978a60c9317c58a424e3d",
            "amount": 1100
          }
        ],
        "0x3e5fa9518ea95c3e533eb377c001702a9aacaa32000200000000000000000052": [
          {
            "tokenAddress": "0xba100000625a3754423978a60c9317c58a424e3d",
            "amount": 120
          }
        ],
        "0xedf085f65b4f6c155e13155502ef925c9a756003000200000000000000000123": [
          {
            "tokenAddress": "0xba100000625a3754423978a60c9317c58a424e3d",
            "amount": 540
          }
        ],
        "0x4bd6d86debdb9f5413e631ad386c4427dc9d01b20002000000000000000000ec": [
          {
            "tokenAddress": "0xba100000625a3754423978a60c9317c58a424e3d",
            "amount": 115
          }
        ],
        "0x7edde0cb05ed19e03a9a47cd5e53fc57fde1c80c0002000000000000000000c8": [
          {
            "tokenAddress": "0xba100000625a3754423978a60c9317c58a424e3d",
            "amount": 1345
          }
        ],
        "0x186084ff790c65088ba694df11758fae4943ee9e000200000000000000000013": [
          {
            "tokenAddress": "0xba100000625a3754423978a60c9317c58a424e3d",
            "amount": 500
          }
        ],
        "0x072f14b85add63488ddad88f855fda4a99d6ac9b000200000000000000000027": [
          {
            "tokenAddress": "0xba100000625a3754423978a60c9317c58a424e3d",
            "amount": 1000
          }
        ],
        "0xe99481dc77691d8e2456e5f3f61c1810adfc1503000200000000000000000018": [
          {
            "tokenAddress": "0xba100000625a3754423978a60c9317c58a424e3d",
            "amount": 2500
          }
        ],
        "0xefaa1604e82e1b3af8430b90192c1b9e8197e377000200000000000000000021": [
          {
            "tokenAddress": "0xba100000625a3754423978a60c9317c58a424e3d",
            "amount": 500
          }
        ],
        "0xfeadd389a5c427952d8fdb8057d6c8ba1156cc56000000000000000000000066": [
          {
            "tokenAddress": "0xba100000625a3754423978a60c9317c58a424e3d",
            "amount": 2500
          }
        ],
        "0x32296969ef14eb0c6d29669c550d4a0449130230000200000000000000000080": [
          {
            "tokenAddress": "0xba100000625a3754423978a60c9317c58a424e3d",
            "amount": 2500
          },
          {
            "tokenAddress": "0x5a98fcbea516cf06857215779fd812ca3bef1b32",
            "amount": 75000
          }
        ],
        "0xbf96189eee9357a95c7719f4f5047f76bde804e5000200000000000000000087": [
          {
            "tokenAddress": "0xba100000625a3754423978a60c9317c58a424e3d",
            "amount": 1000
          }
        ],
        "0x702605f43471183158938c1a3e5f5a359d7b31ba00020000000000000000009f": [
          {
            "tokenAddress": "0xba100000625a3754423978a60c9317c58a424e3d",
            "amount": 1000
          }
        ],
        "0xec60a5fef79a92c741cb74fdd6bfc340c0279b01000200000000000000000015": [
          {
            "tokenAddress": "0xba100000625a3754423978a60c9317c58a424e3d",
            "amount": 400
          }
        ],
        "0xa02e4b3d18d4e6b8d18ac421fbc3dfff8933c40a00020000000000000000004b": [
          {
            "tokenAddress": "0xba100000625a3754423978a60c9317c58a424e3d",
            "amount": 400
          }
        ],
        "0xf5aaf7ee8c39b651cebf5f1f50c10631e78e0ef9000200000000000000000069": [
          {
            "tokenAddress": "0xba100000625a3754423978a60c9317c58a424e3d",
            "amount": 250
          }
        ],
         "0x8f4205e1604133d1875a3e771ae7e4f2b086563900020000000000000000010e": [
          {
            "tokenAddress": "0xba100000625a3754423978a60c9317c58a424e3d",
            "amount": 50
          },
          {
            "tokenAddress": "0x43d4a3cd90ddd2f8f4f693170c9c8098163502ad",
            "amount": 4000
          }
        ],
         "0x27c9f71cc31464b906e0006d4fcbc8900f48f15f00020000000000000000010f": [
          {
            "tokenAddress": "0xba100000625a3754423978a60c9317c58a424e3d",
            "amount": 100
          },
          {
            "tokenAddress": "0x43d4a3cd90ddd2f8f4f693170c9c8098163502ad",
            "amount": 2000
          }
        ],
        "0xf4c0dd9b82da36c07605df83c8a416f11724d88b000200000000000000000026": [
          {
            "tokenAddress": "0xba100000625a3754423978a60c9317c58a424e3d",
            "amount": 1000
          }
        ],
        "0xbaeec99c90e3420ec6c1e7a769d2a856d2898e4d00020000000000000000008a": [
          {
            "tokenAddress": "0xba100000625a3754423978a60c9317c58a424e3d",
            "amount": 170
          },
          {
            "tokenAddress": "0x81f8f0bb1cb2a06649e51913a151f0e7ef6fa321",
            "amount": 2855
          }
        ],
        "0x350196326aeaa9b98f1903fb5e8fc2686f85318c000200000000000000000084": [
          {
            "tokenAddress": "0xba100000625a3754423978a60c9317c58a424e3d",
            "amount": 110
          },
          {
            "tokenAddress": "0x81f8f0bb1cb2a06649e51913a151f0e7ef6fa321",
            "amount": 1845
          }
        ],
        "0xe2469f47ab58cf9cf59f9822e3c5de4950a41c49000200000000000000000089": [
          {
            "tokenAddress": "0xba100000625a3754423978a60c9317c58a424e3d",
            "amount": 500
          }
        ],
        "0x51735bdfbfe3fc13dea8dc6502e2e958989429610002000000000000000000a0": [
          {
            "tokenAddress": "0xba100000625a3754423978a60c9317c58a424e3d",
            "amount": 250
          },
          {
            "tokenAddress": "0x226f7b842e0f0120b7e194d05432b3fd14773a9d",
            "amount": 375000
          }
        ],
        "0x87165b659ba7746907a48763063efa3b323c2b0700020000000000000000002d" : [
          {
            "tokenAddress": "0xba100000625a3754423978a60c9317c58a424e3d",
            "amount": 480
          },
          {
            "tokenAddress": "0x2d94aa3e47d9d5024503ca8491fce9a2fb4da198",
            "amount": 85000
          }
        ],
        "0x5f7fa48d765053f8dd85e052843e12d23e3d7bc50002000000000000000000c0": [
          {
            "tokenAddress": "0xba100000625a3754423978a60c9317c58a424e3d",
            "amount": 500
          },
          {
            "tokenAddress": "0xcfeaead4947f0705a14ec42ac3d44129e1ef3ed5",
            "amount": 30000
          }
        ],
        "0x5e6989c0e2b6600ab585d56bf05479d5450a60c80002000000000000000000c1": [
          {
            "tokenAddress": "0xb62132e35a6c13ee1ee0f84dc5d40bad8d815206",
            "amount": 2000
          }
        ],
        "0x1e19cf2d73a72ef1332c882f20534b6519be0276000200000000000000000112": [
          {
            "tokenAddress": "0xba100000625a3754423978a60c9317c58a424e3d",
            "amount": 100
          }
        ]
      }
    },
    {
      "chainId": 137,
      "pools": {
        "0x0297e37f1873d2dab4487aa67cd56b58e2f27875000100000000000000000002": [
          {
            "tokenAddress": "0x9a71012b13ca4d3d0cdc72a177df3ef03b0e76a3",
            "amount": 5500
          }
        ],
        "0x36128d5436d2d70cab39c9af9cce146c38554ff0000100000000000000000008": [
          {
            "tokenAddress": "0x9a71012b13ca4d3d0cdc72a177df3ef03b0e76a3",
            "amount": 4000
          }
        ],
        "0x03cd191f589d12b0582a99808cf19851e468e6b500010000000000000000000a": [
          {
            "tokenAddress": "0x9a71012b13ca4d3d0cdc72a177df3ef03b0e76a3",
            "amount": 2250
          }
        ],
        "0xce66904b68f1f070332cbc631de7ee98b650b499000100000000000000000009": [
          {
            "tokenAddress": "0x9a71012b13ca4d3d0cdc72a177df3ef03b0e76a3",
            "amount": 650
          }
        ],
        "0x06df3b2bbb68adc8b0e302443692037ed9f91b42000000000000000000000012": [
          {
            "tokenAddress": "0x9a71012b13ca4d3d0cdc72a177df3ef03b0e76a3",
            "amount": 3650
          },
          {
            "tokenAddress": "0x580a84c73811e1839f75d86d75d88cca0c241ff4",
            "amount": 15000
          }
        ],
         "0x5a6ae1fd70d04ba4a279fc219dfabc53825cb01d00020000000000000000020e": [
          {
            "tokenAddress": "0x9a71012b13ca4d3d0cdc72a177df3ef03b0e76a3",
            "amount": 100
          }
        ], 
        "0x827ad315960f5a0f5280d6936c8e52a5878bba0400020000000000000000005c": [
          {
            "tokenAddress": "0x9a71012b13ca4d3d0cdc72a177df3ef03b0e76a3",
            "amount": 300
          },
          {
            "tokenAddress": "0x580a84c73811e1839f75d86d75d88cca0c241ff4",
            "amount": 15000
          }
        ],
        "0x614b5038611729ed49e0ded154d8a5d3af9d1d9e00010000000000000000001d": [
          {
            "tokenAddress": "0x9a71012b13ca4d3d0cdc72a177df3ef03b0e76a3",
            "amount": 450
          },
          {
            "tokenAddress": "0xF501dd45a1198C2E1b5aEF5314A68B9006D842E0",
            "amount": 15000
          }
        ],
        "0x4e7f40cd37cee710f5e87ad72959d30ef8a01a5d00010000000000000000000b": [
          {
            "tokenAddress": "0x9a71012b13ca4d3d0cdc72a177df3ef03b0e76a3",
            "amount": 350
          }
        ],
        "0x7c9cf12d783821d5c63d8e9427af5c44bad92445000100000000000000000051": [
          {
            "tokenAddress": "0x9a71012b13ca4d3d0cdc72a177df3ef03b0e76a3",
            "amount": 1000
          }
        ],
        "0xfeadd389a5c427952d8fdb8057d6c8ba1156cc5600020000000000000000001e": [
          {
            "tokenAddress": "0x9a71012b13ca4d3d0cdc72a177df3ef03b0e76a3",
            "amount": 1000
          }
        ],
        "0xb204bf10bc3a5435017d3db247f56da601dfe08a0002000000000000000000fe": [
          {
            "tokenAddress": "0x9a71012b13ca4d3d0cdc72a177df3ef03b0e76a3",
            "amount": 66.66
          }
        ],
        "0x186084ff790c65088ba694df11758fae4943ee9e000200000000000000000032": [
          {
            "tokenAddress": "0x9a71012b13ca4d3d0cdc72a177df3ef03b0e76a3",
            "amount": 500
          },
          {
            "tokenAddress": "0xdf7837de1f2fa4631d716cf2502f8b230f1dcc32",
            "amount": 833333.33
          }
        ],
        "0xdb1db6e248d7bb4175f6e5a382d0a03fe3dcc813000100000000000000000035": [
          {
            "tokenAddress": "0x9a71012b13ca4d3d0cdc72a177df3ef03b0e76a3",
            "amount": 500
          },
          {
            "tokenAddress": "0xdf7837de1f2fa4631d716cf2502f8b230f1dcc32",
            "amount": 833333.33
          }
        ],
        "0xcf354603a9aebd2ff9f33e1b04246d8ea204ae9500020000000000000000005a": [
          {
            "tokenAddress": "0x9a71012b13ca4d3d0cdc72a177df3ef03b0e76a3",
            "amount": 1750
          }
        ],
        "0x10f21c9bd8128a29aa785ab2de0d044dcdd79436000200000000000000000059": [
          {
            "tokenAddress": "0x9a71012b13ca4d3d0cdc72a177df3ef03b0e76a3",
            "amount": 1750
          }
        ],
        "0x0d34e5dd4d8f043557145598e4e2dc286b35fd4f000000000000000000000068": [
          {
            "tokenAddress": "0x9a71012b13ca4d3d0cdc72a177df3ef03b0e76a3",
            "amount": 1250
          },
          {
            "tokenAddress": "0x2e1ad108ff1d8c782fcbbb89aad783ac49586756",
            "amount": 55000
          }
        ]
      }
    },
    {
      "chainId": 42161,
      "pools": {
        "0x64541216bafffeec8ea535bb71fbc927831d0595000100000000000000000002": [
          {
            "tokenAddress": "0x040d1edc9569d4bab2d15287dc5a4f10f56a56b8",
            "amount": 2850
          }
        ],
        "0xcc65a812ce382ab909a11e434dbf75b34f1cc59d000200000000000000000001": [
          {
            "tokenAddress": "0x040d1edc9569d4bab2d15287dc5a4f10f56a56b8",
            "amount": 4900
          }
        ],
        "0x1533a3278f3f9141d5f820a184ea4b017fce2382000000000000000000000016": [
          {
            "tokenAddress": "0x040d1edc9569d4bab2d15287dc5a4f10f56a56b8",
            "amount": 2500
          }
        ],
        "0xc2f082d33b5b8ef3a7e3de30da54efd3114512ac000200000000000000000017": [
          {
            "tokenAddress": "0x040d1edc9569d4bab2d15287dc5a4f10f56a56b8",
            "amount": 400
          },
          {
            "tokenAddress": "0x965772e0e9c84b6f359c8597c891108dcf1c5b1a",
            "amount": 1023
          }
        ],
        "0x5ced962afbfb7e13fb215defc2b027678237aa3a000200000000000000000011": [
          {
            "tokenAddress": "0x040d1edc9569d4bab2d15287dc5a4f10f56a56b8",
            "amount": 100
          }
        ],
        "0x8a9f8b5334dacb052cd62797e2bdf68d89c0bfd8000200000000000000000013": [
          {
            "tokenAddress": "0x040d1edc9569d4bab2d15287dc5a4f10f56a56b8",
            "amount": 100
          }
        ],
        "0x4a3a22a3e7fee0ffbb66f1c28bfac50f75546fc7000200000000000000000008": [
          {
            "tokenAddress": "0x040d1edc9569d4bab2d15287dc5a4f10f56a56b8",
            "amount": 250
          }
        ],
        "0xb5b77f1ad2b520df01612399258e7787af63025d000200000000000000000010": [
          {
            "tokenAddress": "0x040d1edc9569d4bab2d15287dc5a4f10f56a56b8",
            "amount": 500
          },
          {
            "tokenAddress": "0x4e352cf164e64adcbad318c3a1e222e9eba4ce42",
            "amount": 875
          }
        ],
        "0x651e00ffd5ecfa7f3d4f33d62ede0a97cf62ede2000200000000000000000006": [
          {
            "tokenAddress": "0x040d1edc9569d4bab2d15287dc5a4f10f56a56b8",
            "amount": 420
          }
        ],
        "0xa6625f741400f90d31e39a17b0d429a92e347a6000020000000000000000000e": [
          {
            "tokenAddress": "0x040d1edc9569d4bab2d15287dc5a4f10f56a56b8",
            "amount": 350
          }
        ],
        "0xb28670b3e7ad27bd41fb5938136bf9e9cba90d6500020000000000000000001e": [
          {
            "tokenAddress": "0x040d1edc9569d4bab2d15287dc5a4f10f56a56b8",
            "amount": 200
          }
        ],
         "0xb340b6b1a34019853cb05b2de6ee8ffd0b89a008000100000000000000000036": [
          {
            "tokenAddress": "0x040d1edc9569d4bab2d15287dc5a4f10f56a56b8",
            "amount": 200
          }
        ],
        "0x0adeb25cb5920d4f7447af4a0428072edc2cee2200020000000000000000004a": [
          {
            "tokenAddress": "0x040d1edc9569d4bab2d15287dc5a4f10f56a56b8",
            "amount": 100
          }
        ],
        "0x1779900c7707885720d39aa741f4086886307e9e00020000000000000000004b": [
          {
            "tokenAddress": "0x040d1edc9569d4bab2d15287dc5a4f10f56a56b8",
            "amount": 100
          }
        ]
      }
    }
  ],
  "week_90": [
    {
      "chainId": 1,
      "pools": {
        "0xa6f548df93de924d73be7d25dc02554c6bd66db500020000000000000000000e": [
          {
            "tokenAddress": "0xba100000625a3754423978a60c9317c58a424e3d",
            "amount": 15000
          }
        ],
        "0x0b09dea16768f0799065c475be02919503cb2a3500020000000000000000001a": [
          {
            "tokenAddress": "0xba100000625a3754423978a60c9317c58a424e3d",
            "amount": 15000
          }
        ],
        "0x5c6ee304399dbdb9c8ef030ab642b10820db8f56000200000000000000000014": [
          {
            "tokenAddress": "0xba100000625a3754423978a60c9317c58a424e3d",
            "amount": 25500
          }
        ],
         "0x7b50775383d3d6f0215a8f290f2c9e2eebbeceb20000000000000000000000fe": [
          {
            "tokenAddress": "0xba100000625a3754423978a60c9317c58a424e3d",
            "amount": 17500
          }
        ],
        "0x06df3b2bbb68adc8b0e302443692037ed9f91b42000000000000000000000063": [
          {
            "tokenAddress": "0xba100000625a3754423978a60c9317c58a424e3d",
            "amount": 15000
          }
        ],
        "0x96646936b91d6b9d7d0c47c496afbf3d6ec7b6f8000200000000000000000019": [
          {
            "tokenAddress": "0xba100000625a3754423978a60c9317c58a424e3d",
            "amount": 1100
          }
        ],
        "0x3e5fa9518ea95c3e533eb377c001702a9aacaa32000200000000000000000052": [
          {
            "tokenAddress": "0xba100000625a3754423978a60c9317c58a424e3d",
            "amount": 120
          }
        ],
        "0xedf085f65b4f6c155e13155502ef925c9a756003000200000000000000000123": [
          {
            "tokenAddress": "0xba100000625a3754423978a60c9317c58a424e3d",
            "amount": 540
          }
        ],
        "0x4bd6d86debdb9f5413e631ad386c4427dc9d01b20002000000000000000000ec": [
          {
            "tokenAddress": "0xba100000625a3754423978a60c9317c58a424e3d",
            "amount": 115
          }
        ],
        "0x7edde0cb05ed19e03a9a47cd5e53fc57fde1c80c0002000000000000000000c8": [
          {
            "tokenAddress": "0xba100000625a3754423978a60c9317c58a424e3d",
            "amount": 1345
          }
        ],
        "0x186084ff790c65088ba694df11758fae4943ee9e000200000000000000000013": [
          {
            "tokenAddress": "0xba100000625a3754423978a60c9317c58a424e3d",
            "amount": 500
          }
        ],
        "0x072f14b85add63488ddad88f855fda4a99d6ac9b000200000000000000000027": [
          {
            "tokenAddress": "0xba100000625a3754423978a60c9317c58a424e3d",
            "amount": 1000
          }
        ],
        "0xe99481dc77691d8e2456e5f3f61c1810adfc1503000200000000000000000018": [
          {
            "tokenAddress": "0xba100000625a3754423978a60c9317c58a424e3d",
            "amount": 2500
          }
        ],
        "0xefaa1604e82e1b3af8430b90192c1b9e8197e377000200000000000000000021": [
          {
            "tokenAddress": "0xba100000625a3754423978a60c9317c58a424e3d",
            "amount": 500
          }
        ],
        "0xfeadd389a5c427952d8fdb8057d6c8ba1156cc56000000000000000000000066": [
          {
            "tokenAddress": "0xba100000625a3754423978a60c9317c58a424e3d",
            "amount": 2500
          }
        ],
        "0x32296969ef14eb0c6d29669c550d4a0449130230000200000000000000000080": [
          {
            "tokenAddress": "0xba100000625a3754423978a60c9317c58a424e3d",
            "amount": 2500
          },
          {
            "tokenAddress": "0x5a98fcbea516cf06857215779fd812ca3bef1b32",
            "amount": 75000
          }
        ],
        "0xbf96189eee9357a95c7719f4f5047f76bde804e5000200000000000000000087": [
          {
            "tokenAddress": "0xba100000625a3754423978a60c9317c58a424e3d",
            "amount": 1000
          }
        ],
        "0x702605f43471183158938c1a3e5f5a359d7b31ba00020000000000000000009f": [
          {
            "tokenAddress": "0xba100000625a3754423978a60c9317c58a424e3d",
            "amount": 1000
          }
        ],
        "0xec60a5fef79a92c741cb74fdd6bfc340c0279b01000200000000000000000015": [
          {
            "tokenAddress": "0xba100000625a3754423978a60c9317c58a424e3d",
            "amount": 400
          }
        ],
        "0xa02e4b3d18d4e6b8d18ac421fbc3dfff8933c40a00020000000000000000004b": [
          {
            "tokenAddress": "0xba100000625a3754423978a60c9317c58a424e3d",
            "amount": 400
          }
        ],
        "0xf5aaf7ee8c39b651cebf5f1f50c10631e78e0ef9000200000000000000000069": [
          {
            "tokenAddress": "0xba100000625a3754423978a60c9317c58a424e3d",
            "amount": 250
          }
        ],
         "0x8f4205e1604133d1875a3e771ae7e4f2b086563900020000000000000000010e": [
          {
            "tokenAddress": "0xba100000625a3754423978a60c9317c58a424e3d",
            "amount": 50
          },
          {
            "tokenAddress": "0x43d4a3cd90ddd2f8f4f693170c9c8098163502ad",
            "amount": 4000
          }
        ],
         "0x27c9f71cc31464b906e0006d4fcbc8900f48f15f00020000000000000000010f": [
          {
            "tokenAddress": "0xba100000625a3754423978a60c9317c58a424e3d",
            "amount": 100
          },
          {
            "tokenAddress": "0x43d4a3cd90ddd2f8f4f693170c9c8098163502ad",
            "amount": 2000
          }
        ],
        "0xf4c0dd9b82da36c07605df83c8a416f11724d88b000200000000000000000026": [
          {
            "tokenAddress": "0xba100000625a3754423978a60c9317c58a424e3d",
            "amount": 1000
          }
        ],
        "0xbaeec99c90e3420ec6c1e7a769d2a856d2898e4d00020000000000000000008a": [
          {
            "tokenAddress": "0xba100000625a3754423978a60c9317c58a424e3d",
            "amount": 170
          },
          {
            "tokenAddress": "0x81f8f0bb1cb2a06649e51913a151f0e7ef6fa321",
            "amount": 2855
          }
        ],
        "0x350196326aeaa9b98f1903fb5e8fc2686f85318c000200000000000000000084": [
          {
            "tokenAddress": "0xba100000625a3754423978a60c9317c58a424e3d",
            "amount": 110
          },
          {
            "tokenAddress": "0x81f8f0bb1cb2a06649e51913a151f0e7ef6fa321",
            "amount": 1845
          }
        ],
        "0xe2469f47ab58cf9cf59f9822e3c5de4950a41c49000200000000000000000089": [
          {
            "tokenAddress": "0xba100000625a3754423978a60c9317c58a424e3d",
            "amount": 500
          }
        ],
        "0x51735bdfbfe3fc13dea8dc6502e2e958989429610002000000000000000000a0": [
          {
            "tokenAddress": "0xba100000625a3754423978a60c9317c58a424e3d",
            "amount": 250
          },
          {
            "tokenAddress": "0x226f7b842e0f0120b7e194d05432b3fd14773a9d",
            "amount": 375000
          }
        ],
        "0x87165b659ba7746907a48763063efa3b323c2b0700020000000000000000002d" : [
          {
            "tokenAddress": "0xba100000625a3754423978a60c9317c58a424e3d",
            "amount": 480
          },
          {
            "tokenAddress": "0x2d94aa3e47d9d5024503ca8491fce9a2fb4da198",
            "amount": 85000
          }
        ],
        "0x5f7fa48d765053f8dd85e052843e12d23e3d7bc50002000000000000000000c0": [
          {
            "tokenAddress": "0xba100000625a3754423978a60c9317c58a424e3d",
            "amount": 500
          },
          {
            "tokenAddress": "0xcfeaead4947f0705a14ec42ac3d44129e1ef3ed5",
            "amount": 30000
          }
        ],
        "0x5e6989c0e2b6600ab585d56bf05479d5450a60c80002000000000000000000c1": [
          {
            "tokenAddress": "0xb62132e35a6c13ee1ee0f84dc5d40bad8d815206",
            "amount": 2000
          }
        ],
        "0x1e19cf2d73a72ef1332c882f20534b6519be0276000200000000000000000112": [
          {
            "tokenAddress": "0xba100000625a3754423978a60c9317c58a424e3d",
            "amount": 100
          }
        ]
      }
    },
    {
      "chainId": 137,
      "pools": {
        "0x0297e37f1873d2dab4487aa67cd56b58e2f27875000100000000000000000002": [
          {
            "tokenAddress": "0x9a71012b13ca4d3d0cdc72a177df3ef03b0e76a3",
            "amount": 5500
          }
        ],
        "0x36128d5436d2d70cab39c9af9cce146c38554ff0000100000000000000000008": [
          {
            "tokenAddress": "0x9a71012b13ca4d3d0cdc72a177df3ef03b0e76a3",
            "amount": 3500
          }
        ],
        "0x03cd191f589d12b0582a99808cf19851e468e6b500010000000000000000000a": [
          {
            "tokenAddress": "0x9a71012b13ca4d3d0cdc72a177df3ef03b0e76a3",
            "amount": 2250
          }
        ],
        "0xce66904b68f1f070332cbc631de7ee98b650b499000100000000000000000009": [
          {
            "tokenAddress": "0x9a71012b13ca4d3d0cdc72a177df3ef03b0e76a3",
            "amount": 650
          }
        ],
        "0x06df3b2bbb68adc8b0e302443692037ed9f91b42000000000000000000000012": [
          {
            "tokenAddress": "0x9a71012b13ca4d3d0cdc72a177df3ef03b0e76a3",
            "amount": 3800
          },
          {
            "tokenAddress": "0x580a84c73811e1839f75d86d75d88cca0c241ff4",
            "amount": 20000
          }
        ],
         "0x5a6ae1fd70d04ba4a279fc219dfabc53825cb01d00020000000000000000020e": [
          {
            "tokenAddress": "0x9a71012b13ca4d3d0cdc72a177df3ef03b0e76a3",
            "amount": 100
          }
        ],
        "0x614b5038611729ed49e0ded154d8a5d3af9d1d9e00010000000000000000001d": [
          {
            "tokenAddress": "0x9a71012b13ca4d3d0cdc72a177df3ef03b0e76a3",
            "amount": 450
          },
          {
            "tokenAddress": "0xF501dd45a1198C2E1b5aEF5314A68B9006D842E0",
            "amount": 15000
          }
        ],
        "0x7c9cf12d783821d5c63d8e9427af5c44bad92445000100000000000000000051": [
          {
            "tokenAddress": "0x9a71012b13ca4d3d0cdc72a177df3ef03b0e76a3",
            "amount": 1000
          }
        ],
        "0xfeadd389a5c427952d8fdb8057d6c8ba1156cc5600020000000000000000001e": [
          {
            "tokenAddress": "0x9a71012b13ca4d3d0cdc72a177df3ef03b0e76a3",
            "amount": 1000
          }
        ],
        "0xb204bf10bc3a5435017d3db247f56da601dfe08a0002000000000000000000fe": [
          {
            "tokenAddress": "0x9a71012b13ca4d3d0cdc72a177df3ef03b0e76a3",
            "amount": 66.66
          }
        ],
        "0x186084ff790c65088ba694df11758fae4943ee9e000200000000000000000032": [
          {
            "tokenAddress": "0x9a71012b13ca4d3d0cdc72a177df3ef03b0e76a3",
            "amount": 500
          },
          {
            "tokenAddress": "0xdf7837de1f2fa4631d716cf2502f8b230f1dcc32",
            "amount": 833333.33
          }
        ],
        "0xdb1db6e248d7bb4175f6e5a382d0a03fe3dcc813000100000000000000000035": [
          {
            "tokenAddress": "0x9a71012b13ca4d3d0cdc72a177df3ef03b0e76a3",
            "amount": 500
          },
          {
            "tokenAddress": "0xdf7837de1f2fa4631d716cf2502f8b230f1dcc32",
            "amount": 833333.33
          }
        ],
        "0xcf354603a9aebd2ff9f33e1b04246d8ea204ae9500020000000000000000005a": [
          {
            "tokenAddress": "0x9a71012b13ca4d3d0cdc72a177df3ef03b0e76a3",
            "amount": 1750
          }
        ],
        "0x10f21c9bd8128a29aa785ab2de0d044dcdd79436000200000000000000000059": [
          {
            "tokenAddress": "0x9a71012b13ca4d3d0cdc72a177df3ef03b0e76a3",
            "amount": 1750
          }
        ],
        "0x0d34e5dd4d8f043557145598e4e2dc286b35fd4f000000000000000000000068": [
          {
            "tokenAddress": "0x9a71012b13ca4d3d0cdc72a177df3ef03b0e76a3",
            "amount": 1250
          },
          {
            "tokenAddress": "0x2e1ad108ff1d8c782fcbbb89aad783ac49586756",
            "amount": 55000
          }
        ]
      }
    },
    {
      "chainId": 42161,
      "pools": {
        "0x64541216bafffeec8ea535bb71fbc927831d0595000100000000000000000002": [
          {
            "tokenAddress": "0x040d1edc9569d4bab2d15287dc5a4f10f56a56b8",
            "amount": 2850
          }
        ],
        "0xcc65a812ce382ab909a11e434dbf75b34f1cc59d000200000000000000000001": [
          {
            "tokenAddress": "0x040d1edc9569d4bab2d15287dc5a4f10f56a56b8",
            "amount": 4900
          }
        ],
        "0x1533a3278f3f9141d5f820a184ea4b017fce2382000000000000000000000016": [
          {
            "tokenAddress": "0x040d1edc9569d4bab2d15287dc5a4f10f56a56b8",
            "amount": 2500
          }
        ],
        "0xc2f082d33b5b8ef3a7e3de30da54efd3114512ac000200000000000000000017": [
          {
            "tokenAddress": "0x040d1edc9569d4bab2d15287dc5a4f10f56a56b8",
            "amount": 400
          },
          {
            "tokenAddress": "0x965772e0e9c84b6f359c8597c891108dcf1c5b1a",
            "amount": 1023
          }
        ],
        "0x5ced962afbfb7e13fb215defc2b027678237aa3a000200000000000000000011": [
          {
            "tokenAddress": "0x040d1edc9569d4bab2d15287dc5a4f10f56a56b8",
            "amount": 100
          }
        ],
        "0x8a9f8b5334dacb052cd62797e2bdf68d89c0bfd8000200000000000000000013": [
          {
            "tokenAddress": "0x040d1edc9569d4bab2d15287dc5a4f10f56a56b8",
            "amount": 100
          }
        ],
        "0x4a3a22a3e7fee0ffbb66f1c28bfac50f75546fc7000200000000000000000008": [
          {
            "tokenAddress": "0x040d1edc9569d4bab2d15287dc5a4f10f56a56b8",
            "amount": 250
          }
        ],
        "0xb5b77f1ad2b520df01612399258e7787af63025d000200000000000000000010": [
          {
            "tokenAddress": "0x040d1edc9569d4bab2d15287dc5a4f10f56a56b8",
            "amount": 500
          },
          {
            "tokenAddress": "0x4e352cf164e64adcbad318c3a1e222e9eba4ce42",
            "amount": 875
          }
        ],
        "0x651e00ffd5ecfa7f3d4f33d62ede0a97cf62ede2000200000000000000000006": [
          {
            "tokenAddress": "0x040d1edc9569d4bab2d15287dc5a4f10f56a56b8",
            "amount": 420
          }
        ],
        "0xa6625f741400f90d31e39a17b0d429a92e347a6000020000000000000000000e": [
          {
            "tokenAddress": "0x040d1edc9569d4bab2d15287dc5a4f10f56a56b8",
            "amount": 350
          }
        ],
        "0xb28670b3e7ad27bd41fb5938136bf9e9cba90d6500020000000000000000001e": [
          {
            "tokenAddress": "0x040d1edc9569d4bab2d15287dc5a4f10f56a56b8",
            "amount": 200
          }
        ],
         "0xb340b6b1a34019853cb05b2de6ee8ffd0b89a008000100000000000000000036": [
          {
            "tokenAddress": "0x040d1edc9569d4bab2d15287dc5a4f10f56a56b8",
            "amount": 200
          }
        ],
        "0x0adeb25cb5920d4f7447af4a0428072edc2cee2200020000000000000000004a": [
          {
            "tokenAddress": "0x040d1edc9569d4bab2d15287dc5a4f10f56a56b8",
            "amount": 100
          }
        ],
        "0x1779900c7707885720d39aa741f4086886307e9e00020000000000000000004b": [
          {
            "tokenAddress": "0x040d1edc9569d4bab2d15287dc5a4f10f56a56b8",
            "amount": 100
          }
        ],
        "0xc61ff48f94d801c1ceface0289085197b5ec44f000020000000000000000004d": [
          {
            "tokenAddress": "0x040d1edc9569d4bab2d15287dc5a4f10f56a56b8",
            "amount": 1000
          }
        ]
      }
    }
  ],
  "week_91": [
    {
      "chainId": 1,
      "pools": {
        "0xa6f548df93de924d73be7d25dc02554c6bd66db500020000000000000000000e": [
          {
            "tokenAddress": "0xba100000625a3754423978a60c9317c58a424e3d",
            "amount": 15000
          }
        ],
        "0x0b09dea16768f0799065c475be02919503cb2a3500020000000000000000001a": [
          {
            "tokenAddress": "0xba100000625a3754423978a60c9317c58a424e3d",
            "amount": 15000
          }
        ],
        "0x5c6ee304399dbdb9c8ef030ab642b10820db8f56000200000000000000000014": [
          {
            "tokenAddress": "0xba100000625a3754423978a60c9317c58a424e3d",
            "amount": 25500
          }
        ],
         "0x7b50775383d3d6f0215a8f290f2c9e2eebbeceb20000000000000000000000fe": [
          {
            "tokenAddress": "0xba100000625a3754423978a60c9317c58a424e3d",
            "amount": 17500
          }
        ],
        "0x06df3b2bbb68adc8b0e302443692037ed9f91b42000000000000000000000063": [
          {
            "tokenAddress": "0xba100000625a3754423978a60c9317c58a424e3d",
            "amount": 15000
          }
        ],
        "0x96646936b91d6b9d7d0c47c496afbf3d6ec7b6f8000200000000000000000019": [
          {
            "tokenAddress": "0xba100000625a3754423978a60c9317c58a424e3d",
            "amount": 1100
          }
        ],
        "0x3e5fa9518ea95c3e533eb377c001702a9aacaa32000200000000000000000052": [
          {
            "tokenAddress": "0xba100000625a3754423978a60c9317c58a424e3d",
            "amount": 120
          }
        ],
        "0xedf085f65b4f6c155e13155502ef925c9a756003000200000000000000000123": [
          {
            "tokenAddress": "0xba100000625a3754423978a60c9317c58a424e3d",
            "amount": 540
          }
        ],
        "0x4bd6d86debdb9f5413e631ad386c4427dc9d01b20002000000000000000000ec": [
          {
            "tokenAddress": "0xba100000625a3754423978a60c9317c58a424e3d",
            "amount": 115
          }
        ],
        "0x7edde0cb05ed19e03a9a47cd5e53fc57fde1c80c0002000000000000000000c8": [
          {
            "tokenAddress": "0xba100000625a3754423978a60c9317c58a424e3d",
            "amount": 1345
          }
        ],
        "0x186084ff790c65088ba694df11758fae4943ee9e000200000000000000000013": [
          {
            "tokenAddress": "0xba100000625a3754423978a60c9317c58a424e3d",
            "amount": 500
          }
        ],
        "0x072f14b85add63488ddad88f855fda4a99d6ac9b000200000000000000000027": [
          {
            "tokenAddress": "0xba100000625a3754423978a60c9317c58a424e3d",
            "amount": 1000
          }
        ],
        "0xe99481dc77691d8e2456e5f3f61c1810adfc1503000200000000000000000018": [
          {
            "tokenAddress": "0xba100000625a3754423978a60c9317c58a424e3d",
            "amount": 2500
          }
        ],
        "0xefaa1604e82e1b3af8430b90192c1b9e8197e377000200000000000000000021": [
          {
            "tokenAddress": "0xba100000625a3754423978a60c9317c58a424e3d",
            "amount": 500
          }
        ],
        "0xfeadd389a5c427952d8fdb8057d6c8ba1156cc56000000000000000000000066": [
          {
            "tokenAddress": "0xba100000625a3754423978a60c9317c58a424e3d",
            "amount": 2500
          }
        ],
        "0x32296969ef14eb0c6d29669c550d4a0449130230000200000000000000000080": [
          {
            "tokenAddress": "0xba100000625a3754423978a60c9317c58a424e3d",
            "amount": 2500
          },
          {
            "tokenAddress": "0x5a98fcbea516cf06857215779fd812ca3bef1b32",
            "amount": 75000
          }
        ],
        "0xbf96189eee9357a95c7719f4f5047f76bde804e5000200000000000000000087": [
          {
            "tokenAddress": "0xba100000625a3754423978a60c9317c58a424e3d",
            "amount": 1000
          }
        ],
        "0x702605f43471183158938c1a3e5f5a359d7b31ba00020000000000000000009f": [
          {
            "tokenAddress": "0xba100000625a3754423978a60c9317c58a424e3d",
            "amount": 1000
          }
        ],
        "0xec60a5fef79a92c741cb74fdd6bfc340c0279b01000200000000000000000015": [
          {
            "tokenAddress": "0xba100000625a3754423978a60c9317c58a424e3d",
            "amount": 400
          }
        ],
        "0xa02e4b3d18d4e6b8d18ac421fbc3dfff8933c40a00020000000000000000004b": [
          {
            "tokenAddress": "0xba100000625a3754423978a60c9317c58a424e3d",
            "amount": 400
          }
        ],
        "0xf5aaf7ee8c39b651cebf5f1f50c10631e78e0ef9000200000000000000000069": [
          {
            "tokenAddress": "0xba100000625a3754423978a60c9317c58a424e3d",
            "amount": 250
          }
        ],
         "0x8f4205e1604133d1875a3e771ae7e4f2b086563900020000000000000000010e": [
          {
            "tokenAddress": "0xba100000625a3754423978a60c9317c58a424e3d",
            "amount": 50
          },
          {
            "tokenAddress": "0x43d4a3cd90ddd2f8f4f693170c9c8098163502ad",
            "amount": 4000
          }
        ],
         "0x27c9f71cc31464b906e0006d4fcbc8900f48f15f00020000000000000000010f": [
          {
            "tokenAddress": "0xba100000625a3754423978a60c9317c58a424e3d",
            "amount": 100
          },
          {
            "tokenAddress": "0x43d4a3cd90ddd2f8f4f693170c9c8098163502ad",
            "amount": 2000
          }
        ],
        "0xf4c0dd9b82da36c07605df83c8a416f11724d88b000200000000000000000026": [
          {
            "tokenAddress": "0xba100000625a3754423978a60c9317c58a424e3d",
            "amount": 1000
          }
        ],
        "0xbaeec99c90e3420ec6c1e7a769d2a856d2898e4d00020000000000000000008a": [
          {
            "tokenAddress": "0xba100000625a3754423978a60c9317c58a424e3d",
            "amount": 170
          },
          {
            "tokenAddress": "0x81f8f0bb1cb2a06649e51913a151f0e7ef6fa321",
            "amount": 2855
          }
        ],
        "0x350196326aeaa9b98f1903fb5e8fc2686f85318c000200000000000000000084": [
          {
            "tokenAddress": "0xba100000625a3754423978a60c9317c58a424e3d",
            "amount": 110
          },
          {
            "tokenAddress": "0x81f8f0bb1cb2a06649e51913a151f0e7ef6fa321",
            "amount": 1845
          }
        ],
        "0xe2469f47ab58cf9cf59f9822e3c5de4950a41c49000200000000000000000089": [
          {
            "tokenAddress": "0xba100000625a3754423978a60c9317c58a424e3d",
            "amount": 500
          }
        ],
        "0x51735bdfbfe3fc13dea8dc6502e2e958989429610002000000000000000000a0": [
          {
            "tokenAddress": "0xba100000625a3754423978a60c9317c58a424e3d",
            "amount": 250
          },
          {
            "tokenAddress": "0x226f7b842e0f0120b7e194d05432b3fd14773a9d",
            "amount": 375000
          }
        ],
        "0x5f7fa48d765053f8dd85e052843e12d23e3d7bc50002000000000000000000c0": [
          {
            "tokenAddress": "0xba100000625a3754423978a60c9317c58a424e3d",
            "amount": 500
          },
          {
            "tokenAddress": "0xcfeaead4947f0705a14ec42ac3d44129e1ef3ed5",
            "amount": 30000
          }
        ],
        "0x5e6989c0e2b6600ab585d56bf05479d5450a60c80002000000000000000000c1": [
          {
            "tokenAddress": "0xb62132e35a6c13ee1ee0f84dc5d40bad8d815206",
            "amount": 2000
          }
        ],
        "0x1e19cf2d73a72ef1332c882f20534b6519be0276000200000000000000000112": [
          {
            "tokenAddress": "0xba100000625a3754423978a60c9317c58a424e3d",
            "amount": 100
          }
        ]
      }
    },
    {
      "chainId": 137,
      "pools": {
        "0x0297e37f1873d2dab4487aa67cd56b58e2f27875000100000000000000000002": [
          {
            "tokenAddress": "0x9a71012b13ca4d3d0cdc72a177df3ef03b0e76a3",
            "amount": 5500
          }
        ],
        "0x36128d5436d2d70cab39c9af9cce146c38554ff0000100000000000000000008": [
          {
            "tokenAddress": "0x9a71012b13ca4d3d0cdc72a177df3ef03b0e76a3",
            "amount": 3500
          }
        ],
        "0x03cd191f589d12b0582a99808cf19851e468e6b500010000000000000000000a": [
          {
            "tokenAddress": "0x9a71012b13ca4d3d0cdc72a177df3ef03b0e76a3",
            "amount": 2250
          }
        ],
        "0xce66904b68f1f070332cbc631de7ee98b650b499000100000000000000000009": [
          {
            "tokenAddress": "0x9a71012b13ca4d3d0cdc72a177df3ef03b0e76a3",
            "amount": 650
          }
        ],
        "0x06df3b2bbb68adc8b0e302443692037ed9f91b42000000000000000000000012": [
          {
            "tokenAddress": "0x9a71012b13ca4d3d0cdc72a177df3ef03b0e76a3",
            "amount": 3800
          },
          {
            "tokenAddress": "0x580a84c73811e1839f75d86d75d88cca0c241ff4",
            "amount": 20000
          }
        ],
         "0x5a6ae1fd70d04ba4a279fc219dfabc53825cb01d00020000000000000000020e": [
          {
            "tokenAddress": "0x9a71012b13ca4d3d0cdc72a177df3ef03b0e76a3",
            "amount": 100
          }
        ],
        "0x614b5038611729ed49e0ded154d8a5d3af9d1d9e00010000000000000000001d": [
          {
            "tokenAddress": "0x9a71012b13ca4d3d0cdc72a177df3ef03b0e76a3",
            "amount": 450
          },
          {
            "tokenAddress": "0xF501dd45a1198C2E1b5aEF5314A68B9006D842E0",
            "amount": 15000
          }
        ],
        "0x7c9cf12d783821d5c63d8e9427af5c44bad92445000100000000000000000051": [
          {
            "tokenAddress": "0x9a71012b13ca4d3d0cdc72a177df3ef03b0e76a3",
            "amount": 1000
          }
        ],
        "0xfeadd389a5c427952d8fdb8057d6c8ba1156cc5600020000000000000000001e": [
          {
            "tokenAddress": "0x9a71012b13ca4d3d0cdc72a177df3ef03b0e76a3",
            "amount": 1000
          }
        ],
        "0xb204bf10bc3a5435017d3db247f56da601dfe08a0002000000000000000000fe": [
          {
            "tokenAddress": "0x9a71012b13ca4d3d0cdc72a177df3ef03b0e76a3",
            "amount": 66.66
          }
        ],
        "0x186084ff790c65088ba694df11758fae4943ee9e000200000000000000000032": [
          {
            "tokenAddress": "0x9a71012b13ca4d3d0cdc72a177df3ef03b0e76a3",
            "amount": 500
          },
          {
            "tokenAddress": "0xdf7837de1f2fa4631d716cf2502f8b230f1dcc32",
            "amount": 833333.33
          }
        ],
        "0xdb1db6e248d7bb4175f6e5a382d0a03fe3dcc813000100000000000000000035": [
          {
            "tokenAddress": "0x9a71012b13ca4d3d0cdc72a177df3ef03b0e76a3",
            "amount": 500
          },
          {
            "tokenAddress": "0xdf7837de1f2fa4631d716cf2502f8b230f1dcc32",
            "amount": 833333.33
          }
        ],
        "0xcf354603a9aebd2ff9f33e1b04246d8ea204ae9500020000000000000000005a": [
          {
            "tokenAddress": "0x9a71012b13ca4d3d0cdc72a177df3ef03b0e76a3",
            "amount": 1750
          }
        ],
        "0x10f21c9bd8128a29aa785ab2de0d044dcdd79436000200000000000000000059": [
          {
            "tokenAddress": "0x9a71012b13ca4d3d0cdc72a177df3ef03b0e76a3",
            "amount": 1750
          }
        ],
        "0x0d34e5dd4d8f043557145598e4e2dc286b35fd4f000000000000000000000068": [
          {
            "tokenAddress": "0x9a71012b13ca4d3d0cdc72a177df3ef03b0e76a3",
            "amount": 1250
          },
          {
            "tokenAddress": "0x2e1ad108ff1d8c782fcbbb89aad783ac49586756",
            "amount": 55000
          }
        ]
      }
    },
    {
      "chainId": 42161,
      "pools": {
        "0x64541216bafffeec8ea535bb71fbc927831d0595000100000000000000000002": [
          {
            "tokenAddress": "0x040d1edc9569d4bab2d15287dc5a4f10f56a56b8",
            "amount": 2850
          }
        ],
        "0xcc65a812ce382ab909a11e434dbf75b34f1cc59d000200000000000000000001": [
          {
            "tokenAddress": "0x040d1edc9569d4bab2d15287dc5a4f10f56a56b8",
            "amount": 4900
          }
        ],
        "0x1533a3278f3f9141d5f820a184ea4b017fce2382000000000000000000000016": [
          {
            "tokenAddress": "0x040d1edc9569d4bab2d15287dc5a4f10f56a56b8",
            "amount": 2500
          }
        ],
        "0xc2f082d33b5b8ef3a7e3de30da54efd3114512ac000200000000000000000017": [
          {
            "tokenAddress": "0x040d1edc9569d4bab2d15287dc5a4f10f56a56b8",
            "amount": 400
          },
          {
            "tokenAddress": "0x965772e0e9c84b6f359c8597c891108dcf1c5b1a",
            "amount": 1023
          }
        ],
        "0x5ced962afbfb7e13fb215defc2b027678237aa3a000200000000000000000011": [
          {
            "tokenAddress": "0x040d1edc9569d4bab2d15287dc5a4f10f56a56b8",
            "amount": 100
          }
        ],
        "0x8a9f8b5334dacb052cd62797e2bdf68d89c0bfd8000200000000000000000013": [
          {
            "tokenAddress": "0x040d1edc9569d4bab2d15287dc5a4f10f56a56b8",
            "amount": 100
          }
        ],
        "0x4a3a22a3e7fee0ffbb66f1c28bfac50f75546fc7000200000000000000000008": [
          {
            "tokenAddress": "0x040d1edc9569d4bab2d15287dc5a4f10f56a56b8",
            "amount": 250
          }
        ],
        "0xb5b77f1ad2b520df01612399258e7787af63025d000200000000000000000010": [
          {
            "tokenAddress": "0x040d1edc9569d4bab2d15287dc5a4f10f56a56b8",
            "amount": 500
          },
          {
            "tokenAddress": "0x4e352cf164e64adcbad318c3a1e222e9eba4ce42",
            "amount": 875
          }
        ],
        "0x651e00ffd5ecfa7f3d4f33d62ede0a97cf62ede2000200000000000000000006": [
          {
            "tokenAddress": "0x040d1edc9569d4bab2d15287dc5a4f10f56a56b8",
            "amount": 420
          }
        ],
        "0xa6625f741400f90d31e39a17b0d429a92e347a6000020000000000000000000e": [
          {
            "tokenAddress": "0x040d1edc9569d4bab2d15287dc5a4f10f56a56b8",
            "amount": 350
          }
        ],
        "0xb28670b3e7ad27bd41fb5938136bf9e9cba90d6500020000000000000000001e": [
          {
            "tokenAddress": "0x040d1edc9569d4bab2d15287dc5a4f10f56a56b8",
            "amount": 200
          }
        ],
         "0xb340b6b1a34019853cb05b2de6ee8ffd0b89a008000100000000000000000036": [
          {
            "tokenAddress": "0x040d1edc9569d4bab2d15287dc5a4f10f56a56b8",
            "amount": 480
          }
        ],
        "0x0adeb25cb5920d4f7447af4a0428072edc2cee2200020000000000000000004a": [
          {
            "tokenAddress": "0x040d1edc9569d4bab2d15287dc5a4f10f56a56b8",
            "amount": 300
          }
        ],
        "0x1779900c7707885720d39aa741f4086886307e9e00020000000000000000004b": [
          {
            "tokenAddress": "0x040d1edc9569d4bab2d15287dc5a4f10f56a56b8",
            "amount": 100
          }
        ],
        "0xc61ff48f94d801c1ceface0289085197b5ec44f000020000000000000000004d": [
          {
            "tokenAddress": "0x040d1edc9569d4bab2d15287dc5a4f10f56a56b8",
            "amount": 1000
          }
        ]
      }
    }
  ],
  "week_92": [
    {
      "chainId": 1,
      "pools": {
        "0xa6f548df93de924d73be7d25dc02554c6bd66db500020000000000000000000e": [
          {
            "tokenAddress": "0xba100000625a3754423978a60c9317c58a424e3d",
            "amount": 15000
          }
        ],
        "0x0b09dea16768f0799065c475be02919503cb2a3500020000000000000000001a": [
          {
            "tokenAddress": "0xba100000625a3754423978a60c9317c58a424e3d",
            "amount": 15000
          }
        ],
        "0x5c6ee304399dbdb9c8ef030ab642b10820db8f56000200000000000000000014": [
          {
            "tokenAddress": "0xba100000625a3754423978a60c9317c58a424e3d",
            "amount": 25500
          }
        ],
         "0x7b50775383d3d6f0215a8f290f2c9e2eebbeceb20000000000000000000000fe": [
          {
            "tokenAddress": "0xba100000625a3754423978a60c9317c58a424e3d",
            "amount": 17500
          }
        ],
        "0x06df3b2bbb68adc8b0e302443692037ed9f91b42000000000000000000000063": [
          {
            "tokenAddress": "0xba100000625a3754423978a60c9317c58a424e3d",
            "amount": 15000
          }
        ],
        "0x96646936b91d6b9d7d0c47c496afbf3d6ec7b6f8000200000000000000000019": [
          {
            "tokenAddress": "0xba100000625a3754423978a60c9317c58a424e3d",
            "amount": 1100
          }
        ],
        "0x3e5fa9518ea95c3e533eb377c001702a9aacaa32000200000000000000000052": [
          {
            "tokenAddress": "0xba100000625a3754423978a60c9317c58a424e3d",
            "amount": 120
          }
        ],
        "0xedf085f65b4f6c155e13155502ef925c9a756003000200000000000000000123": [
          {
            "tokenAddress": "0xba100000625a3754423978a60c9317c58a424e3d",
            "amount": 540
          }
        ],
        "0x4bd6d86debdb9f5413e631ad386c4427dc9d01b20002000000000000000000ec": [
          {
            "tokenAddress": "0xba100000625a3754423978a60c9317c58a424e3d",
            "amount": 115
          }
        ],
        "0x7edde0cb05ed19e03a9a47cd5e53fc57fde1c80c0002000000000000000000c8": [
          {
            "tokenAddress": "0xba100000625a3754423978a60c9317c58a424e3d",
            "amount": 1345
          }
        ],
        "0x186084ff790c65088ba694df11758fae4943ee9e000200000000000000000013": [
          {
            "tokenAddress": "0xba100000625a3754423978a60c9317c58a424e3d",
            "amount": 500
          }
        ],
        "0x072f14b85add63488ddad88f855fda4a99d6ac9b000200000000000000000027": [
          {
            "tokenAddress": "0xba100000625a3754423978a60c9317c58a424e3d",
            "amount": 1000
          }
        ],
        "0xe99481dc77691d8e2456e5f3f61c1810adfc1503000200000000000000000018": [
          {
            "tokenAddress": "0xba100000625a3754423978a60c9317c58a424e3d",
            "amount": 2500
          }
        ],
        "0xefaa1604e82e1b3af8430b90192c1b9e8197e377000200000000000000000021": [
          {
            "tokenAddress": "0xba100000625a3754423978a60c9317c58a424e3d",
            "amount": 500
          }
        ],
        "0xfeadd389a5c427952d8fdb8057d6c8ba1156cc56000000000000000000000066": [
          {
            "tokenAddress": "0xba100000625a3754423978a60c9317c58a424e3d",
            "amount": 2500
          }
        ],
        "0x32296969ef14eb0c6d29669c550d4a0449130230000200000000000000000080": [
          {
            "tokenAddress": "0xba100000625a3754423978a60c9317c58a424e3d",
            "amount": 2500
          },
          {
            "tokenAddress": "0x5a98fcbea516cf06857215779fd812ca3bef1b32",
            "amount": 75000
          }
        ],
        "0xbf96189eee9357a95c7719f4f5047f76bde804e5000200000000000000000087": [
          {
            "tokenAddress": "0xba100000625a3754423978a60c9317c58a424e3d",
            "amount": 1000
          }
        ],
        "0x702605f43471183158938c1a3e5f5a359d7b31ba00020000000000000000009f": [
          {
            "tokenAddress": "0xba100000625a3754423978a60c9317c58a424e3d",
            "amount": 1000
          }
        ],
        "0xec60a5fef79a92c741cb74fdd6bfc340c0279b01000200000000000000000015": [
          {
            "tokenAddress": "0xba100000625a3754423978a60c9317c58a424e3d",
            "amount": 400
          }
        ],
        "0xa02e4b3d18d4e6b8d18ac421fbc3dfff8933c40a00020000000000000000004b": [
          {
            "tokenAddress": "0xba100000625a3754423978a60c9317c58a424e3d",
            "amount": 400
          }
        ],
        "0xf5aaf7ee8c39b651cebf5f1f50c10631e78e0ef9000200000000000000000069": [
          {
            "tokenAddress": "0xba100000625a3754423978a60c9317c58a424e3d",
            "amount": 250
          }
        ],
         "0x8f4205e1604133d1875a3e771ae7e4f2b086563900020000000000000000010e": [
          {
            "tokenAddress": "0xba100000625a3754423978a60c9317c58a424e3d",
            "amount": 50
          },
          {
            "tokenAddress": "0x43d4a3cd90ddd2f8f4f693170c9c8098163502ad",
            "amount": 4000
          }
        ],
         "0x27c9f71cc31464b906e0006d4fcbc8900f48f15f00020000000000000000010f": [
          {
            "tokenAddress": "0xba100000625a3754423978a60c9317c58a424e3d",
            "amount": 100
          },
          {
            "tokenAddress": "0x43d4a3cd90ddd2f8f4f693170c9c8098163502ad",
            "amount": 2000
          }
        ],
        "0xf4c0dd9b82da36c07605df83c8a416f11724d88b000200000000000000000026": [
          {
            "tokenAddress": "0xba100000625a3754423978a60c9317c58a424e3d",
            "amount": 1000
          }
        ],
        "0xbaeec99c90e3420ec6c1e7a769d2a856d2898e4d00020000000000000000008a": [
          {
            "tokenAddress": "0xba100000625a3754423978a60c9317c58a424e3d",
            "amount": 170
          },
          {
            "tokenAddress": "0x81f8f0bb1cb2a06649e51913a151f0e7ef6fa321",
            "amount": 2855
          }
        ],
        "0x350196326aeaa9b98f1903fb5e8fc2686f85318c000200000000000000000084": [
          {
            "tokenAddress": "0xba100000625a3754423978a60c9317c58a424e3d",
            "amount": 110
          },
          {
            "tokenAddress": "0x81f8f0bb1cb2a06649e51913a151f0e7ef6fa321",
            "amount": 1845
          }
        ],
        "0xe2469f47ab58cf9cf59f9822e3c5de4950a41c49000200000000000000000089": [
          {
            "tokenAddress": "0xba100000625a3754423978a60c9317c58a424e3d",
            "amount": 500
          }
        ],
        "0x51735bdfbfe3fc13dea8dc6502e2e958989429610002000000000000000000a0": [
          {
            "tokenAddress": "0xba100000625a3754423978a60c9317c58a424e3d",
            "amount": 250
          },
          {
            "tokenAddress": "0x226f7b842e0f0120b7e194d05432b3fd14773a9d",
            "amount": 375000
          }
        ],
        "0x5f7fa48d765053f8dd85e052843e12d23e3d7bc50002000000000000000000c0": [
          {
            "tokenAddress": "0xba100000625a3754423978a60c9317c58a424e3d",
            "amount": 500
          },
          {
            "tokenAddress": "0xcfeaead4947f0705a14ec42ac3d44129e1ef3ed5",
            "amount": 30000
          }
        ],
        "0x1e19cf2d73a72ef1332c882f20534b6519be0276000200000000000000000112": [
          {
            "tokenAddress": "0xba100000625a3754423978a60c9317c58a424e3d",
            "amount": 100
          }
        ]
      }
    },
    {
      "chainId": 137,
      "pools": {
        "0x0297e37f1873d2dab4487aa67cd56b58e2f27875000100000000000000000002": [
          {
            "tokenAddress": "0x9a71012b13ca4d3d0cdc72a177df3ef03b0e76a3",
            "amount": 5500
          }
        ],
        "0x36128d5436d2d70cab39c9af9cce146c38554ff0000100000000000000000008": [
          {
            "tokenAddress": "0x9a71012b13ca4d3d0cdc72a177df3ef03b0e76a3",
            "amount": 3500
          }
        ],
        "0x03cd191f589d12b0582a99808cf19851e468e6b500010000000000000000000a": [
          {
            "tokenAddress": "0x9a71012b13ca4d3d0cdc72a177df3ef03b0e76a3",
            "amount": 2250
          }
        ],
        "0xce66904b68f1f070332cbc631de7ee98b650b499000100000000000000000009": [
          {
            "tokenAddress": "0x9a71012b13ca4d3d0cdc72a177df3ef03b0e76a3",
            "amount": 650
          }
        ],
        "0x06df3b2bbb68adc8b0e302443692037ed9f91b42000000000000000000000012": [
          {
            "tokenAddress": "0x9a71012b13ca4d3d0cdc72a177df3ef03b0e76a3",
            "amount": 3800
          },
          {
            "tokenAddress": "0x580a84c73811e1839f75d86d75d88cca0c241ff4",
            "amount": 20000
          }
        ],
         "0x5a6ae1fd70d04ba4a279fc219dfabc53825cb01d00020000000000000000020e": [
          {
            "tokenAddress": "0x9a71012b13ca4d3d0cdc72a177df3ef03b0e76a3",
            "amount": 100
          }
        ],
        "0x614b5038611729ed49e0ded154d8a5d3af9d1d9e00010000000000000000001d": [
          {
            "tokenAddress": "0x9a71012b13ca4d3d0cdc72a177df3ef03b0e76a3",
            "amount": 450
          },
          {
            "tokenAddress": "0xF501dd45a1198C2E1b5aEF5314A68B9006D842E0",
            "amount": 15000
          }
        ],
        "0x7c9cf12d783821d5c63d8e9427af5c44bad92445000100000000000000000051": [
          {
            "tokenAddress": "0x9a71012b13ca4d3d0cdc72a177df3ef03b0e76a3",
            "amount": 1000
          }
        ],
        "0xfeadd389a5c427952d8fdb8057d6c8ba1156cc5600020000000000000000001e": [
          {
            "tokenAddress": "0x9a71012b13ca4d3d0cdc72a177df3ef03b0e76a3",
            "amount": 1000
          }
        ],
        "0xb204bf10bc3a5435017d3db247f56da601dfe08a0002000000000000000000fe": [
          {
            "tokenAddress": "0x9a71012b13ca4d3d0cdc72a177df3ef03b0e76a3",
            "amount": 66.66
          }
        ],
        "0x186084ff790c65088ba694df11758fae4943ee9e000200000000000000000032": [
          {
            "tokenAddress": "0x9a71012b13ca4d3d0cdc72a177df3ef03b0e76a3",
            "amount": 500
          },
          {
            "tokenAddress": "0xdf7837de1f2fa4631d716cf2502f8b230f1dcc32",
            "amount": 833333.33
          }
        ],
        "0xdb1db6e248d7bb4175f6e5a382d0a03fe3dcc813000100000000000000000035": [
          {
            "tokenAddress": "0x9a71012b13ca4d3d0cdc72a177df3ef03b0e76a3",
            "amount": 500
          },
          {
            "tokenAddress": "0xdf7837de1f2fa4631d716cf2502f8b230f1dcc32",
            "amount": 833333.33
          }
        ],
        "0xcf354603a9aebd2ff9f33e1b04246d8ea204ae9500020000000000000000005a": [
          {
            "tokenAddress": "0x9a71012b13ca4d3d0cdc72a177df3ef03b0e76a3",
            "amount": 1750
          }
        ],
        "0x10f21c9bd8128a29aa785ab2de0d044dcdd79436000200000000000000000059": [
          {
            "tokenAddress": "0x9a71012b13ca4d3d0cdc72a177df3ef03b0e76a3",
            "amount": 1750
          }
        ],
        "0x0d34e5dd4d8f043557145598e4e2dc286b35fd4f000000000000000000000068": [
          {
            "tokenAddress": "0x9a71012b13ca4d3d0cdc72a177df3ef03b0e76a3",
            "amount": 1250
          },
          {
            "tokenAddress": "0x2e1ad108ff1d8c782fcbbb89aad783ac49586756",
            "amount": 55000
          }
        ]
      }
    },
    {
      "chainId": 42161,
      "pools": {
        "0x64541216bafffeec8ea535bb71fbc927831d0595000100000000000000000002": [
          {
            "tokenAddress": "0x040d1edc9569d4bab2d15287dc5a4f10f56a56b8",
            "amount": 2850
          }
        ],
        "0xcc65a812ce382ab909a11e434dbf75b34f1cc59d000200000000000000000001": [
          {
            "tokenAddress": "0x040d1edc9569d4bab2d15287dc5a4f10f56a56b8",
            "amount": 4900
          }
        ],
        "0x1533a3278f3f9141d5f820a184ea4b017fce2382000000000000000000000016": [
          {
            "tokenAddress": "0x040d1edc9569d4bab2d15287dc5a4f10f56a56b8",
            "amount": 2500
          }
        ],
        "0xc2f082d33b5b8ef3a7e3de30da54efd3114512ac000200000000000000000017": [
          {
            "tokenAddress": "0x040d1edc9569d4bab2d15287dc5a4f10f56a56b8",
            "amount": 400
          },
          {
            "tokenAddress": "0x965772e0e9c84b6f359c8597c891108dcf1c5b1a",
            "amount": 1023
          }
        ],
        "0x5ced962afbfb7e13fb215defc2b027678237aa3a000200000000000000000011": [
          {
            "tokenAddress": "0x040d1edc9569d4bab2d15287dc5a4f10f56a56b8",
            "amount": 100
          }
        ],
        "0x8a9f8b5334dacb052cd62797e2bdf68d89c0bfd8000200000000000000000013": [
          {
            "tokenAddress": "0x040d1edc9569d4bab2d15287dc5a4f10f56a56b8",
            "amount": 100
          }
        ],
        "0x4a3a22a3e7fee0ffbb66f1c28bfac50f75546fc7000200000000000000000008": [
          {
            "tokenAddress": "0x040d1edc9569d4bab2d15287dc5a4f10f56a56b8",
            "amount": 250
          }
        ],
        "0xb5b77f1ad2b520df01612399258e7787af63025d000200000000000000000010": [
          {
            "tokenAddress": "0x040d1edc9569d4bab2d15287dc5a4f10f56a56b8",
            "amount": 500
          },
          {
            "tokenAddress": "0x4e352cf164e64adcbad318c3a1e222e9eba4ce42",
            "amount": 875
          }
        ],
        "0x651e00ffd5ecfa7f3d4f33d62ede0a97cf62ede2000200000000000000000006": [
          {
            "tokenAddress": "0x040d1edc9569d4bab2d15287dc5a4f10f56a56b8",
            "amount": 420
          }
        ],
        "0xa6625f741400f90d31e39a17b0d429a92e347a6000020000000000000000000e": [
          {
            "tokenAddress": "0x040d1edc9569d4bab2d15287dc5a4f10f56a56b8",
            "amount": 350
          }
        ],
        "0xb28670b3e7ad27bd41fb5938136bf9e9cba90d6500020000000000000000001e": [
          {
            "tokenAddress": "0x040d1edc9569d4bab2d15287dc5a4f10f56a56b8",
            "amount": 200
          }
        ],
         "0xb340b6b1a34019853cb05b2de6ee8ffd0b89a008000100000000000000000036": [
          {
            "tokenAddress": "0x040d1edc9569d4bab2d15287dc5a4f10f56a56b8",
            "amount": 480
          }
        ],
        "0x0adeb25cb5920d4f7447af4a0428072edc2cee2200020000000000000000004a": [
          {
            "tokenAddress": "0x040d1edc9569d4bab2d15287dc5a4f10f56a56b8",
            "amount": 300
          }
        ],
        "0x1779900c7707885720d39aa741f4086886307e9e00020000000000000000004b": [
          {
            "tokenAddress": "0x040d1edc9569d4bab2d15287dc5a4f10f56a56b8",
            "amount": 100
          }
        ],
        "0xc61ff48f94d801c1ceface0289085197b5ec44f000020000000000000000004d": [
          {
            "tokenAddress": "0x040d1edc9569d4bab2d15287dc5a4f10f56a56b8",
            "amount": 1000
          }
        ]
      }
    }
  ],
  "week_93": [
    {
      "chainId": 1,
      "pools": {
        "0xa6f548df93de924d73be7d25dc02554c6bd66db500020000000000000000000e": [
          {
            "tokenAddress": "0xba100000625a3754423978a60c9317c58a424e3d",
            "amount": 15000
          }
        ],
        "0x0b09dea16768f0799065c475be02919503cb2a3500020000000000000000001a": [
          {
            "tokenAddress": "0xba100000625a3754423978a60c9317c58a424e3d",
            "amount": 15000
          }
        ],
        "0x5c6ee304399dbdb9c8ef030ab642b10820db8f56000200000000000000000014": [
          {
            "tokenAddress": "0xba100000625a3754423978a60c9317c58a424e3d",
            "amount": 25500
          }
        ],
         "0x7b50775383d3d6f0215a8f290f2c9e2eebbeceb20000000000000000000000fe": [
          {
            "tokenAddress": "0xba100000625a3754423978a60c9317c58a424e3d",
            "amount": 16500
          }
        ],
        "0x06df3b2bbb68adc8b0e302443692037ed9f91b42000000000000000000000063": [
          {
            "tokenAddress": "0xba100000625a3754423978a60c9317c58a424e3d",
            "amount": 15000
          }
        ],
        "0x96646936b91d6b9d7d0c47c496afbf3d6ec7b6f8000200000000000000000019": [
          {
            "tokenAddress": "0xba100000625a3754423978a60c9317c58a424e3d",
            "amount": 1100
          }
        ],
        "0x3e5fa9518ea95c3e533eb377c001702a9aacaa32000200000000000000000052": [
          {
            "tokenAddress": "0xba100000625a3754423978a60c9317c58a424e3d",
            "amount": 120
          }
        ],
        "0xedf085f65b4f6c155e13155502ef925c9a756003000200000000000000000123": [
          {
            "tokenAddress": "0xba100000625a3754423978a60c9317c58a424e3d",
            "amount": 540
          }
        ],
        "0x4bd6d86debdb9f5413e631ad386c4427dc9d01b20002000000000000000000ec": [
          {
            "tokenAddress": "0xba100000625a3754423978a60c9317c58a424e3d",
            "amount": 115
          }
        ],
        "0x7edde0cb05ed19e03a9a47cd5e53fc57fde1c80c0002000000000000000000c8": [
          {
            "tokenAddress": "0xba100000625a3754423978a60c9317c58a424e3d",
            "amount": 1345
          }
        ],
        "0x186084ff790c65088ba694df11758fae4943ee9e000200000000000000000013": [
          {
            "tokenAddress": "0xba100000625a3754423978a60c9317c58a424e3d",
            "amount": 500
          }
        ],
        "0x072f14b85add63488ddad88f855fda4a99d6ac9b000200000000000000000027": [
          {
            "tokenAddress": "0xba100000625a3754423978a60c9317c58a424e3d",
            "amount": 1000
          }
        ],
        "0xe99481dc77691d8e2456e5f3f61c1810adfc1503000200000000000000000018": [
          {
            "tokenAddress": "0xba100000625a3754423978a60c9317c58a424e3d",
            "amount": 2500
          }
        ],
        "0xefaa1604e82e1b3af8430b90192c1b9e8197e377000200000000000000000021": [
          {
            "tokenAddress": "0xba100000625a3754423978a60c9317c58a424e3d",
            "amount": 500
          }
        ],
        "0xfeadd389a5c427952d8fdb8057d6c8ba1156cc56000000000000000000000066": [
          {
            "tokenAddress": "0xba100000625a3754423978a60c9317c58a424e3d",
            "amount": 2500
          }
        ],
        "0x32296969ef14eb0c6d29669c550d4a0449130230000200000000000000000080": [
          {
            "tokenAddress": "0xba100000625a3754423978a60c9317c58a424e3d",
            "amount": 2500
          },
          {
            "tokenAddress": "0x5a98fcbea516cf06857215779fd812ca3bef1b32",
            "amount": 75000
          }
        ],
        "0xbf96189eee9357a95c7719f4f5047f76bde804e5000200000000000000000087": [
          {
            "tokenAddress": "0xba100000625a3754423978a60c9317c58a424e3d",
            "amount": 1000
          }
        ],
        "0x702605f43471183158938c1a3e5f5a359d7b31ba00020000000000000000009f": [
          {
            "tokenAddress": "0xba100000625a3754423978a60c9317c58a424e3d",
            "amount": 1000
          }
        ],
        "0xec60a5fef79a92c741cb74fdd6bfc340c0279b01000200000000000000000015": [
          {
            "tokenAddress": "0xba100000625a3754423978a60c9317c58a424e3d",
            "amount": 400
          }
        ],
        "0xa02e4b3d18d4e6b8d18ac421fbc3dfff8933c40a00020000000000000000004b": [
          {
            "tokenAddress": "0xba100000625a3754423978a60c9317c58a424e3d",
            "amount": 400
          }
        ],
        "0xf5aaf7ee8c39b651cebf5f1f50c10631e78e0ef9000200000000000000000069": [
          {
            "tokenAddress": "0xba100000625a3754423978a60c9317c58a424e3d",
            "amount": 250
          }
        ],
         "0x8f4205e1604133d1875a3e771ae7e4f2b086563900020000000000000000010e": [
          {
            "tokenAddress": "0xba100000625a3754423978a60c9317c58a424e3d",
            "amount": 50
          },
          {
            "tokenAddress": "0x43d4a3cd90ddd2f8f4f693170c9c8098163502ad",
            "amount": 4000
          }
        ],
         "0x27c9f71cc31464b906e0006d4fcbc8900f48f15f00020000000000000000010f": [
          {
            "tokenAddress": "0xba100000625a3754423978a60c9317c58a424e3d",
            "amount": 100
          },
          {
            "tokenAddress": "0x43d4a3cd90ddd2f8f4f693170c9c8098163502ad",
            "amount": 2000
          }
        ],
        "0xf4c0dd9b82da36c07605df83c8a416f11724d88b000200000000000000000026": [
          {
            "tokenAddress": "0xba100000625a3754423978a60c9317c58a424e3d",
            "amount": 1000
          }
        ],
        "0xbaeec99c90e3420ec6c1e7a769d2a856d2898e4d00020000000000000000008a": [
          {
            "tokenAddress": "0xba100000625a3754423978a60c9317c58a424e3d",
            "amount": 170
          },
          {
            "tokenAddress": "0x81f8f0bb1cb2a06649e51913a151f0e7ef6fa321",
            "amount": 2855
          }
        ],
        "0x350196326aeaa9b98f1903fb5e8fc2686f85318c000200000000000000000084": [
          {
            "tokenAddress": "0xba100000625a3754423978a60c9317c58a424e3d",
            "amount": 110
          },
          {
            "tokenAddress": "0x81f8f0bb1cb2a06649e51913a151f0e7ef6fa321",
            "amount": 1845
          }
        ],
        "0xe2469f47ab58cf9cf59f9822e3c5de4950a41c49000200000000000000000089": [
          {
            "tokenAddress": "0xba100000625a3754423978a60c9317c58a424e3d",
            "amount": 500
          }
        ],
        "0x51735bdfbfe3fc13dea8dc6502e2e958989429610002000000000000000000a0": [
          {
            "tokenAddress": "0xba100000625a3754423978a60c9317c58a424e3d",
            "amount": 250
          },
          {
            "tokenAddress": "0x226f7b842e0f0120b7e194d05432b3fd14773a9d",
            "amount": 375000
          }
        ],
        "0x5f7fa48d765053f8dd85e052843e12d23e3d7bc50002000000000000000000c0": [
          {
            "tokenAddress": "0xba100000625a3754423978a60c9317c58a424e3d",
            "amount": 500
          },
          {
            "tokenAddress": "0xcfeaead4947f0705a14ec42ac3d44129e1ef3ed5",
            "amount": 30000
          }
        ],
        "0x1e19cf2d73a72ef1332c882f20534b6519be0276000200000000000000000112": [
          {
            "tokenAddress": "0xba100000625a3754423978a60c9317c58a424e3d",
            "amount": 100
          }
        ],
        "0x90291319f1d4ea3ad4db0dd8fe9e12baf749e84500020000000000000000013c": [
          {
            "tokenAddress": "0xba100000625a3754423978a60c9317c58a424e3d",
            "amount": 1000
          }
        ]
      }
    },
    {
      "chainId": 137,
      "pools": {
        "0x0297e37f1873d2dab4487aa67cd56b58e2f27875000100000000000000000002": [
          {
            "tokenAddress": "0x9a71012b13ca4d3d0cdc72a177df3ef03b0e76a3",
            "amount": 5500
          }
        ],
        "0x36128d5436d2d70cab39c9af9cce146c38554ff0000100000000000000000008": [
          {
            "tokenAddress": "0x9a71012b13ca4d3d0cdc72a177df3ef03b0e76a3",
            "amount": 3500
          }
        ],
        "0x03cd191f589d12b0582a99808cf19851e468e6b500010000000000000000000a": [
          {
            "tokenAddress": "0x9a71012b13ca4d3d0cdc72a177df3ef03b0e76a3",
            "amount": 2250
          }
        ],
        "0xce66904b68f1f070332cbc631de7ee98b650b499000100000000000000000009": [
          {
            "tokenAddress": "0x9a71012b13ca4d3d0cdc72a177df3ef03b0e76a3",
            "amount": 650
          }
        ],
        "0x06df3b2bbb68adc8b0e302443692037ed9f91b42000000000000000000000012": [
          {
            "tokenAddress": "0x9a71012b13ca4d3d0cdc72a177df3ef03b0e76a3",
            "amount": 3800
          },
          {
            "tokenAddress": "0x580a84c73811e1839f75d86d75d88cca0c241ff4",
            "amount": 20000
          }
        ],
         "0x5a6ae1fd70d04ba4a279fc219dfabc53825cb01d00020000000000000000020e": [
          {
            "tokenAddress": "0x9a71012b13ca4d3d0cdc72a177df3ef03b0e76a3",
            "amount": 100
          }
        ],
        "0x614b5038611729ed49e0ded154d8a5d3af9d1d9e00010000000000000000001d": [
          {
            "tokenAddress": "0x9a71012b13ca4d3d0cdc72a177df3ef03b0e76a3",
            "amount": 450
          },
          {
            "tokenAddress": "0xF501dd45a1198C2E1b5aEF5314A68B9006D842E0",
            "amount": 15000
          }
        ],
        "0x7c9cf12d783821d5c63d8e9427af5c44bad92445000100000000000000000051": [
          {
            "tokenAddress": "0x9a71012b13ca4d3d0cdc72a177df3ef03b0e76a3",
            "amount": 1000
          }
        ],
        "0xfeadd389a5c427952d8fdb8057d6c8ba1156cc5600020000000000000000001e": [
          {
            "tokenAddress": "0x9a71012b13ca4d3d0cdc72a177df3ef03b0e76a3",
            "amount": 1000
          }
        ],
        "0xb204bf10bc3a5435017d3db247f56da601dfe08a0002000000000000000000fe": [
          {
            "tokenAddress": "0x9a71012b13ca4d3d0cdc72a177df3ef03b0e76a3",
            "amount": 66.66
          }
        ],
        "0x186084ff790c65088ba694df11758fae4943ee9e000200000000000000000032": [
          {
            "tokenAddress": "0x9a71012b13ca4d3d0cdc72a177df3ef03b0e76a3",
            "amount": 500
          },
          {
            "tokenAddress": "0xdf7837de1f2fa4631d716cf2502f8b230f1dcc32",
            "amount": 833333.33
          }
        ],
        "0xdb1db6e248d7bb4175f6e5a382d0a03fe3dcc813000100000000000000000035": [
          {
            "tokenAddress": "0x9a71012b13ca4d3d0cdc72a177df3ef03b0e76a3",
            "amount": 500
          },
          {
            "tokenAddress": "0xdf7837de1f2fa4631d716cf2502f8b230f1dcc32",
            "amount": 833333.33
          }
        ],
        "0xcf354603a9aebd2ff9f33e1b04246d8ea204ae9500020000000000000000005a": [
          {
            "tokenAddress": "0x9a71012b13ca4d3d0cdc72a177df3ef03b0e76a3",
            "amount": 1750
          }
        ],
        "0x10f21c9bd8128a29aa785ab2de0d044dcdd79436000200000000000000000059": [
          {
            "tokenAddress": "0x9a71012b13ca4d3d0cdc72a177df3ef03b0e76a3",
            "amount": 1750
          }
        ],
        "0x0d34e5dd4d8f043557145598e4e2dc286b35fd4f000000000000000000000068": [
          {
            "tokenAddress": "0x9a71012b13ca4d3d0cdc72a177df3ef03b0e76a3",
            "amount": 1250
          },
          {
            "tokenAddress": "0x2e1ad108ff1d8c782fcbbb89aad783ac49586756",
            "amount": 55000
          }
        ]
      }
    },
    {
      "chainId": 42161,
      "pools": {
        "0x64541216bafffeec8ea535bb71fbc927831d0595000100000000000000000002": [
          {
            "tokenAddress": "0x040d1edc9569d4bab2d15287dc5a4f10f56a56b8",
            "amount": 2850
          }
        ],
        "0xcc65a812ce382ab909a11e434dbf75b34f1cc59d000200000000000000000001": [
          {
            "tokenAddress": "0x040d1edc9569d4bab2d15287dc5a4f10f56a56b8",
            "amount": 4900
          }
        ],
        "0x1533a3278f3f9141d5f820a184ea4b017fce2382000000000000000000000016": [
          {
            "tokenAddress": "0x040d1edc9569d4bab2d15287dc5a4f10f56a56b8",
            "amount": 2500
          }
        ],
        "0xc2f082d33b5b8ef3a7e3de30da54efd3114512ac000200000000000000000017": [
          {
            "tokenAddress": "0x040d1edc9569d4bab2d15287dc5a4f10f56a56b8",
            "amount": 400
          },
          {
            "tokenAddress": "0x965772e0e9c84b6f359c8597c891108dcf1c5b1a",
            "amount": 1023
          }
        ],
        "0x5ced962afbfb7e13fb215defc2b027678237aa3a000200000000000000000011": [
          {
            "tokenAddress": "0x040d1edc9569d4bab2d15287dc5a4f10f56a56b8",
            "amount": 100
          }
        ],
        "0x8a9f8b5334dacb052cd62797e2bdf68d89c0bfd8000200000000000000000013": [
          {
            "tokenAddress": "0x040d1edc9569d4bab2d15287dc5a4f10f56a56b8",
            "amount": 100
          }
        ],
        "0x4a3a22a3e7fee0ffbb66f1c28bfac50f75546fc7000200000000000000000008": [
          {
            "tokenAddress": "0x040d1edc9569d4bab2d15287dc5a4f10f56a56b8",
            "amount": 250
          }
        ],
        "0xb5b77f1ad2b520df01612399258e7787af63025d000200000000000000000010": [
          {
            "tokenAddress": "0x040d1edc9569d4bab2d15287dc5a4f10f56a56b8",
            "amount": 500
          },
          {
            "tokenAddress": "0x4e352cf164e64adcbad318c3a1e222e9eba4ce42",
            "amount": 875
          }
        ],
        "0x651e00ffd5ecfa7f3d4f33d62ede0a97cf62ede2000200000000000000000006": [
          {
            "tokenAddress": "0x040d1edc9569d4bab2d15287dc5a4f10f56a56b8",
            "amount": 420
          }
        ],
        "0xa6625f741400f90d31e39a17b0d429a92e347a6000020000000000000000000e": [
          {
            "tokenAddress": "0x040d1edc9569d4bab2d15287dc5a4f10f56a56b8",
            "amount": 350
          }
        ],
        "0xb28670b3e7ad27bd41fb5938136bf9e9cba90d6500020000000000000000001e": [
          {
            "tokenAddress": "0x040d1edc9569d4bab2d15287dc5a4f10f56a56b8",
            "amount": 200
          }
        ],
         "0xb340b6b1a34019853cb05b2de6ee8ffd0b89a008000100000000000000000036": [
          {
            "tokenAddress": "0x040d1edc9569d4bab2d15287dc5a4f10f56a56b8",
            "amount": 480
          }
        ],
        "0x0adeb25cb5920d4f7447af4a0428072edc2cee2200020000000000000000004a": [
          {
            "tokenAddress": "0x040d1edc9569d4bab2d15287dc5a4f10f56a56b8",
            "amount": 300
          }
        ],
        "0x1779900c7707885720d39aa741f4086886307e9e00020000000000000000004b": [
          {
            "tokenAddress": "0x040d1edc9569d4bab2d15287dc5a4f10f56a56b8",
            "amount": 100
          }
        ],
        "0xc61ff48f94d801c1ceface0289085197b5ec44f000020000000000000000004d": [
          {
            "tokenAddress": "0x040d1edc9569d4bab2d15287dc5a4f10f56a56b8",
            "amount": 1000
          }
        ]
      }
    }
  ],
  "week_94": [
    {
      "chainId": 1,
      "pools": {
        "0xa6f548df93de924d73be7d25dc02554c6bd66db500020000000000000000000e": [
          {
            "tokenAddress": "0xba100000625a3754423978a60c9317c58a424e3d",
            "amount": 15000
          }
        ],
        "0x0b09dea16768f0799065c475be02919503cb2a3500020000000000000000001a": [
          {
            "tokenAddress": "0xba100000625a3754423978a60c9317c58a424e3d",
            "amount": 15000
          }
        ],
        "0x5c6ee304399dbdb9c8ef030ab642b10820db8f56000200000000000000000014": [
          {
            "tokenAddress": "0xba100000625a3754423978a60c9317c58a424e3d",
            "amount": 25650
          }
        ],
         "0x7b50775383d3d6f0215a8f290f2c9e2eebbeceb20000000000000000000000fe": [
          {
            "tokenAddress": "0xba100000625a3754423978a60c9317c58a424e3d",
            "amount": 16500
          }
        ],
        "0x06df3b2bbb68adc8b0e302443692037ed9f91b42000000000000000000000063": [
          {
            "tokenAddress": "0xba100000625a3754423978a60c9317c58a424e3d",
            "amount": 15000
          }
        ],
        "0x96646936b91d6b9d7d0c47c496afbf3d6ec7b6f8000200000000000000000019": [
          {
            "tokenAddress": "0xba100000625a3754423978a60c9317c58a424e3d",
            "amount": 1100
          }
        ],
        "0x3e5fa9518ea95c3e533eb377c001702a9aacaa32000200000000000000000052": [
          {
            "tokenAddress": "0xba100000625a3754423978a60c9317c58a424e3d",
            "amount": 120
          }
        ],
        "0xedf085f65b4f6c155e13155502ef925c9a756003000200000000000000000123": [
          {
            "tokenAddress": "0xba100000625a3754423978a60c9317c58a424e3d",
            "amount": 540
          }
        ],
        "0x4bd6d86debdb9f5413e631ad386c4427dc9d01b20002000000000000000000ec": [
          {
            "tokenAddress": "0xba100000625a3754423978a60c9317c58a424e3d",
            "amount": 115
          }
        ],
        "0x7edde0cb05ed19e03a9a47cd5e53fc57fde1c80c0002000000000000000000c8": [
          {
            "tokenAddress": "0xba100000625a3754423978a60c9317c58a424e3d",
            "amount": 1345
          }
        ],
        "0x186084ff790c65088ba694df11758fae4943ee9e000200000000000000000013": [
          {
            "tokenAddress": "0xba100000625a3754423978a60c9317c58a424e3d",
            "amount": 500
          }
        ],
        "0x072f14b85add63488ddad88f855fda4a99d6ac9b000200000000000000000027": [
          {
            "tokenAddress": "0xba100000625a3754423978a60c9317c58a424e3d",
            "amount": 1000
          }
        ],
        "0xe99481dc77691d8e2456e5f3f61c1810adfc1503000200000000000000000018": [
          {
            "tokenAddress": "0xba100000625a3754423978a60c9317c58a424e3d",
            "amount": 2500
          }
        ],
        "0xefaa1604e82e1b3af8430b90192c1b9e8197e377000200000000000000000021": [
          {
            "tokenAddress": "0xba100000625a3754423978a60c9317c58a424e3d",
            "amount": 500
          }
        ],
        "0xfeadd389a5c427952d8fdb8057d6c8ba1156cc56000000000000000000000066": [
          {
            "tokenAddress": "0xba100000625a3754423978a60c9317c58a424e3d",
            "amount": 2500
          }
        ],
        "0x32296969ef14eb0c6d29669c550d4a0449130230000200000000000000000080": [
          {
            "tokenAddress": "0xba100000625a3754423978a60c9317c58a424e3d",
            "amount": 2500
          },
          {
            "tokenAddress": "0x5a98fcbea516cf06857215779fd812ca3bef1b32",
            "amount": 75000
          }
        ],
        "0xbf96189eee9357a95c7719f4f5047f76bde804e5000200000000000000000087": [
          {
            "tokenAddress": "0xba100000625a3754423978a60c9317c58a424e3d",
            "amount": 1000
          }
        ],
        "0x702605f43471183158938c1a3e5f5a359d7b31ba00020000000000000000009f": [
          {
            "tokenAddress": "0xba100000625a3754423978a60c9317c58a424e3d",
            "amount": 1000
          }
        ],
        "0xec60a5fef79a92c741cb74fdd6bfc340c0279b01000200000000000000000015": [
          {
            "tokenAddress": "0xba100000625a3754423978a60c9317c58a424e3d",
            "amount": 400
          }
        ],
        "0xa02e4b3d18d4e6b8d18ac421fbc3dfff8933c40a00020000000000000000004b": [
          {
            "tokenAddress": "0xba100000625a3754423978a60c9317c58a424e3d",
            "amount": 400
          }
        ],
        "0xf5aaf7ee8c39b651cebf5f1f50c10631e78e0ef9000200000000000000000069": [
          {
            "tokenAddress": "0xba100000625a3754423978a60c9317c58a424e3d",
            "amount": 250
          }
        ],
         "0x8f4205e1604133d1875a3e771ae7e4f2b086563900020000000000000000010e": [
          {
            "tokenAddress": "0xba100000625a3754423978a60c9317c58a424e3d",
            "amount": 50
          },
          {
            "tokenAddress": "0x43d4a3cd90ddd2f8f4f693170c9c8098163502ad",
            "amount": 4000
          }
        ],
         "0x27c9f71cc31464b906e0006d4fcbc8900f48f15f00020000000000000000010f": [
          {
            "tokenAddress": "0xba100000625a3754423978a60c9317c58a424e3d",
            "amount": 100
          },
          {
            "tokenAddress": "0x43d4a3cd90ddd2f8f4f693170c9c8098163502ad",
            "amount": 2000
          }
        ],
        "0xf4c0dd9b82da36c07605df83c8a416f11724d88b000200000000000000000026": [
          {
            "tokenAddress": "0xba100000625a3754423978a60c9317c58a424e3d",
            "amount": 1000
          }
        ],
        "0xbaeec99c90e3420ec6c1e7a769d2a856d2898e4d00020000000000000000008a": [
          {
            "tokenAddress": "0xba100000625a3754423978a60c9317c58a424e3d",
            "amount": 170
          },
          {
            "tokenAddress": "0x81f8f0bb1cb2a06649e51913a151f0e7ef6fa321",
            "amount": 2855
          }
        ],
        "0x350196326aeaa9b98f1903fb5e8fc2686f85318c000200000000000000000084": [
          {
            "tokenAddress": "0xba100000625a3754423978a60c9317c58a424e3d",
            "amount": 110
          },
          {
            "tokenAddress": "0x81f8f0bb1cb2a06649e51913a151f0e7ef6fa321",
            "amount": 1845
          }
        ],
        "0xe2469f47ab58cf9cf59f9822e3c5de4950a41c49000200000000000000000089": [
          {
            "tokenAddress": "0xba100000625a3754423978a60c9317c58a424e3d",
            "amount": 500
          }
        ],
        "0x51735bdfbfe3fc13dea8dc6502e2e958989429610002000000000000000000a0": [
          {
            "tokenAddress": "0xba100000625a3754423978a60c9317c58a424e3d",
            "amount": 250
          },
          {
            "tokenAddress": "0x226f7b842e0f0120b7e194d05432b3fd14773a9d",
            "amount": 375000
          }
        ],
        "0x5f7fa48d765053f8dd85e052843e12d23e3d7bc50002000000000000000000c0": [
          {
            "tokenAddress": "0xba100000625a3754423978a60c9317c58a424e3d",
            "amount": 500
          },
          {
            "tokenAddress": "0xcfeaead4947f0705a14ec42ac3d44129e1ef3ed5",
            "amount": 30000
          }
        ],
        "0x1e19cf2d73a72ef1332c882f20534b6519be0276000200000000000000000112": [
          {
            "tokenAddress": "0xba100000625a3754423978a60c9317c58a424e3d",
            "amount": 100
          }
        ],
        "0x90291319f1d4ea3ad4db0dd8fe9e12baf749e84500020000000000000000013c": [
          {
            "tokenAddress": "0xba100000625a3754423978a60c9317c58a424e3d",
            "amount": 1000
          }
        ],
        "0x96ba9025311e2f47b840a1f68ed57a3df1ea8747000200000000000000000160": [
          {
            "tokenAddress": "0xba100000625a3754423978a60c9317c58a424e3d",
            "amount": 240
          }
        ],
        "0x5d66fff62c17d841935b60df5f07f6cf79bd0f4700020000000000000000014c": [
          {
            "tokenAddress": "0xba100000625a3754423978a60c9317c58a424e3d",
            "amount": 100
          }
        ]
      }
    },
    {
      "chainId": 137,
      "pools": {
        "0x0297e37f1873d2dab4487aa67cd56b58e2f27875000100000000000000000002": [
          {
            "tokenAddress": "0x9a71012b13ca4d3d0cdc72a177df3ef03b0e76a3",
            "amount": 5500
          }
        ],
        "0x36128d5436d2d70cab39c9af9cce146c38554ff0000100000000000000000008": [
          {
            "tokenAddress": "0x9a71012b13ca4d3d0cdc72a177df3ef03b0e76a3",
            "amount": 3500
          }
        ],
        "0x03cd191f589d12b0582a99808cf19851e468e6b500010000000000000000000a": [
          {
            "tokenAddress": "0x9a71012b13ca4d3d0cdc72a177df3ef03b0e76a3",
            "amount": 2250
          }
        ],
        "0xce66904b68f1f070332cbc631de7ee98b650b499000100000000000000000009": [
          {
            "tokenAddress": "0x9a71012b13ca4d3d0cdc72a177df3ef03b0e76a3",
            "amount": 650
          }
        ],
        "0x06df3b2bbb68adc8b0e302443692037ed9f91b42000000000000000000000012": [
          {
            "tokenAddress": "0x9a71012b13ca4d3d0cdc72a177df3ef03b0e76a3",
            "amount": 5050
          },
          {
            "tokenAddress": "0x580a84c73811e1839f75d86d75d88cca0c241ff4",
            "amount": 20000
          }
        ],
         "0x5a6ae1fd70d04ba4a279fc219dfabc53825cb01d00020000000000000000020e": [
          {
            "tokenAddress": "0x9a71012b13ca4d3d0cdc72a177df3ef03b0e76a3",
            "amount": 100
          }
        ],
        "0x614b5038611729ed49e0ded154d8a5d3af9d1d9e00010000000000000000001d": [
          {
            "tokenAddress": "0x9a71012b13ca4d3d0cdc72a177df3ef03b0e76a3",
            "amount": 450
          },
          {
            "tokenAddress": "0xF501dd45a1198C2E1b5aEF5314A68B9006D842E0",
            "amount": 15000
          }
        ],
        "0x7c9cf12d783821d5c63d8e9427af5c44bad92445000100000000000000000051": [
          {
            "tokenAddress": "0x9a71012b13ca4d3d0cdc72a177df3ef03b0e76a3",
            "amount": 1000
          }
        ],
        "0xfeadd389a5c427952d8fdb8057d6c8ba1156cc5600020000000000000000001e": [
          {
            "tokenAddress": "0x9a71012b13ca4d3d0cdc72a177df3ef03b0e76a3",
            "amount": 1000
          }
        ],
        "0xb204bf10bc3a5435017d3db247f56da601dfe08a0002000000000000000000fe": [
          {
            "tokenAddress": "0x9a71012b13ca4d3d0cdc72a177df3ef03b0e76a3",
            "amount": 60
          }
        ],
        "0x186084ff790c65088ba694df11758fae4943ee9e000200000000000000000032": [
          {
            "tokenAddress": "0x9a71012b13ca4d3d0cdc72a177df3ef03b0e76a3",
            "amount": 500
          },
          {
            "tokenAddress": "0xdf7837de1f2fa4631d716cf2502f8b230f1dcc32",
            "amount": 833333.33
          }
        ],
        "0xdb1db6e248d7bb4175f6e5a382d0a03fe3dcc813000100000000000000000035": [
          {
            "tokenAddress": "0x9a71012b13ca4d3d0cdc72a177df3ef03b0e76a3",
            "amount": 500
          },
          {
            "tokenAddress": "0xdf7837de1f2fa4631d716cf2502f8b230f1dcc32",
            "amount": 833333.33
          }
        ],
        "0xcf354603a9aebd2ff9f33e1b04246d8ea204ae9500020000000000000000005a": [
          {
            "tokenAddress": "0x9a71012b13ca4d3d0cdc72a177df3ef03b0e76a3",
            "amount": 1750
          }
        ],
        "0x10f21c9bd8128a29aa785ab2de0d044dcdd79436000200000000000000000059": [
          {
            "tokenAddress": "0x9a71012b13ca4d3d0cdc72a177df3ef03b0e76a3",
            "amount": 1750
          }
        ],
         "0x805ca3ccc61cc231851dee2da6aabff0a7714aa7000200000000000000000361": [
          {
            "tokenAddress": "0x9a71012b13ca4d3d0cdc72a177df3ef03b0e76a3",
            "amount": 100
          }
        ],
        "0x0d34e5dd4d8f043557145598e4e2dc286b35fd4f000000000000000000000068": [
          {
            "tokenAddress": "0x2e1ad108ff1d8c782fcbbb89aad783ac49586756",
            "amount": 55000
          }
<<<<<<< HEAD
=======
        ]
      }
    },
    {
      "chainId": 42161,
      "pools": {
        "0x64541216bafffeec8ea535bb71fbc927831d0595000100000000000000000002": [
          {
            "tokenAddress": "0x040d1edc9569d4bab2d15287dc5a4f10f56a56b8",
            "amount": 2850
          }
        ],
        "0xcc65a812ce382ab909a11e434dbf75b34f1cc59d000200000000000000000001": [
          {
            "tokenAddress": "0x040d1edc9569d4bab2d15287dc5a4f10f56a56b8",
            "amount": 4900
          }
        ],
        "0x1533a3278f3f9141d5f820a184ea4b017fce2382000000000000000000000016": [
          {
            "tokenAddress": "0x040d1edc9569d4bab2d15287dc5a4f10f56a56b8",
            "amount": 2500
          }
        ],
        "0xc2f082d33b5b8ef3a7e3de30da54efd3114512ac000200000000000000000017": [
          {
            "tokenAddress": "0x040d1edc9569d4bab2d15287dc5a4f10f56a56b8",
            "amount": 400
          },
          {
            "tokenAddress": "0x965772e0e9c84b6f359c8597c891108dcf1c5b1a",
            "amount": 1023
          }
        ],
        "0x5ced962afbfb7e13fb215defc2b027678237aa3a000200000000000000000011": [
          {
            "tokenAddress": "0x040d1edc9569d4bab2d15287dc5a4f10f56a56b8",
            "amount": 100
          }
        ],
        "0x8a9f8b5334dacb052cd62797e2bdf68d89c0bfd8000200000000000000000013": [
          {
            "tokenAddress": "0x040d1edc9569d4bab2d15287dc5a4f10f56a56b8",
            "amount": 100
          }
        ],
        "0x4a3a22a3e7fee0ffbb66f1c28bfac50f75546fc7000200000000000000000008": [
          {
            "tokenAddress": "0x040d1edc9569d4bab2d15287dc5a4f10f56a56b8",
            "amount": 250
          }
        ],
        "0xb5b77f1ad2b520df01612399258e7787af63025d000200000000000000000010": [
          {
            "tokenAddress": "0x040d1edc9569d4bab2d15287dc5a4f10f56a56b8",
            "amount": 500
          },
          {
            "tokenAddress": "0x4e352cf164e64adcbad318c3a1e222e9eba4ce42",
            "amount": 875
          }
        ],
        "0x651e00ffd5ecfa7f3d4f33d62ede0a97cf62ede2000200000000000000000006": [
          {
            "tokenAddress": "0x040d1edc9569d4bab2d15287dc5a4f10f56a56b8",
            "amount": 420
          }
        ],
        "0xb28670b3e7ad27bd41fb5938136bf9e9cba90d6500020000000000000000001e": [
          {
            "tokenAddress": "0x040d1edc9569d4bab2d15287dc5a4f10f56a56b8",
            "amount": 200
          }
        ],
         "0xb340b6b1a34019853cb05b2de6ee8ffd0b89a008000100000000000000000036": [
          {
            "tokenAddress": "0x040d1edc9569d4bab2d15287dc5a4f10f56a56b8",
            "amount": 480
          }
        ],
        "0x0adeb25cb5920d4f7447af4a0428072edc2cee2200020000000000000000004a": [
          {
            "tokenAddress": "0x040d1edc9569d4bab2d15287dc5a4f10f56a56b8",
            "amount": 300
          }
        ],
        "0x1779900c7707885720d39aa741f4086886307e9e00020000000000000000004b": [
          {
            "tokenAddress": "0x040d1edc9569d4bab2d15287dc5a4f10f56a56b8",
            "amount": 100
          }
        ],
        "0xc61ff48f94d801c1ceface0289085197b5ec44f000020000000000000000004d": [
          {
            "tokenAddress": "0x040d1edc9569d4bab2d15287dc5a4f10f56a56b8",
            "amount": 300
          }
        ],
        "0x0510ccf9eb3ab03c1508d3b9769e8ee2cfd6fdcf00000000000000000000005d": [
          {
            "tokenAddress": "0x040d1edc9569d4bab2d15287dc5a4f10f56a56b8",
            "amount": 400
          }
        ]
      }
    }
  ],
  "week_95": [
    {
      "chainId": 1,
      "pools": {
        "0xa6f548df93de924d73be7d25dc02554c6bd66db500020000000000000000000e": [
          {
            "tokenAddress": "0xba100000625a3754423978a60c9317c58a424e3d",
            "amount": 15000
          }
        ],
        "0x0b09dea16768f0799065c475be02919503cb2a3500020000000000000000001a": [
          {
            "tokenAddress": "0xba100000625a3754423978a60c9317c58a424e3d",
            "amount": 15000
          }
        ],
        "0x5c6ee304399dbdb9c8ef030ab642b10820db8f56000200000000000000000014": [
          {
            "tokenAddress": "0xba100000625a3754423978a60c9317c58a424e3d",
            "amount": 25650
          }
        ],
         "0x7b50775383d3d6f0215a8f290f2c9e2eebbeceb20000000000000000000000fe": [
          {
            "tokenAddress": "0xba100000625a3754423978a60c9317c58a424e3d",
            "amount": 16500
          }
        ],
        "0x06df3b2bbb68adc8b0e302443692037ed9f91b42000000000000000000000063": [
          {
            "tokenAddress": "0xba100000625a3754423978a60c9317c58a424e3d",
            "amount": 15000
          }
        ],
        "0x96646936b91d6b9d7d0c47c496afbf3d6ec7b6f8000200000000000000000019": [
          {
            "tokenAddress": "0xba100000625a3754423978a60c9317c58a424e3d",
            "amount": 1100
          }
        ],
        "0x3e5fa9518ea95c3e533eb377c001702a9aacaa32000200000000000000000052": [
          {
            "tokenAddress": "0xba100000625a3754423978a60c9317c58a424e3d",
            "amount": 120
          }
        ],
        "0xedf085f65b4f6c155e13155502ef925c9a756003000200000000000000000123": [
          {
            "tokenAddress": "0xba100000625a3754423978a60c9317c58a424e3d",
            "amount": 540
          }
        ],
        "0x4bd6d86debdb9f5413e631ad386c4427dc9d01b20002000000000000000000ec": [
          {
            "tokenAddress": "0xba100000625a3754423978a60c9317c58a424e3d",
            "amount": 115
          }
        ],
        "0x7edde0cb05ed19e03a9a47cd5e53fc57fde1c80c0002000000000000000000c8": [
          {
            "tokenAddress": "0xba100000625a3754423978a60c9317c58a424e3d",
            "amount": 1345
          }
        ],
        "0x186084ff790c65088ba694df11758fae4943ee9e000200000000000000000013": [
          {
            "tokenAddress": "0xba100000625a3754423978a60c9317c58a424e3d",
            "amount": 500
          }
        ],
        "0x072f14b85add63488ddad88f855fda4a99d6ac9b000200000000000000000027": [
          {
            "tokenAddress": "0xba100000625a3754423978a60c9317c58a424e3d",
            "amount": 1000
          }
        ],
        "0xe99481dc77691d8e2456e5f3f61c1810adfc1503000200000000000000000018": [
          {
            "tokenAddress": "0xba100000625a3754423978a60c9317c58a424e3d",
            "amount": 2500
          }
        ],
        "0xefaa1604e82e1b3af8430b90192c1b9e8197e377000200000000000000000021": [
          {
            "tokenAddress": "0xba100000625a3754423978a60c9317c58a424e3d",
            "amount": 500
          }
        ],
        "0xfeadd389a5c427952d8fdb8057d6c8ba1156cc56000000000000000000000066": [
          {
            "tokenAddress": "0xba100000625a3754423978a60c9317c58a424e3d",
            "amount": 2500
          }
        ],
        "0x32296969ef14eb0c6d29669c550d4a0449130230000200000000000000000080": [
          {
            "tokenAddress": "0xba100000625a3754423978a60c9317c58a424e3d",
            "amount": 2500
          },
          {
            "tokenAddress": "0x5a98fcbea516cf06857215779fd812ca3bef1b32",
            "amount": 75000
          }
        ],
        "0xbf96189eee9357a95c7719f4f5047f76bde804e5000200000000000000000087": [
          {
            "tokenAddress": "0xba100000625a3754423978a60c9317c58a424e3d",
            "amount": 1000
          }
        ],
        "0x702605f43471183158938c1a3e5f5a359d7b31ba00020000000000000000009f": [
          {
            "tokenAddress": "0xba100000625a3754423978a60c9317c58a424e3d",
            "amount": 1000
          }
        ],
        "0xec60a5fef79a92c741cb74fdd6bfc340c0279b01000200000000000000000015": [
          {
            "tokenAddress": "0xba100000625a3754423978a60c9317c58a424e3d",
            "amount": 400
          }
        ],
        "0xa02e4b3d18d4e6b8d18ac421fbc3dfff8933c40a00020000000000000000004b": [
          {
            "tokenAddress": "0xba100000625a3754423978a60c9317c58a424e3d",
            "amount": 400
          }
        ],
        "0xf5aaf7ee8c39b651cebf5f1f50c10631e78e0ef9000200000000000000000069": [
          {
            "tokenAddress": "0xba100000625a3754423978a60c9317c58a424e3d",
            "amount": 250
          }
        ],
         "0x8f4205e1604133d1875a3e771ae7e4f2b086563900020000000000000000010e": [
          {
            "tokenAddress": "0xba100000625a3754423978a60c9317c58a424e3d",
            "amount": 50
          },
          {
            "tokenAddress": "0x43d4a3cd90ddd2f8f4f693170c9c8098163502ad",
            "amount": 3000
          }
        ],
         "0x27c9f71cc31464b906e0006d4fcbc8900f48f15f00020000000000000000010f": [
          {
            "tokenAddress": "0xba100000625a3754423978a60c9317c58a424e3d",
            "amount": 100
          },
          {
            "tokenAddress": "0x43d4a3cd90ddd2f8f4f693170c9c8098163502ad",
            "amount": 3000
          }
        ],
        "0xf4c0dd9b82da36c07605df83c8a416f11724d88b000200000000000000000026": [
          {
            "tokenAddress": "0xba100000625a3754423978a60c9317c58a424e3d",
            "amount": 1000
          }
        ],
        "0xbaeec99c90e3420ec6c1e7a769d2a856d2898e4d00020000000000000000008a": [
          {
            "tokenAddress": "0xba100000625a3754423978a60c9317c58a424e3d",
            "amount": 170
          },
          {
            "tokenAddress": "0x81f8f0bb1cb2a06649e51913a151f0e7ef6fa321",
            "amount": 2855
          }
        ],
        "0x350196326aeaa9b98f1903fb5e8fc2686f85318c000200000000000000000084": [
          {
            "tokenAddress": "0xba100000625a3754423978a60c9317c58a424e3d",
            "amount": 110
          },
          {
            "tokenAddress": "0x81f8f0bb1cb2a06649e51913a151f0e7ef6fa321",
            "amount": 1845
          }
        ],
        "0xe2469f47ab58cf9cf59f9822e3c5de4950a41c49000200000000000000000089": [
          {
            "tokenAddress": "0xba100000625a3754423978a60c9317c58a424e3d",
            "amount": 500
          }
        ],
        "0x51735bdfbfe3fc13dea8dc6502e2e958989429610002000000000000000000a0": [
          {
            "tokenAddress": "0xba100000625a3754423978a60c9317c58a424e3d",
            "amount": 200
          },
          {
            "tokenAddress": "0x226f7b842e0f0120b7e194d05432b3fd14773a9d",
            "amount": 375000
          }
        ],
        "0x5f7fa48d765053f8dd85e052843e12d23e3d7bc50002000000000000000000c0": [
          {
            "tokenAddress": "0xba100000625a3754423978a60c9317c58a424e3d",
            "amount": 500
          },
          {
            "tokenAddress": "0xcfeaead4947f0705a14ec42ac3d44129e1ef3ed5",
            "amount": 30000
          }
        ],
        "0x1e19cf2d73a72ef1332c882f20534b6519be0276000200000000000000000112": [
          {
            "tokenAddress": "0xba100000625a3754423978a60c9317c58a424e3d",
            "amount": 100
          }
        ],
        "0x90291319f1d4ea3ad4db0dd8fe9e12baf749e84500020000000000000000013c": [
          {
            "tokenAddress": "0xba100000625a3754423978a60c9317c58a424e3d",
            "amount": 1000
          }
        ],
        "0x96ba9025311e2f47b840a1f68ed57a3df1ea8747000200000000000000000160": [
          {
            "tokenAddress": "0xba100000625a3754423978a60c9317c58a424e3d",
            "amount": 240
          }
        ],
        "0x5d66fff62c17d841935b60df5f07f6cf79bd0f4700020000000000000000014c": [
          {
            "tokenAddress": "0xba100000625a3754423978a60c9317c58a424e3d",
            "amount": 100
          }
        ]
      }
    },
    {
      "chainId": 137,
      "pools": {
        "0x0297e37f1873d2dab4487aa67cd56b58e2f27875000100000000000000000002": [
          {
            "tokenAddress": "0x9a71012b13ca4d3d0cdc72a177df3ef03b0e76a3",
            "amount": 5500
          }
        ],
        "0x36128d5436d2d70cab39c9af9cce146c38554ff0000100000000000000000008": [
          {
            "tokenAddress": "0x9a71012b13ca4d3d0cdc72a177df3ef03b0e76a3",
            "amount": 3500
          }
        ],
        "0x03cd191f589d12b0582a99808cf19851e468e6b500010000000000000000000a": [
          {
            "tokenAddress": "0x9a71012b13ca4d3d0cdc72a177df3ef03b0e76a3",
            "amount": 2250
          }
        ],
        "0xce66904b68f1f070332cbc631de7ee98b650b499000100000000000000000009": [
          {
            "tokenAddress": "0x9a71012b13ca4d3d0cdc72a177df3ef03b0e76a3",
            "amount": 650
          }
        ],
        "0x06df3b2bbb68adc8b0e302443692037ed9f91b42000000000000000000000012": [
          {
            "tokenAddress": "0x9a71012b13ca4d3d0cdc72a177df3ef03b0e76a3",
            "amount": 4250
          },
          {
            "tokenAddress": "0x580a84c73811e1839f75d86d75d88cca0c241ff4",
            "amount": 20000
          }
        ],
         "0x5a6ae1fd70d04ba4a279fc219dfabc53825cb01d00020000000000000000020e": [
          {
            "tokenAddress": "0x9a71012b13ca4d3d0cdc72a177df3ef03b0e76a3",
            "amount": 100
          }
        ],
        "0x614b5038611729ed49e0ded154d8a5d3af9d1d9e00010000000000000000001d": [
          {
            "tokenAddress": "0x9a71012b13ca4d3d0cdc72a177df3ef03b0e76a3",
            "amount": 450
          },
          {
            "tokenAddress": "0xF501dd45a1198C2E1b5aEF5314A68B9006D842E0",
            "amount": 12598
          }
        ],
        "0x7c9cf12d783821d5c63d8e9427af5c44bad92445000100000000000000000051": [
          {
            "tokenAddress": "0x9a71012b13ca4d3d0cdc72a177df3ef03b0e76a3",
            "amount": 1000
          }
        ],
        "0xfeadd389a5c427952d8fdb8057d6c8ba1156cc5600020000000000000000001e": [
          {
            "tokenAddress": "0x9a71012b13ca4d3d0cdc72a177df3ef03b0e76a3",
            "amount": 1000
          }
        ],
        "0xb204bf10bc3a5435017d3db247f56da601dfe08a0002000000000000000000fe": [
          {
            "tokenAddress": "0x9a71012b13ca4d3d0cdc72a177df3ef03b0e76a3",
            "amount": 60
          }
        ],
        "0x186084ff790c65088ba694df11758fae4943ee9e000200000000000000000032": [
          {
            "tokenAddress": "0x9a71012b13ca4d3d0cdc72a177df3ef03b0e76a3",
            "amount": 500
          },
          {
            "tokenAddress": "0xdf7837de1f2fa4631d716cf2502f8b230f1dcc32",
            "amount": 833333.33
          }
        ],
        "0xdb1db6e248d7bb4175f6e5a382d0a03fe3dcc813000100000000000000000035": [
          {
            "tokenAddress": "0x9a71012b13ca4d3d0cdc72a177df3ef03b0e76a3",
            "amount": 500
          },
          {
            "tokenAddress": "0xdf7837de1f2fa4631d716cf2502f8b230f1dcc32",
            "amount": 833333.33
          }
        ],
        "0xcf354603a9aebd2ff9f33e1b04246d8ea204ae9500020000000000000000005a": [
          {
            "tokenAddress": "0x9a71012b13ca4d3d0cdc72a177df3ef03b0e76a3",
            "amount": 1750
          }
        ],
        "0x10f21c9bd8128a29aa785ab2de0d044dcdd79436000200000000000000000059": [
          {
            "tokenAddress": "0x9a71012b13ca4d3d0cdc72a177df3ef03b0e76a3",
            "amount": 1750
          }
        ],
         "0x805ca3ccc61cc231851dee2da6aabff0a7714aa7000200000000000000000361": [
          {
            "tokenAddress": "0x9a71012b13ca4d3d0cdc72a177df3ef03b0e76a3",
            "amount": 100
          }
        ],
        "0x0d34e5dd4d8f043557145598e4e2dc286b35fd4f000000000000000000000068": [
          {
            "tokenAddress": "0x9a71012b13ca4d3d0cdc72a177df3ef03b0e76a3",
            "amount": 800
          },
          {
            "tokenAddress": "0x2e1ad108ff1d8c782fcbbb89aad783ac49586756",
            "amount": 55000
          }
        ],
        "0xea4e073c8ac859f2994c07e627178719c8002dc00002000000000000000003dc": [
          {
            "tokenAddress": "0x9a71012b13ca4d3d0cdc72a177df3ef03b0e76a3",
            "amount": 50
          }
>>>>>>> ff6a6c36
        ]
      }
    },
    {
      "chainId": 42161,
      "pools": {
        "0x64541216bafffeec8ea535bb71fbc927831d0595000100000000000000000002": [
          {
            "tokenAddress": "0x040d1edc9569d4bab2d15287dc5a4f10f56a56b8",
            "amount": 2850
          }
        ],
        "0xcc65a812ce382ab909a11e434dbf75b34f1cc59d000200000000000000000001": [
          {
            "tokenAddress": "0x040d1edc9569d4bab2d15287dc5a4f10f56a56b8",
            "amount": 4900
          }
        ],
        "0x1533a3278f3f9141d5f820a184ea4b017fce2382000000000000000000000016": [
          {
            "tokenAddress": "0x040d1edc9569d4bab2d15287dc5a4f10f56a56b8",
            "amount": 2500
          }
        ],
        "0xc2f082d33b5b8ef3a7e3de30da54efd3114512ac000200000000000000000017": [
          {
            "tokenAddress": "0x040d1edc9569d4bab2d15287dc5a4f10f56a56b8",
            "amount": 400
          },
          {
            "tokenAddress": "0x965772e0e9c84b6f359c8597c891108dcf1c5b1a",
            "amount": 1023
          }
        ],
        "0x5ced962afbfb7e13fb215defc2b027678237aa3a000200000000000000000011": [
          {
            "tokenAddress": "0x040d1edc9569d4bab2d15287dc5a4f10f56a56b8",
            "amount": 100
          }
        ],
        "0x8a9f8b5334dacb052cd62797e2bdf68d89c0bfd8000200000000000000000013": [
          {
            "tokenAddress": "0x040d1edc9569d4bab2d15287dc5a4f10f56a56b8",
            "amount": 100
          }
        ],
        "0x4a3a22a3e7fee0ffbb66f1c28bfac50f75546fc7000200000000000000000008": [
          {
            "tokenAddress": "0x040d1edc9569d4bab2d15287dc5a4f10f56a56b8",
            "amount": 250
          }
        ],
        "0xb5b77f1ad2b520df01612399258e7787af63025d000200000000000000000010": [
          {
            "tokenAddress": "0x040d1edc9569d4bab2d15287dc5a4f10f56a56b8",
            "amount": 500
          },
          {
            "tokenAddress": "0x4e352cf164e64adcbad318c3a1e222e9eba4ce42",
            "amount": 875
          }
        ],
        "0x651e00ffd5ecfa7f3d4f33d62ede0a97cf62ede2000200000000000000000006": [
          {
            "tokenAddress": "0x040d1edc9569d4bab2d15287dc5a4f10f56a56b8",
            "amount": 420
          }
        ],
        "0xb28670b3e7ad27bd41fb5938136bf9e9cba90d6500020000000000000000001e": [
          {
            "tokenAddress": "0x040d1edc9569d4bab2d15287dc5a4f10f56a56b8",
            "amount": 200
          }
        ],
         "0xb340b6b1a34019853cb05b2de6ee8ffd0b89a008000100000000000000000036": [
          {
            "tokenAddress": "0x040d1edc9569d4bab2d15287dc5a4f10f56a56b8",
            "amount": 480
          }
        ],
        "0x0adeb25cb5920d4f7447af4a0428072edc2cee2200020000000000000000004a": [
          {
            "tokenAddress": "0x040d1edc9569d4bab2d15287dc5a4f10f56a56b8",
            "amount": 300
          }
        ],
        "0x1779900c7707885720d39aa741f4086886307e9e00020000000000000000004b": [
          {
            "tokenAddress": "0x040d1edc9569d4bab2d15287dc5a4f10f56a56b8",
            "amount": 100
          }
        ],
        "0xc61ff48f94d801c1ceface0289085197b5ec44f000020000000000000000004d": [
          {
            "tokenAddress": "0x040d1edc9569d4bab2d15287dc5a4f10f56a56b8",
            "amount": 300
          }
        ],
        "0x0510ccf9eb3ab03c1508d3b9769e8ee2cfd6fdcf00000000000000000000005d": [
          {
            "tokenAddress": "0x040d1edc9569d4bab2d15287dc5a4f10f56a56b8",
            "amount": 400
          }
        ]
      }
    }
  ]
}


<|MERGE_RESOLUTION|>--- conflicted
+++ resolved
@@ -13085,8 +13085,6 @@
             "tokenAddress": "0x2e1ad108ff1d8c782fcbbb89aad783ac49586756",
             "amount": 55000
           }
-<<<<<<< HEAD
-=======
         ]
       }
     },
@@ -13550,7 +13548,6 @@
             "tokenAddress": "0x9a71012b13ca4d3d0cdc72a177df3ef03b0e76a3",
             "amount": 50
           }
->>>>>>> ff6a6c36
         ]
       }
     },

--- conflicted
+++ resolved
@@ -557,20 +557,13 @@
             "title": "This pool contains double-entrypoint tokens, which have been found to be incompatible with Balancer. It is currently not possible to withdraw all assets from the pool proportionally. While it is possible to withdraw in a single asset, liquidity providers are advised to wait. A mechanism is being implemented to allow for proportional withdrawals. <a href=\"https://forum.balancer.fi/t/medium-severity-bug-found/3161\" target=\"blank\" rel=\"noreferrer\" class=\"underline\">Learn more </a>"
         },
         "poolOwnerVulnWarningGovernance": {
-<<<<<<< HEAD
-            "title": "This pool is affected by a vulnerability disclosed <a href=\"https://forum.balancer.fi/t/vulnerability-disclosure/3179\" target=\"blank\" rel=\"noreferrer\" class=\"underline\">here</a>. Funds are safe insofar as the exploit would have to be initiated by Balancer Governance itself."
+            "title": "This pool is affected by a vulnerability disclosed <a href=\"https://forum.balancer.fi/t/vulnerability-disclosure/3179\" target=\"blank\" rel=\"noreferrer\" class=\"underline\">here</a>. Funds are safe insofar as the exploit would have to be initiated by Balancer Governance itself. A new version of the pool will be deployed in the next few weeks that can be migrated to."
         },
         "poolOwnerVulnWarningEcosystem": {
             "title": "This pool is affected by a vulnerability disclosed <a href=\"https://forum.balancer.fi/t/vulnerability-disclosure/3179\" target=\"blank\" rel=\"noreferrer\" class=\"underline\">here</a>. Funds are safe insofar as the exploit would have to be initiated by a multisig composed of known participants in the Balancer ecosystem."
-=======
-            "title": "This pool is affected by a vulnerability disclosed <a href=\"https://forum.balancer.fi/t/vulnerability-disclosure/3179\" target=\"blank\" rel=\"noreferrer\" class=\"underline\">here</a>. Funds are safe insofar as the exploit would have to be initiated by Balancer Governance itself. A new version of the pool will be deployed in the next few weeks that can be migrated to."
-        },
-        "poolOwnerVulnWarningEcosystem": {
-            "title": "This pool is affected by a vulnerability disclosed <a href=\"https://forum.balancer.fi/t/vulnerability-disclosure/3179\" target=\"blank\" rel=\"noreferrer\" class=\"underline\">here</a>. Funds are safe insofar as the exploit would have to be initiated by a multisig composed of known participants in the Balancer ecosystem."
         },
         "poolOwnerVulnWarningEcosystemMigrate": {
             "title": "This pool is affected by a vulnerability disclosed <a href=\"https://forum.balancer.fi/t/vulnerability-disclosure/3179\" target=\"blank\" rel=\"noreferrer\" class=\"underline\">here</a>. Funds are safe insofar as the exploit would have to be initiated by a multisig composed of known participants in the Balancer ecosystem. A new version of the pool will be deployed in the next few weeks that can be migrated to."
->>>>>>> 5f8403e9
         }
     },
     "popularBases": "Popular:",

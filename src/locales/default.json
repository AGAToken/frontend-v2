{
  "about": "About",
  "accept": "Accept",
  "account": "Account",
  "action": "Action",
  "actions": "Actions",
  "activity": "Activity",
  "addLiquidity": "Add liquidity",
  "addToken": "Add a token",
  "addTokens": "Add tokens",
  "alerts": {
    "allowances-fetch-error": "Failed to fetch token allowances.",
    "balances-fetch-error": "Failed to fetch token balances.",
    "pool-fetch-error": "Failed to fetch pool.",
    "pools-fetch-error": "Failed to fetch pools.",
    "price-fetch-error": "Our pricing provider, CoinGecko, is currently down.",
    "retry-label": "Refresh to try again",
    "boostedPools": "Increased yields, greater capital efficiency, deeper liquidity. Try Balancer Boosted pools now →",
    "vebalL2": "Staking is live on Polygon and Arbitrum. Incentives for eligible pools will resume on April 28."
  },
  "allow": "Allow",
  "allowing": "Allowing...",
  "allPools": "All pools",
  "allTokens": "All tokens",
  "and": "and",
  "amount": "Amount",
  "amountBeforeFees": "Amount before fees",
  "amplification": "Amplification",
  "ampFactor": {
    "title": "Amp factor"
  },
  "analytics": "Analytics",
  "apiErrorCodeDetails": {
    "DuplicateOrder": "There was another identical order already submitted. Please try again.",
    "InsufficientFee": "The signed fee is insufficient. It's possible that is higher now due to a change in the gas price, ether price, or the sell token price. Please try again to get an updated fee quote.",
    "InvalidSignature": "The order signature is invalid. Check whether your Wallet app supports off-chain signing.",
    "MissingOrderData": "The order has missing information.",
    "InsufficientValidTo": "The order you are signing is already expired. This can happen if you set a short expiration in the settings and waited too long before signing the transaction. Please try again.",
    "InsufficientFunds": "The account doesn't have enough funds.",
    "UnsupportedToken": "One of the tokens you are swapping is unsupported.",
    "WrongOwner": "The signature is invalid.\n\nIt's likely that the signing method provided by your wallet doesn't comply with the standards required by Balancer.\n\nCheck whether your Wallet app supports off-chain signing (EIP-712 or ETHSIGN).",
    "NotFound": "Token pair selected has insufficient liquidity.",
    "OrderNotFound": "The order you are trying to cancel does not exist.",
    "AlreadyCancelled": "Order is already cancelled.",
    "OrderFullyExecuted": "Order is already filled.",
    "OrderExpired": "Order is expired.",
    "UnsupportedSellTokenSource": "The sell token source is currently not supported.",
    "UnsupportedBuyTokenSource": "The buy token source is currently not supported.",
    "UnhandledGetError": "Order fetch failed. This may be due to a server or network connectivity issue. Please try again later.",
    "UnhandledCreateError": "The order was not accepted by the network.",
    "UnhandledDeleteError": "The order cancellation was not accepted by the network.",
    "UnhandledError": "Something failed. Please try again later.",
    "Error403Accept": "The order cannot be accepted. Your account is deny-listed.",
    "Error403Cancel": "The order cannot be cancelled. Your account is deny-listed.",
    "Error429Accept": "The order cannot be accepted. Too many order placements. Please retry in a minute.",
    "Error429Cancel": "The order cannot be cancelled. Too many order cancellations. Please retry in a minute.",
    "Error500": "Error {0} the order."
  },
  "attribute": "Attribute",
  "approve": "Approve",
  "approved": "Approved",
  "approvedGnosisRelayer": "Approved Gnosis relayer",
  "approvedLidoRelayer": "Approved Lido relayer",
  "approveGnosisRelayer": "Approve Gnosis relayer",
  "approveGP": "Approve swapping on Gnosis Protocol",
  "approveLidoRelayer": "Approve Lido relayer",
  "approveBatchRelayer": "Approve Batch relayer",
  "approvingBatchRelayer": "Approving Batch relayer",
  "approveBatchRelayerTooltip": "Your permission is required to use the Batch relayer.",
  "approveTokens": "Approve tokens",
  "approving": "Approving",
  "approvingGnosisRelayer": "Approving Gnosis relayer",
  "approvingLidoRelayer": "Approving Lido relayer",
  "apr": "APR",
  "apyvisionPoolInsights": "More insights on APY.vision",
  "autoOptimiseLiquidityToggle": {
    "label": "Auto optimize liquidity",
    "tooltip": "Optimise token values automatically to match the token weights you specified."
  },
  "available": "Available",
  "availableToClaim": "Available to claim:",
  "balance": "Balance",
  "balancerGovernance": "Balancer governance",
  "balances": "Balances",
  "basedOnLast24h": "based on the last 24h",
  "basedOnTokensInWallet": "Based on pool tokens in your wallet",
  "best": "Best",
  "browseLists": "Browse lists",
  "browserWallet": "Browser Wallet",
  "bugBounty": "Bug bounty",
  "builtOnBalancer": "Built on Balancer protocol",
  "buy": "Buy",
  "build": "Build",
  "blog": "Blog",
  "boostedPool": "Balancer Boosted pool",
  "byConnectingWallet": "By connecting a wallet, I agree to Balancer Foundation’s",
  "cancel": "Cancel",
  "cancelling": "Cancelling",
  "change": "Change",
  "checkWallet": "Confirm in wallet",
  "changeTheme": "Change theme",
  "claim": "Claim",
  "claimHero": {
    "title": "Claim liquidity incentives",
    "description": "Balancer Protocol liquidity incentives are directed to pools by veBAL voters. Stake in these pools to earn incentives. Boost with veBAL for up to 2.5x extra on Mainnet pools.",
    "tipLabel": {
      "addLiquidity": "Add liquidity",
      "stake": "Stake your LP",
      "boost": "Get a boost",
      "claim": "Claim anytime"
    },
    "tips": {
      "addLiquidity": "To earn liquidity mining incentives, add liquidity to eligible pools across Ethereum Mainnet and supported Layer 2's like Polygon and Arbitrum (see the table onthe veBAL page). Note: You'll earn swap fees with or without staking but you don't need to claim these as they are automatically added to your position.",
      "stake": "If you've provided liquidity in an eligible pool, you'll have an option to stake your Liquidity Provider (LP) tokens from that pool. Stake them to receive liquidity mining incentives in addition to any swap fees.",
      "boost": "Get veBAL to boost your liquidity mining incentives by up to 2.5x (on Ethereum Mainnet only). The more veBAL you hold, the larger your boost. veBAL holders also earn protocol fees and can vote to direct future pool emissions. Note, there is no additional boost from holding veBAL on Layer 2 pools like Polygon and Arbitrum.",
      "claim": "Token earnings from liquidity mining accumulate every block and can be claimed at any time. Some pools offer multiple token incentives (not just BAL). Additionally, veBAL holders also get a share of protocol revenue, in both bb-a-USD and BAL."
    }
  },
  "claimPage": {
    "tips": {
      "BalIncentives": "Incentives for LPs who stake in eligible pools (based on the previous week's voting). This doesn't include swap fees or intrinsic yield from certain yield bearing tokens which accumulate into LP positions automatically.",
      "ProtocolAndVebal": "Additional incentives for veBAL holders: For locking in the B-80BAL-20WETH pool (based on the previous week's voting), and their share of protocol revenue.",
      "OtherIncentives": "Incentives from third parties who want to further incentivize liquidity on top of any BAL liquidity incentives."
    }
  },
  "claimAll": "Claim all",
  "claimBAL": "Claim $BAL for",
  "claiming": "Claiming...",
  "claimSuccess": "You successfully claimed $BAL!",
  "classic": "Classic",
  "clearForms": "Clear forms",
  "clearTransactions": "Clear transactions",
  "close": "Close",
  "coingeckoPricingTooltip": "The data for this graph is pulled from our pricing provider, CoinGecko.",
  "communitySwapFeeLabel": "Delegated swap fees; currently fixed: <span class='font-semibold'>{0}</span>",
  "composition": "Composition",
  "composableStablePool": "Composable Stable Pool",
  "configuration": "Configuration",
  "confirm": "Confirm",
  "confirming": "Confirming...",
  "confirmTrade": "Confirm swap",
  "confirmUnwrap": "Confirm {0} unwrap",
  "confirmWrap": "Confirm {0} wrap",
  "connect": "Connect",
  "connecting": "Connecting...",
  "connectWallet": "Connect wallet",
  "connectYourWallet": "Connect your wallet",
  "copied": "Copied!",
  "copperLaunchPromo": {
    "buttonLabel": "View this auction on Copper",
    "description": "Copper is the platform for FLAs—a simple crowdfunding mechanism that enables projects and ideas from across the world to raise money from individuals without barriers to entry.",
    "poweredByBalancer": "Copper is built on Balancer V2 and uses Liquidity Bootstrapping Pools to power its FLAs",
    "title": "A Copper fair launch auction pool (FLA)"
  },
  "continueAnyway": "Continue anyway",
  "copyAddress": "Copy address",
  "correctTokenPricing": "Correct token pricing may help you avoid losing money to arbitrageurs. Losses could happen if you don't add pool assets in proportion to their target weights.",
  "create": "Create",
  "createAPool": {
    "addTokenPrice": "Add token price(s) ->",
    "alternativeFeeManagement": "Alternative fee management options",
    "arbTitle": "You could lose up to {0} ({1})",
    "arbReason": "Based on pricing information from CoinGecko, you’re vulnerable to losing funds to arbitraguers since the amounts you’re adding to the pool are not in proportion to the pool weights specified.",
    "bestFeeOption": "0.30% is best for most weighted pools with established tokens. Go higher for more exotic tokens.",
    "chooseTokenWeights": "Choose tokens & weights",
    "customAddressOption": "Allow dynamic fees from an address I choose",
    "customAddressInfo": "This could be another address you own an address of a smart contract. You can only ever set this once.",
    "customAddressTitle": "Enter an address which can update fees",
    "dynamicFeeRadioLabel": "Allow dynamic fees from an address I choose",
    "enterTokenPrice": "Enter the estimated current price of {0} in $USD",
    "existingPoolInfo": "There’s already another pool with exactly the same tokens and fee structure. It’s recommended to add your liquidity to the other pool or to go back and change your Pool Creation parameters in a material way to avoid fractured liquidity and lower profits for both pools.",
    "fixedFeeRadioLabel": "Permanently fix fees to the initial rate",
    "governanceFees": "Allow Balancer governance to manage fees",
    "governanceFeesTooltip": "Enable this to give Balancer governance the ability to dynamically manage the fees of this pool in order to maximize profits. But note, Balancer governance is under no obligation to actually manage the fees and will likely only do so if there is significant swap volume.",
    "invalidInitialWeightsInfo": "One or more tokens has an initial weight less than 1% which may cause funding to fail. If the token has a missing price, enter in a price. Otherwise, adjust the initial balances in the previous step.",
    "invalidInitialWeightsTitle": "Invalid initial weight",
    "maxInitialLiquidity": "Max initial liquidity",
    "maxLiquidityTooltip": "This is the max amount of liquidity you can provide to the pool with the current token selection.",
    "myAddressOption": "My address: {0}",
    "nativeAssetWarning": "Your ETH/WETH balance may not be sufficient for seed this pool and may cause pool funding to fail. You can adjust whether you use ETH or WETH for seed liquidity in the previous step.",
    "poolSummary": "Pool summary",
    "poolAlreadyExists": "This pool already exists",
    "previewPool": "Preview new {0} pool",
    "recommendedLiquidity": "It’s recommended to provide new pools with at least $20,000 in initial funds",
    "recoveredState": "We've recovered your previous choices",
    "recoveredStateInfo": "Your previously left before creating this pool. Your choices have been saved so you can continue from before.",
    "similarPoolsExist": "Similar pools exist",
    "setAnAddress": "Set an address to control fees",
    "setPoolFees": "Set pool fees",
    "swapFeeSuggestion": "0.30% is best for most weighted pools with established tokens. Go higher for more exotic pairs.",
    "title": "Create a pool",
    "tokensAndSeedLiquidity": "Tokens and initial seed liquidity",
    "totalWeightAlert": "The total weighting of all tokens must equal exactly 100% before you can proceed.",
    "totalWeightAlertTitle": "The total weight must be 100%",
    "unknownTokenPriceAlert": "We couldn't find prices for one or more tokens you have chosen ({0}).",
    "unknownTokenPriceWarning": "Our pricing partner, CoinGecko, does not recognize {0}. This leaves you vulnerable to losing money to arbitraguers, if you don’t add pool assets in proportion to their target weights. To be warned of potential losses, enter the current price of this asset.",
    "youCanFundWithThisPoolWith": "Based on your wallet balances for these tokens, the maximum amount you can fund this pool with is ~{0}.",
    "zeroWeightTitle": "You’ve included a token with zero weight",
    "zeroWeightInfo": "All tokens in a pool must have a weighting greater than zero. Either remove or replace {0} or set it above 0.01%."
  },
  "migratePool": {
    "aaveBoostedPool": {
      "whyMigrate": {
        "title": "Why migrate?",
        "description": "Boosted pools also earn additional yield from holding interest-bearing aTokens. aTokens accrue interest in real time when underlying assets are loaned out to borrowers on Aave."
      },
      "migrateToPool": {
        "title": "Migrate to a boosted pool"
      },
      "poolStats": {
        "title": "Boosted pool stats"
      }
    },
    "bbaUSDPool": {
      "whyMigrate": {
        "title": "Why migrate?",
        "description": "Boosted pools also earn additional yield from holding interest-bearing aTokens. aTokens accrue interest in real time when underlying assets are loaned out to borrowers on Aave."
      },
      "migrateToPool": {
        "title": "Migrate to a boosted pool"
      },
      "poolStats": {
        "title": "Boosted pool stats"
      }
    },
    "migrateReason": {
      "title": "Migrate to avoid vulnerability",
      "description": "A security vulnerability was recently disclosed. Although, no funds are a risk, insofar as the exploit could only be executed by pool owners or Balancer Governance itself which is composed of known participants in the Balancer ecosystem, it is recommended to migrate your funds asap."
    },
    "stabal3Pool": {
      "whyMigrate": {
        "title": "Why migrate?",
        "description": "Boosted pools also earn additional yield from holding interest-bearing aTokens. aTokens accrue interest in real time when underlying assets are loaned out to borrowers on Aave."
      },
      "migrateToPool": {
        "title": "Migrate to a new pool"
      },
      "poolStats": {
        "title": "New pool stats"
      }
    },
    "xmaticPool": {
      "migrateToPool": {
        "title": "Migrate your liquidity"
      },
      "poolStats": {
        "title": "Stats for the upgraded pool"
      }
    },
    "stmaticPool": {
      "migrateToPool": {
        "title": "Migrate your liquidity"
      },
      "poolStats": {
        "title": "Stats for the upgraded pool"
      }
    },
    "maiPool": {
      "migrateToPool": {
        "title": "Migrate your liquidity"
      },
      "poolStats": {
        "title": "Stats for the upgraded pool"
      }
    },
    "poolInfo": {
      "stakedUnstaked": "You have both unstaked and staked liquidity in this pool. You can migrate both or just one.",
      "stakedLabel": "Staked liquidity",
      "unstakedLabel": "Unstaked liquidity"
    },
    "approve": "Approve migration",
    "approving": "Approving migration",
    "confirming": "Confirming migration",
    "previewModal": {
      "titles": {
        "default": "Migrate preview",
        "confirmed": "Migrate confirmed"
      },
      "riskWarnings": {
        "title": "Some risks - you may lose funds in the pool if:",
        "risks": {
          "loseUSDPeg": "Any of the tokens in this pool permanently loses it's target peg of 1 USD.",
          "aaveStableExploit": "Problems arise on Aave. This is because, most of the stablecoins will be invested into Aave aTokens to earn you additional yield."
        }
      },
      "summary": {
        "title": "Migrate summary",
        "stakeTitle": "Migration summary: Staked liquidity",
        "unstakeTitle": "Migration summary: Unstaked liquidity"
      },
      "actions": {
        "title": "Migrate pool",
        "loading": "Confirm pool migration in wallet",
        "migrationStep": "Confirm pool migration",
        "staked": {
          "title": "Migrate staked liquidity",
          "migrationStep": "Migrate staked liquidity"
        },
        "unstaked": {
          "title": "Migrate unstaked liquidity",
          "migrationStep": "Migrate unstaked liquidity"
        }
      },
      "priceImpactAccept": "I accept the high price impact from pool migration."
    },
    "migrateToBoostedPool": "Migrate to a boosted pool",
    "migrateLiquidity": "Migrate your liquidity",
    "errorLoadingMigration": {
      "title": "Something went wrong",
      "description": "An error occurred while trying to show pool migration."
    },
    "tooltips": {
      "totalTo": "The total value of your pool tokens in USD that you'll be migrating",
      "newTotal": "The total value in USD that you'll get into the migrated pool"
    },
    "oldVersion": "old version"
  },
  "contractAddress": "Contract address",
  "creator": "Creator",
  "owner": "Owner",
  "createDate": "Creation date",
  "creating": "Creating",
  "createPool": "Create pool",
  "createPoolTooltip": "Create {0} pool",
  "currentNetwork": "Current network",
  "custom": "Custom",
  "customAmounts": "Custom amounts",
  "customAmountsTip": "Adding custom amounts causes the internal prices of the pool to change, as if you were swapping tokens. The higher the price impact the more you'll spend in swap fees.",
  "dark": "Dark",
  "date": "Date",
  "day": "day",
  "defiLiquidityPools": "DeFi liquidity pools",
  "delegateFeesTooltip": "Liquidity providers in this pool earn fixed swap fees on every swap utilizing the liquidity in this pool. Control has been delegated to the community, so fees could change in the future if this pool becomes actively managed.",
  "depositing": "depositing",
  "details": "Details",
  "deprecatedPool": "This pool has been deprecated. If you're a Liquidity Provider, please migrate to the new upgraded pool.",
  "disconnect": "Disconnect",
  "dynamicSwapFeeLabel": "Dynamic swap fees: Currently <span class='font-semibold'>{0}</span>",
  "docs": "Docs",
  "earnings": "Earnings",
  "earnBAL": "Earn $BAL when swapping eligible tokens",
  "effectivePrice": "Effective price:",
  "enterAmount": "Enter amount",
  "enterAPrice": "Enter a price",
  "errorCancellingOrder": "Error cancelling order",
  "errorNoLists": "Sorry, we can't find any lists",
  "errorNoMatch": "Sorry, we can't find any matches",
  "errorNoTokens": "Sorry, we can't find any tokens",
  "ethBufferInstruction": "This pool requires Wrapped Ether (WETH). To maximize your<br>liquidity provision, you could wrap some additional ETH. Make sure to keep<br>enough ETH to cover gas costs.",
  "ethereumTxTypeTooltip": "Most users will want EIP-1559 Transactions, but there are some instances that may require a Legacy Transaction. For example, some Ledger users have had issues using MetaMask with EIP-1559 Transactions.",
  "etherscan": "Etherscan",
  "exceedsBalance": "Exceeds wallet balance",
  "exceedsPoolBalance": "Exceeds pool balance for this token",
  "expired": "Expired",
  "expiryDate": "Expiry date",
  "explore": "Explore",
  "exploreBalancerV1Pools": "Explore V1 pools ->",
  "explorePools": "Explore pools",
  "featuredProtocol": "Featured ecosystem protocol",
  "featuredProtocols": {
    "title": "Featured ecosystem protocols",
    "Copper": "Fjord Foundry (formerly Copper)  offers an intuitive UI for creating, managing & tracking Balancer Liquidity Bootstrapping Pools (LBPs) on a transparent and user-friendly platform.",
    "Element": "An open source protocol for fixed & variable yield markets, Element enables efficient swaps with a Balancer Pool that minimizes slippage and impermanent loss.",
    "Sense": "Sense is a protocol for DeFi yield primitives, and Sense Space, an AMM built on Balancer, facilitates efficient swaps between yield and principle tokens.",
    "Tracer": "Mycelium (formerly TracerDAO) is an open-source protocol for derivative markets. It utilizes Balancer for aggregated liquidity and creating a market for leveraged tokens."
  },
  "fees": "fees",
  "feesManagedByGauntlet": "Liquidity providers earn dynamic swap fees on every swap utilizing the liquidity in this pool. Dynamic swap fees are controlled by governance and are currently set by Gauntlet.",
  "feesTime": "Fees ({0})",
  "filter": "Filter",
  "filterByToken": "Filter by token",
  "filters": "Filters",
  "finishCreatingPoolAlert": "You last left before finishing creating and seeding a pool.",
  "finishSeedingPoolAlert": "Finish initializing the pool you just created by seeding it with liquidity",
  "fixedFeesTooltip": "Liquidity providers in this pool earn fixed swap fees on every swap that utilizes the liquidity in this pool.",
  "fixedSwapFeeLabel": "Fixed swap fees: <span class='font-semibold'>{0}</span>",
  "flashLoanFee": "Flash loan fee",
  "fundPool": "Fund pool",
  "fundPoolTooltip": "Add the initial liquidity for this pool.",
  "forum": "Forum",
  "getLpTokens": "Get LP tokens",
  "gnosisErrors": {
    "lowAmount": {
      "header": "Your swap amount is too low",
      "body": "The fees for this transaction exceed the amount you want to swap."
    },
    "lowBalance": {
      "header": "Insufficient {0} balance",
      "body": "The fees and potential slippage (up to {2}) set for this swap exceed your {0} balance. You need at least {1} {0} to proceed."
    },
    "noLiquidity": {
      "header": "No liquidity",
      "body": "Not enough liquidity"
    },
    "genericError": {
      "header": "An error has occurred"
    }
  },
  "gnosisWarnings": {
    "highFees": {
      "body": "You can still proceed with the swap but a high percentage of it will be consumed by swap fees.",
      "header": "The fees on this transaction exceed 20% of the swap amount."
    }
  },
  "goToBalancerV1Site": "Go to the Balancer V1 site ->",
  "goToMigratedPool": "Go to migrated pool",
  "governance": "Governance",
  "grants": "Grants",
  "highPriceImpact": "High price impact",
  "highPriceImpactDetailed": "This swap is significantly moving the market price.",
  "highRiskPool": "This is a higher-risk pool that contains one or more unlisted tokens. A liquidity pool is only as good as its weakest token! If a token were blacklisted, infinitely minted, frozen, or exploited in any other way, the value of this pool could go to 0. Balancer Foundation is never liable for losses incurred through using our UI or the Balancer protocol. Be careful, and do your own research!",
  "home": "Home",
  "hourAbbrev": "h",
  "incentives": "incentives",
  "incentiveToken": "Incentive token",
  "inclXInVeBal": "{0} in veBAL",
  "initialBPT": "Initial BPT",
  "initialWeight": "Initial weight",
  "insufficientBalance": "Not enough funds",
  "insufficientBalanceDetailed": "This swap requires more funds than you have in your wallet.",
  "insufficientData": "Not enough data.",
  "insufficientLiquidity": "Not enough liquidity",
  "insufficientLiquidityDetailed": "Try swapping with a smaller amount or check back when liquidity for this pool has increased.",
  "invalidFee": "Invalid fee",
  "invalidFeeExplain": "Please enter a valid fee between 0.0001% and 10%",
  "investment": {
    "tabs": {
      "poolTokens": "Pool Tokens",
      "singleToken": "Single Token"
    },
    "preview": {
      "loadingLabel": {
        "approval": "Confirm approval in wallet",
        "create": "Confirm create in wallet",
        "fund": "Confirm funding in wallet",
        "investment": "Confirm add liquidity in wallet"
      },
      "titles": {
        "tokenIn": "You’re providing",
        "tokenOut": "You’re expected to receive",
        "confirmed": "Add liquidity confirmed",
        "default": "Add liquidity preview"
      },
      "summary": {
        "total": "Total",
        "confirmed": "Add liquidity confirmed",
        "default": "Add liquidity preview"
      },
      "tooltips": {
        "approval": "You must approve {0} to add liquidity for this token on Balancer. Approvals are required once per token, per wallet."
      }
    },
    "warning": {
      "noBalanceSomeTokens": "No wallet balance for some pool tokens",
      "managedPoolTradingHalted": {
        "description": "A swapping halt has been issued by the manager of this pool. For your safety, while the swapping halt is in effect, you may only add liquidity in proportional amounts.",
        "title": "Swapping halted - proportional liquidity provision only"
      },
      "lowLiquidity": {
        "description": "Add assets proportionally to the pool weights or the price impact will be high and you will likely get REKT and lose money.",
        "title": "Be careful: This pool has low liquidity"
      },
      "noPoolTokensToJoinWith": {
        "title": "You have no pool tokens to join with",
        "description": "This option would usually allow you to add pool tokens in any combination or proportionally to reduce price impact. \n\nHowever, since your connected wallet doesn’t have any pool tokens, go to the ‘Single token’ tab above to add liquidity to this pool with non-pool tokens. "
      }
    },
    "error": {
      "rektPriceImpact": {
        "description": "The likelihood of you losing money is too high. For your protection, you can’t perform this transaction on this interface.",
        "title": "This price impact is too high. You cannot proceed"
      }
    }
  },
  "investmentPool": "Liquidity pool",
  "investmentPools": "Liquidity pools",
  "investmentPoolsAbout": "Stake your assets to get $BAL tokens for participating in Balancer V2 liquidity mining.",
  "investmentPoolsAboutLink": "Learn more ->",
  "investmentSettled": "Your liquidity add has settled",
  "investmentSuccess": "Your tokens have been added to this pool, and you have received a new LP token representing this action.",
  "investmentTooltip": "Confirm your liquidity add into this pool",
  "inYourWallet": "In your wallet",
  "isRequired": "is required",
  "joinPool": "Join pool",
  "language": "Language",
  "learnMore": "Learn more",
  "lockToGetVeBAL": "Lock this to get veBAL",
  "light": "Light",
  "liquidityBootstrappingPool": "Liquidity Bootstrapping Pool",
  "liquidityIncentives": "liquidity incentives",
  "liquidityMining": "Liquidity mining",
  "liquidityMiningAPR": "Liquidity Mining APR",
  "liquidityMiningIncentives": "Liquidity mining incentives",
  "liquidityMiningIncentivesCopy": "Liquidity incentives on {0} are paused for 1 week during its upgrade to the veBAL system. Incentives will resume on April 28.",
  "liquidityMiningPopover": {
    "airdropEligibility": "People who provide liquidity to eligible pools or swap on eligible token pairs receive weekly $BAL distributions as incentives. $BAL token holders own the Balancer Protocol and can help shape its future by voting on governance proposals.",
    "airdropExplainer": "Weekly distributions from liquidity mining on {0} are airdropped on Wednesdays, sent directly to your wallet using disperse.app",
    "claimFreezeWarning": {
      "description": "Since you have several weeks' worth of tokens unclaimed, your screen may appear to freeze after pressing the claim button while it is processed. Just leave your browser open and your wallet will eventually pop open for you to complete the claim.",
      "title": "Too many claims"
    },
    "networksExplainer": "Switch networks in the header to see your current cumulative $BAL incentives on {0} and {1}.",
    "noRewards": {
      "description": "Certain eligible pools have ‘liquidity mining’ token incentives which are distributed to liquidity providers weekly in proportion to their contribution.",
      "title": "You have no token incentives to claim"
    },
    "tabs": {
      "claimable": "Claimable now",
      "currentEstimate": "Pending"
    },
    "title": "Token incentives"
  },
  "liquidityProviderCopy": "People who provide liquidity to eligible pools or swap on eligible token pairs receive weekly $BAL distributions as incentives. $BAL token holders own the Balancer Protocol and can help shape its future by voting on governance proposals.",
  "liquidityProvision": "Liquidity provision",
  "loading": "Loading...",
  "loadingBestPrice": "Looking for the best price...",
  "loadMore": "Load more",
  "lock": "Lock",
  "locked": "Locked",
  "locking": {
    "expiredLockLpTokens": "Expired lock LP tokens",
    "expiredLockTooltip": "Your previous locking period has expired, so you no longer have any veBAL or voting power. You will no longer earn protocol fees, boosted yields on staked Ethereum Mainnet pools or veBAL incentives. However, you'll still get the minimum 1.0x rate. Redeem your expired locked B-80BAL-20WETH LP tokens and then create a new lock to get veBAL.",
    "lockBptForVeBal": "Lock LP for veBAL",
    "lockedLpTokensTooltip": "The USD value of your veBAL. These are your locked LP tokens in the BAL 80% / WETH 20% pool.",
    "unlockedLpTokensTooltip": "The USD value of your liquidity provided to the BAL 80% / WETH 20% pool that has not been locked."
  },
  "logOut": "Log out",
  "lost": "Lost",
  "lpTokens": "LP tokens",
  "managedPool": "Managed pool",
  "manageLists": "Manage lists",
  "marketConditionsWarning": "Market conditions may change between the time your order is submitted and the time it gets executed on Ethereum. Slippage tolerance is the maximum change in price you are willing to accept. This protects you from front-running bots and miner extractable value (MEV).",
  "max": "Max",
  "maxed": "Maxed",
  "maximum": "Maximum",
  "minimumTotalApr": "Minimum total APR",
  "minTransactionBuffer": "To ensure a smooth transaction, at least {0} {1} must be left in your wallet to pay for gas fees.",
  "missingPoolNameOrSymbol": "Missing pool name or symbol",
  "missingTokenPrices": "Missing token prices",
  "missingPoolNameOrSymbolInfo": "There is a missing pool name or symbol, fill it in before creating the pool.",
  "menu": "Menu",
  "migrate": "Migrate",
  "modals": {
    "veBalRedirectModal": {
      "title": "Proceed to mainnet",
      "description": "Getting and using veBAL to vest and vote must be performed on the Ethereum mainnet. \n\n You can still earn liquidity mining incentives on Arbitrum and Polygon by adding liquidty to eligible pools. However to vote to direct emissions to your favored pools and to earn the protocol fees, you will need to use veBAL on Ethereum Mainnet by locking B-80BAL-20WETH."
    }
  },
  "month": "month",
  "months": "months",
  "mustBeAtLeast": "must be at least {0} characters",
  "mustBeInt": "must be an integer",
  "mustBeLessThan": "must be less than {0}",
  "mustBeMoreThan": "must be greater than {0}",
  "mustBePositive": "must be a positive number",
  "mustBeSame": "must be the same as {0}",
  "mustBeValidEmail": "must be a valid email",
  "mustBeValidNum": "must be a valid number",
  "mustBeValidAddress": "This is not a valid Ethereum address",
  "myApr": "My APR",
  "myBalance": "My balance",
  "myBalancerBalance": "My Balancer balance",
  "myBoost": "My boost",
  "myPortfolio": "My portfolio",
  "myShare": "My share",
  "myLiquidityInBalancerPools": "My liquidity in Balancer pools",
  "myWallet": "My Ethereum wallet",
  "myWallet2": "My wallet",
  "name": "Name",
  "namePlaceholder": "Name, symbol or contract address",
  "nativeTokens": "Native tokens",
  "network": "Network",
  "networkMismatch": "Please switch to {0}",
  "networkSelection": "Network selection",
  "poolDoesntExist": "Pool doesn't exist on",
  "new": "New",
  "newTotal": "New total",
  "newToEthereum": "New to Ethereum?",
  "newWithdrawal": "New withdrawal",
  "next": "Next",
  "noContent": "No content",
  "noClaimableIncentives": "No claimable incentives",
  "noData": "No data available",
  "noInitLiquidity": "This pool has no initial liquidity",
  "noInitLiquidityDetail": "Until the pool creation UI is ready, an INIT join type is required at the smart contract before liquidity provision is supported.",
  "noInvestments": "No liquidity",
  "noUnstakedInvestments": "You have no unstaked liquidity on {0}",
  "noStakedInvestments": "You have no staked liquidity on {0}",
  "noNativeCurrency": "You’ll need some {0} for gas fees in order to transact on {1}.",
  "noNativeCurrencyEthereum": "You’ll need some {0} for gas fees in order to do most basic transactions on {1}. However, you may continue to swap any tokens you’ve previously approved for use on Balancer with this wallet, by using the ‘swap gasless’ option.",
  "noPoolsFound": "No pools found",
  "noPriceImpact": "Best price",
  "noPriceImpactTip": "Adding tokens proportionally gets you the best price.",
  "noPriceInfo": "Price information is missing for this pool, since it contains a token not found by our price provider.",
  "hasNonApprovedRateProviders": "One or more token rate providers associated with tokens in this pool have not been vetted. Investing has been disabled.",
  "noRecentActivity": "Your recent activity will appear here…",
  "noResults": "No results",
  "noSwapsPool": "No swaps in this pool.",
  "noTokensInWallet": "You don't have any tokens in your connected wallet on {0}",
  "numberOfPools": "Number of pools",
  "notAvailable": "N/A",
  "oneDay": "1D",
  "oneMonth": "1M",
  "oneWeek": "1W",
  "optimize": "Optimize",
  "optimized": "Optimized",
  "optimizedPrefilled": "Optimized amounts have been pre-filled",
  "oops": "Oops",
  "oracleWeightedPool": "Oracle Weighted Pool",
  "otherTokenIncentives": "Other token incentives",
  "overview": "Overview",
  "ownerFeesTooltip": "Liquidity providers earn dynamic swap fees on every swap that utilizes the liquidity in this pool. Dynamic swap fees are controlled by the Pool Owner.",
  "payload": "Payload",
  "pages": {
    "claim": {
      "title": "Claim your liquidity mining incentives",
      "description": "Incentives to attract liquidity are set by the Balancer protocol and partners. Stakers in eligible pools can claim incentives every block. People with veBAL get a boosted rate—up to 2.5x extra.",
      "titles": {
        "incentivesOnOtherNetworks": "Incentives on other networks",
        "legacyIncentives": "Legacy incentives"
      },
      "btns": {
        "claimOn": "Claim on"
      }
    }
  },
  "pastEarnings": {
    "title": "Past earnings",
    "description": "This contract was deprecated on 25 July 2022. Any earnings after this date will be distributed by the upgraded contract."
  },
  "pendingClaims": "Pending claims",
  "pendingEstimate": "Pending: (estimate)",
  "perWeek": "per week",
  "policies": {
    "balancerThirdPartyInfo": "Balancer is an open source, permissionless, decentralized protocol. The smart contracts that power the ecosystem may be used by anyone. This website is the Balancer Foundation's front-end to the ecosystem and it is also open-source. You are free to fork it on Github and modify it as you wish",
    "cookiesPolicy": "Cookies Policy",
    "privacyPolicy": "Privacy Policy",
    "termsOfUse": "Terms of Use",
    "thirdPartyServices": "3rd party services",
    "usesFollowing": "This website uses the following"
  },
  "pool": "Pool",
  "pools": "Pools",
  "poolBalance": "Pool balance",
  "poolComposition": "Pool composition",
  "poolCreated": "Pool created!",
  "poolName": "Pool name",
  "poolPercent": "Pool %",
  "poolReturns": "Pool returns",
  "poolSymbol": "Pool symbol",
  "poolsToMigrate": "Pools to migrate",
  "poolsToStake": "Pools to stake",
  "poolTokenName": "Pool token name",
  "poolTransactions": {
    "title": "Pool transactions",
    "tabs": {
      "allTransactions": "Transactions",
      "myTransactions": "My transactions",
      "allInvestments": "All liquidity provision",
      "myInvestments": "My liquidity",
      "swaps": "Swaps",
      "trades": "Trades"
    },
    "noResults": {
      "allTransactions": "No transactions in this pool",
      "myTransactions": "You haven't made any transactions in this pool",
      "allInvestments": "No liquidity transactions in this pool",
      "myInvestments": "You haven't added or removed any liquidity in this pool",
      "swaps": "No swaps in this pool"
    }
  },
  "poolTransfer": {
    "myPoolBalancesCard": {
      "title": "My pool balance",
      "altTitle": "My pool liquidity balance",
      "underlyingTokens": "Underlying pool tokens"
    },
    "myWalletTokensCard": {
      "title": "Pool tokens in my wallet",
      "tooltips": {
        "nativeAssetSelection": "Select {0} or {1} to add liquidity to this pool. Wrap or unwrap {0} to maximize your liquidity provision."
      }
    }
  },
  "poolTransactionStats": {
    "trade": {
      "volume": "Volume {period}",
      "largest": "Largest swap {period}",
      "ave": "Ave. swap {period}",
      "total": "Total swaps {period}"
    },
    "investment": {
      "netTvl": "Net TVL {period}",
      "largest": "Largest add {period}",
      "ave": "Ave. liquidity add {period}",
      "net": "Net liquidity adds {period}"
    }
  },
  "poolType": "Pool type",
  "poolValue": "Pool value",
  "poolManager": "Pool Manager",
  "poolManagement": "Pool management",
  "poolDetails": "Pool details",
  "poolOwner": "Pool Owner",
  "poolWarnings": {
    "bugWarning20220513": {
      "title": "This pool contains double-entrypoint tokens, which have been found to be incompatible with Balancer. It is currently not possible to withdraw all assets from the pool proportionally. While it is possible to withdraw in a single asset, liquidity providers are advised to wait. A mechanism is being implemented to allow for proportional withdrawals. <a href=\"https://forum.balancer.fi/t/medium-severity-bug-found/3161\" target=\"blank\" rel=\"noreferrer\" class=\"underline\">Learn more </a>"
    },
    "poolOwnerVulnWarningGovernance": {
      "title": "This pool is affected by a vulnerability disclosed <a href=\"https://forum.balancer.fi/t/vulnerability-disclosure/3179\" target=\"blank\" rel=\"noreferrer\" class=\"underline\">here</a>. Reach out on Discord if you need help creating a new pool with the same composition.",
      "description": ""
    },
    "poolOwnerVulnWarningGovernanceMigrate": {
      "title": "This pool is affected by a vulnerability disclosed <a href=\"https://forum.balancer.fi/t/vulnerability-disclosure/3179\" target=\"blank\" rel=\"noreferrer\" class=\"underline\">here</a>. You're advised to migrate your liquidity.",
      "description": ""
    },
    "poolOwnerVulnWarningGovernanceWithdraw": {
      "title": "This pool was deprecated due to a <a href=\"https://forum.balancer.fi/t/vulnerability-disclosure/3179\" target=\"blank\" rel=\"noreferrer\" class=\"underline\">vulnerability</a>. You're advised to withdraw your liquidity asap. Add it to the <a href=\"https://app.balancer.fi/#/ethereum/pool/0xa13a9247ea42d743238089903570127dda72fe4400000000000000000000035d\" target=\"blank\" rel=\"noreferrer\" class=\"underline\">upgraded pool</a> to participate in liquidity incentives.",
      "description": ""
    },
    "poolOwnerVulnWarningEcosystem": {
      "title": "This pool is affected by a vulnerability disclosed <a href=\"https://forum.balancer.fi/t/vulnerability-disclosure/3179\" target=\"blank\" rel=\"noreferrer\" class=\"underline\">here</a>. Reach out on Discord if you need help creating a new pool with the same composition."
    },
    "poolOwnerVulnWarningEcosystemMigrate": {
      "title": "This pool is affected by a vulnerability disclosed <a href=\"https://forum.balancer.fi/t/vulnerability-disclosure/3179\" target=\"blank\" rel=\"noreferrer\" class=\"underline\">here</a>. You're advised to migrate your liquidity."
    }
  },
  "popularBases": "Popular",
  "portfolio": "Portfolio",
  "potential": "Potential",
  "potentialWeeklyYield": "Potential weekly yield",
  "preview": "Preview",
  "previewPool": "Preview new {0} pool",
  "previewTrade": "Preview swap",
  "previewTradeTransactions": "Preview swap transactions",
  "previewUnwrap": "Preview {0} Unwrap",
  "previewWrap": "Preview {0} Wrap",
  "previewMigrate": "Preview migrate",
  "priceImpact": "Price impact",
  "priceImpactAccept": "I accept the high price impact from {0} single token amounts, moving the market price based on the depth of the market.",
  "priceImpactCheckbox": "Price impact acknowledgement",
  "priceImpactTolerance": "Price impact tolerance",
  "priceUpdatedAlert": {
    "actionLabel": "Accept",
    "description": "The swap price has updated by more than {0}",
    "title": "Price updated"
  },
  "proceed": "Proceed",
  "profit": "Profit (1{0})",
  "proportionalSuggestion": "Proportional suggestion",
  "proportionalWithdrawal": "Proportional withdrawal",
  "protocolFees": "Protocol fees",
  "protocolIncentives": "Protocol & veBAL incentives",
  "rank": "Rank (1{0})",
  "receipt": "Receipt",
  "receive": "Receive",
  "recentActivityTitle": "Recent activity",
  "redeem": "Redeem",
  "requiresTransactions": "Requires 1 transaction | Requires {txCount} transactions",
  "restoring": "Restoring...",
  "returnToPool": "Return to pool page",
  "returnToPoolCreation": "Return to pool creation",
  "saveGas": " to save gas.",
  "searchBy": "Name, symbol or address",
  "searchByName": "Search by Name",
  "seeMore": "See more",
  "seeOnExplorer": "See on explorer",
  "seePools": "See pools",
  "seeV1BalancerInvestments": "Want to see your funds on Balancer V1?",
  "select": "Select",
  "selectToken": "Select token",
  "sell": "Sell",
  "send": "Send",
  "services": {
    "infura": "Used to fetch on-chain data and constructs contract calls with an Infura API.",
    "alchemy": "Used to fetch on-chain data and constructs contract calls with an Alchemy API.",
    "the-graph": "Used to fetch blockchain data from The Graph’s hosted service.",
    "fathom-analytics": "Used to understand user behavior on the site and marketing performance.",
    "TRM-labs": "Used to securely collect wallet addresses and shares it with TRM Labs Inc. for risk and compliance reasons.",
    "sentry": "Used for error tracking and performance monitoring."
  },
  "settings": "Settings",
  "setUpEthereumWallet": "Balancer is a DeFi app on Ethereum. Set up an Ethereum Wallet to swap and provide liquidity here.",
  "singleToken": "Single token",
  "singleTokenMax": "Single token max",
  "slippageTolerance": "Slippage tolerance",
  "somethingWentWrong": "Something went wrong",
  "stablePool": "Stable pool",
  "stake": "Stake",
  "staked": "Staked",
  "staking": {
    "minimumStakingApr": "Min staking APR",
    "newTotalShare": "Your total share",
    "potentialWeeklyEarningTooltip": "The approximate weekly earning based on your staked balance",
    "stakedPools": "Staked pools",
    "stakedLpTokensTooltip": "The fiat value of LP tokens you have staked in this pool.",
    "stakeValueTooltip": "The approximate value of the LP tokens you will stake.",
    "staking": "Staking",
    "stakeTooltip": "Confirm staking of LP tokens to earn liquidity mining incentives on this pool",
    "stakingApr": "Staking APR",
    "stakingAprTooltip": "Your potential staking APR",
    "stakingIncentives": "Staking incentives",
    "totalShareTooltip": "Your current total share of LP tokens in the pool",
    "restakeGauge": "Restake to receive future liquidity mining incentives",
    "restakeGaugeDescription": "You’re staking against a pool gauge which is being deactivated on 21 September 2022. Restake to the new gauge for this pool to receive future liquidity mining incentives.",
    "unclaimedIncentives": "Unclaimed incentives",
    "unstakedLpTokensTooltip": "The fiat value of LP tokens you can stake.",
    "unstakedPools": "Unstaked pools",
    "unstakeValueTooltip": "The approximate value of the LP tokens you will unstake.",
    "unstaking": "Unstaking",
    "unstakeTooltip": "Confirm unstaking of LP tokens. You'll lose eligibility to earn liquidity mining incentives for this pool.",
    "restakeTooltip": "Confirm unstaking of LP tokens. You'll be able to restake to earn liquidity mining incentives for this pool.",
    "weeklyEarning": "weekly earning"
  },
  "stakeToGetExtra": "Stake this to earn extra",
  "strategy": "Strategy",
  "submit": "Submit",
  "summary": "Summary",
  "swap": "Swap",
  "swapDetails": "Swap details",
  "swapFee": "Swap fee",
  "swapFees": "Swap fees",
  "swapFeeAPR": "Swap fees APR",
  "swapFeeManager": "Swap fee manager",
  "swapper": "Swapper",
  "swapRoute": "Swap route",
  "switchNetwork": "Switch network",
  "symbol": "Symbol",
  "veBAL": {
    "hero": {
      "title": "Extra earnings & voting power",
      "benefits": {
        "earn": "Earn your share of protocol revenue",
        "boost": "Boost liquidity mining yield up to 2.5x",
        "vote": "Vote to direct liquidity mining emissions"
      },
      "tokens": {
        "balWETH": "BAL + WETH",
        "lpToken": "B-80BAL-20WETH",
        "veBAL": "veBAL"
      },
      "tokenInfo": {
        "balWETH": "Add liquidity to the 80% BAL / 20% WETH pool to get the B-80BAL-20WETH LP token.",
        "lpToken": "Lock up the LP tokens from the 80% BAL / 20% WETH pool for up to a year to get veBAL. The longer you lock, the more veBAL you get.",
        "veBAL": "Use veBAL to earn extra on your staked pools. Only some pools are eligible for staking. Check any pools that you are in, and stake it to earn liquidity mining incentives. You can also use veBAL to vote to direct future liquidity mining emissions"
      },
      "buttons": {
        "getVeBAL": "Get veBAL",
        "learnMore": "Learn more"
      }
    },
    "myVeBAL": {
      "title": "My veBAL",
      "cards": {
        "myLpToken": {
          "label": "My B-80BAL-20WETH"
        },
        "myLockedLpToken": {
          "label": "My locked B-80BAL-20WETH"
        },
        "lockedEndDate": {
          "label": "Locked until",
          "secondaryText": "{0} days"
        },
        "myVeBAL": {
          "label": "My veBAL",
          "secondaryText": "{0} of all veBAL"
        },
        "myExpiredLockTooltip": "Your previous lockup period has expired, so you no longer have any veBAL or voting power. You will no longer earn protocol fees, boosted yields on staked Ethereum Mainnet pools or veBAL incentives. However, you’ll still get the minimum 1.0x rate. Tap the minus icon to redeem your expired locked B-80BAL-20WETH LP tokens and then create a new lock to get veBAL."
      }
    },
    "communityVeBAL": {
      "title": "Community veBAL",
      "cards": {
        "totalVeBAL": "Total veBAL",
        "avgLockUpPeriod": "Ave. lock-up period",
        "effectiveBalLocked": "Effective BAL locked",
        "shareOfBalLocked": "Share of BAL locked"
      },
      "stats": {
        "currentWeekVoting": "Current week voting",
        "nextWeekVoting": "Next week voting",
        "balIncentives": "BAL incentives"
      },
      "table": {
        "poolGauge": "Pool gauge",
        "vote": "Vote",
        "viewMore": "View more"
      }
    },
    "liquidityMining": {
      "title": "Pools eligible for liquidity mining",
      "description": "Liquidity incentives are directed by the community of veBAL holders. If you hold veBAL, vote below on any pools across Ethereum and Layer 2’s. Your vote will persist until you change it and editing a pool can only be done once in 10 days.",
      "myUnallocatedVotes": "My unallocated votes:",
      "myUnallocatedVotesTooltip": "veBAL holders can vote for a single pool or multiple pools in whatever weights they choose, up to their max of 100%. Note: If you’ve previously voted for a pool but no longer have any veBAL, your votes will not count.",
      "unallocatedVotes": "My unallocated votes: {0}.",
      "votingPeriod": "Voting period ends: {0}d {1}h {2}m {3}s",
      "votingPeriodTooltip": "There is a weekly vote for veBAL holders which ends at 0:00 UTC on Thursdays. This vote determines the BAL incentives allocation for all Stakers in these pools for the next week. Although you don’t have to vote to get a boosted yield, your vote can help you earn more by voting on pools where you are a staker.",
      "votingPeriodCountdown": "{0}d : {1}h : {2}m : {3}s",
      "votingPowerExpiredTooltip": "Your previous lock period has expired, so you no longer have any veBAL or voting power. Any votes that have been allocated in the past will no longer count. Lock up B-80BAL-20WETH LP tokens to get veBAL for higher yields and voting power.",
      "table": {
        "chain": "Chain",
        "assets": "Assets",
        "composition": "Composition",
        "nextPeriodVotes": "Next period votes",
        "myVotes": "My votes",
        "vote": "Vote",
        "remove": "Remove"
      },
      "votesTooltip": {
        "title": "Voting breakdown",
        "thisPeriod": "This period: {0}",
        "nextPeriod": "Next period: {0}"
      },
      "limitsTooltip": {
        "distributionsCappedVeBAL": "Distributions to the veBAL gauge are capped at 10%",
        "distributionsCappedAt": "Distributions to this gauge are capped at {0}%"
      },
      "popover": {
        "title": {
          "vote": "Gauge vote",
          "edit": "Edit gauge vote"
        },
        "button": {
          "vote": "Confirm Vote",
          "edit": "Edit vote"
        },
        "actions": {
          "vote": {
            "confirming": "Confirming vote...",
            "loadingLabel": "Confirm vote in wallet"
          }
        },
        "emissionsInfo": "Your vote directs future liquidity mining emissions starting from the next period on Thursday at 0:00 UTC.",
        "voteForGauge": "{0} for {1}",
        "remainingVotes": "Your remaining votes: {0}",
        "remainingVotesEditing": "Your remaining votes: {0} ({1} current allocation in this pool + {2} unallocated votes)",
        "remainingVotesExceeded": "This exceeds your remaining votes of: {0}",
        "resubmitVote": "Voting power is set at the time of the vote. If you get more veBAL later, resubmit your vote to use your increased power.",
        "voteLockInfo": "Votes are timelocked for 10 days. If you vote now, no edits can be made until {0}.",
        "warnings": {
          "votedTooRecently": {
            "title": "Votes are locked for 10 days",
            "description": "You won't be able to make any edits to this vote allocation for {0}"
          },
          "noVeBal": {
            "title": "You need some veBAL to vote on gauges",
            "description": "Get veBAL by locking up LP tokens from the 80% BAL / 20% WETH pool.",
            "inputHintText": "You can't vote since you have no veBAL"
          },
          "veBalLockTooShort": {
            "title": "veBAL not locked for 7 days",
            "description": "You must have veBAL locked for more than 7 days to vote on gauges."
          },
          "veBalVoteOverLimitWarning": {
            "title": "You may be wasting your vote: veBAL cap hit",
            "description": "Distributions to veBAL holders of weekly emissions are capped at 10%. Any votes exceeding this amount at Thursday 0:00 UTC will not be counted."
          },
          "lpVoteOverLimitWarning": {
            "title": "You may be wasting your vote",
            "description": "Distributions to LPs of this pool gauge are capped at {0}%. Any votes exceeding this amount at Thursday 0:00 UTC will not be counted."
          }
        },
        "errors": {
          "notEnoughVotes": "Not enough unallocated votes"
        }
      }
    },
    "notSupported": {
      "title": "Locking is unavailable on this network",
      "description": "Get veBAL on Ethereum Mainnet"
    },
    "votingTransitionDescription": "Liquidity mining emissions as directed by veBAL holders start on 7 April 2022 at 0:00 UTC! Voting is now live, so get veBAL and vote for pools. Your vote will persist until you edit. Editing can only be done once in 10 days."
  },
  "getVeBAL": {
    "lockableTokens": {
      "title": "Lockable tokens in my wallet",
      "getMoreVeBAL": "Get {0}"
    },
    "howToLock": {
      "title": "How to lock and earn?",
      "steps": {
        "investPart1": "Add liquidity to the",
        "investPart2": "pool.",
        "lock": "Lock-up the resulting LP token ({0}). The longer you lock (1 year max), the more veBAL you get."
      },
      "earn": {
        "boost": "veBAL holders get boosted liquidity mining yields (up to 2.5x) and increased voting power.",
        "voting": "Use this voting power to choose which pool gauges get allocated liquidity mining incentives. Vote on the pools where you have added liquidity to earn more yield."
      }
    },
    "myVeBAL": {
      "title": "My veBAL",
      "lockedEndDate": "Locked until",
      "expiredOn": "Expired on",
      "percentVeBAL": "% of total veBAL"
    },
    "lockForm": {
      "title": "Lock to get veBAL",
      "lockAmount": {
        "title": "How much do you want to lock?"
      },
      "lockEndDate": {
        "title": "Lock until",
        "tooltip": "The longer you lock your stake, the more veBAL voting power you get (up to 4 years). You can extend the lock later. Be careful, locking is not reversible."
      },
      "summary": {
        "receive": {
          "title": "Total voting escrow",
          "tooltip": ""
        },
        "weeklyYield": {
          "title": "Potential weekly staking yield",
          "tooltip": ""
        }
      },
      "lockPeriods": {
        "1w": "1 week",
        "2w": "2 weeks",
        "1m": "1 month",
        "3m": "3 months",
        "6m": "6 months",
        "1y": "1 year"
      }
    },
    "previewModal": {
      "titles": {
        "createLock": {
          "default": "Locking preview",
          "confirmed": "Locking confirmed"
        },
        "extendLock": {
          "default": "Extend lock preview preview",
          "confirmed": "Extend lock preview confirmed"
        },
        "increaseLock": {
          "default": "Increase lock amount",
          "confirmed": "Increase lock amount confirmed"
        }
      },
      "lpTokens": "{0} LP tokens",
      "summary": {
        "title": "Locking summary",
        "totalToLock": "Total to lock",
        "totalAlreadyLocked": "Total already locked",
        "lockEndDate": "Lock-up end date",
        "newLockEndDate": "New lock-up end date",
        "totalVotingEscrow": "Total voting escrow",
        "totalVotingEscrowTooltip": {
          "explainer": "Lock-up end dates can only be on Thursdays at 0:00 UTC. To get as close as possible to a 1 year lock, locking on Thursday is recommended.",
          "table": {
            "lockPeriod": "Lock period",
            "totalVeBAL": "Total veBAL"
          }
        },
        "increasedLockAmount": "Increased lock amount",
        "potentialWeeklyYield": "Potential weekly yield"
      },
      "actions": {
        "approve": {
          "confirming": "Confirming approval...",
          "tooltip": "You must approve {0}.",
          "loadingLabel": "Confirm approval in wallet"
        },
        "createLock": {
          "label": "Confirm lock until {0}",
          "confirming": "Confirming...",
          "tooltip": "Confirm locking.",
          "loadingLabel": "Confirm lock in wallet"
        },
        "extendLock": {
          "label": "Extend lock period",
          "confirming": "Confirming...",
          "tooltip": "Confirm extending lock period.",
          "loadingLabel": "Confirm lock in wallet"
        },
        "increaseLock": {
          "label": "Increase lock amount",
          "confirming": "Confirming...",
          "tooltip": "Confirm increasing lock amount.",
          "loadingLabel": "Confirm lock in wallet"
        }
      },
      "returnToVeBalPage": "Return to veBAL page"
    },
    "notSupported": {
      "title": "Locking is unavailable on this network",
      "description": "Get veBAL on Ethereum Mainnet"
    }
  },
  "getVeBALToVote": "Get veBAL to vote",
  "unlockVeBAL": {
    "expiredLockableTokens": {
      "title": "Expired locked tokens"
    },
    "unlockForm": {
      "title": "Unlock",
      "lockedAmount": {
        "title": "Available tokens to unlock:"
      }
    },
    "previewModal": {
      "titles": {
        "unlock": {
          "default": "Unlocking preview",
          "confirmed": "Unlocking confirmed"
        }
      },
      "lpTokens": "{0} LP tokens",
      "summary": {
        "title": "Unlocking summary",
        "totalToUnlock": "Total to unlock",
        "totalVotingEscrow": "Total voting escrow",
        "expiredOn": "Expired on"
      },
      "actions": {
        "unlock": {
          "label": "Confirm unlock",
          "confirming": "Confirming...",
          "tooltip": "Confirm unlocking.",
          "loadingLabel": "Confirm unlock in wallet"
        }
      },
      "returnToVeBalPage": "Return to veBAL page"
    },
    "notSupported": {
      "title": "Unlocking is unavailable on this network",
      "description": "Unlock on Ethereum Mainnet"
    }
  },
  "tableShowsBalancerV2Pools": "This table shows only Balancer V2 pools.",
  "theme": "Theme",
  "yieldAprRewards": {
    "apr": {
      "steth": "stETH staking rewards APR",
      "reth": "rETH staking rewards APR",
<<<<<<< HEAD
=======
      "stmatic": "stMATIC staking rewards APR",
>>>>>>> a297c637
      "boosted": "Boosted APR",
      "veBAL": "veBAL APR"
    },
    "fiat": {
      "steth": "stETH staking rewards",
      "reth": "rETH staking rewards",
<<<<<<< HEAD
=======
      "stmatic": "stMATIC staking rewards",
>>>>>>> a297c637
      "boosted": "Boosted rewards"
    }
  },
  "thereWasAnError": "There was an error",
  "threeMonths": "3M",
  "time": "Time",
  "timeAgo": "{0} ago",
  "token": "Token",
  "tokenInjected": "This token is injected",
  "tokenLists": "Token lists",
  "tokenPills": {
    "hiddenTokens": "+{0} tokens",
    "balanceTooltip": {
      "title": "In your wallet {0}"
    }
  },
  "tokens": "Tokens",
  "tokenSearch": "Token search",
  "tokensLowerCase": "tokens",
  "tokensParen": "Token(s)",
  "tokenPrices": "Token prices",
  "tokenWarning": "Balancer Foundation is not liable for any losses you might incur as a direct or indirect result of adding liquidity to this pool. Do not add deflationary tokens, tokens with transfer fees, or any other non-ERC20-conforming tokens. Please acknowlege before continuing.",
  "tokenWarningTitle": "You have added a custom token",
  "tooltips": {
    "addLiquidity": {
      "priceImpact": "Price impact from adding liquidity results when the value of each token added is not proportional to the weights of the pool. Adding non-proportional amounts causes the internal prices of the pool to change, as if you were swapping tokens. The higher the price impact, the worse price you’ll get to enter your position.",
      "total": "The total value in {0} you’ll be adding into this pool."
    },
    "withdraw": {
      "priceImpact": "Price impact from removing liquidity results when the value of each token removed is not proportional to the weights of the pool. Removing non-proportional amounts causes the internal prices of the pool to change, as if you were swapping tokens. The higher the price impact, the worse price you’ll get for exiting your position.",
      "total": "The total value in {0} you’ll be withdrawing from this pool."
    },
    "veBalApr": {
      "title": "Max locking/veBAL APR",
      "breakdown1": "BAL",
      "breakdown2": "bb-a-USD"
    }
  },
  "total": "Total",
  "totalToMigrate": "Total to migrate",
  "totalAllocated": "Total allocated",
  "totalAPR": "Total APR",
  "totalSupply": "Total supply",
  "totalValue": "Total value",
  "totalValueTo": "Total value to",
  "tradeGaslessToggle": {
    "disabledTooltip": {
      "eth": "This option is disabled because gasless swaps only work with ERC-20 tokens. 'ETH' is not an ERC-20 token.",
      "wrapUnwrap": "This option has been disabled because Wrap/Unwrap transactions always require a gas transaction."
    },
    "label": "Swap gasless",
    "tooltip": "‘Swap gasless’ on the Balancer CoW Protocol for free signature swaps, MEV protection, and the best prices with intelligent swap routing across DeFi exchanges. Turn it off to swap only through Balancer liquidity pools using gas."
  },
  "tradeLiquidity": "Swap liquidity",
  "tradeSettled": "Your swap has settled",
  "tradesThroughWeth": "Swaps from ETH route through Balancer liquidity pools and incur gas fees.",
  "tradeSubmissionError": {
    "actionLabel": "Dismiss",
    "title": "An error has occurred"
  },
  "tradeSuccess": "Successfully swapped your tokens",
  "tradeSummary": {
    "exactIn": {
      "title": "Swap from {0} details",
      "totalAfterFees": "Total expected after fees",
      "totalBeforeFees": "Total to receive before fees",
      "totalWithSlippage": "The least you’ll get at {0} slippage",
      "tradeFees": "Swap fees"
    },
    "exactOut": {
      "title": "Swap to {0} details",
      "totalAfterFees": "Total expected to swap after fees",
      "totalBeforeFees": "Total to swap before fees",
      "totalWithSlippage": "The most you’ll send at {0} slippage",
      "tradeFees": "Swap fees"
    },
    "gasCosts": "Gas costs",
    "transactionTypesTooltips": {
      "gnosisRelayerApproval": {
        "content": "Your permission is required to use a batch relayer for gas-free, MEV-protected transactions.",
        "title": "Approve swaps on Gnosis protocol"
      },
      "lidoRelayerApproval": {
        "content": "Your permission is required to use the Lido relayer for stETH swaps.",
        "title": "Approve Lido relayer"
      },
      "tokenApproval": {
        "content": "Your permission is required to swap this token on Balancer. Approvals are required once per token, per wallet.",
        "title": "Approve {0}"
      },
      "sign": {
        "content": "Upon your signature, the Balancer CoW Protocol will find an optimal route amongst other swappers or from liquidity on other DeFi exchanges, with MEV protection.",
        "title": "Sign a free message to swap"
      },
      "trade": {
        "content": "Finalize the transaction by submitting it for inclusion on the blockchain.",
        "title": "Confirm transaction"
      }
    },
    "unwrap": {
      "title": "Summary",
      "totalAfterFees": "Total to receive",
      "totalBeforeFees": "Amount before fees",
      "totalWithSlippage": "Zero slippage to unwrap {0}",
      "tradeFees": "Unwrap fees"
    },
    "wrap": {
      "title": "Summary",
      "totalAfterFees": "Total to receive",
      "totalBeforeFees": "Amount before fees",
      "totalWithSlippage": "Zero slippage to wrap {0}",
      "tradeFees": "Wrap fees"
    }
  },
  "tradeToggle": {
    "wrapEth": "Gas swap—required when wrapping ETH",
    "unwrapEth": "Gas swap—required when unwrapping ETH",
    "fromEth": "Gas swap—required when swapping from ETH",
    "signature": "Signature ‘gasless’ swap—price optimized with MEV protection.",
    "tradeGasless": "Swap gasless by signature",
    "tradeWithGas": "Swap with a gas fee"
  },
  "transactionAction": {
    "stake": "Stake",
    "unstake": "Unstake",
    "approve": "Approve",
    "claim": "Claim",
    "createPool": "Create pool",
    "fundPool": "Fund pool",
    "migratePool": "Migrate pool",
    "invest": "Add liquidity",
    "trade": "Swap",
    "unwrap": "Unwrap",
    "voteForGauge": "Vote",
    "withdraw": "Withdraw",
    "wrap": "Wrap",
    "createLock": "Lock",
    "extendLock": "Extend lock",
    "increaseLock": "Increase lock",
    "unlock": "Unlock"
  },
  "transactionDeadline": "Transaction deadline",
  "transactionDeadlineTooltip": "Your swap will expire and not execute if it is pending for more than the selected duration. Only executed transactions incur fees for swaps between ERC-20 tokens.",
  "transactionErrors": {
    "default": {
      "title": "Transaction failed",
      "description": "Please try again later."
    },
    "gasTooLow": {
      "title": "Gas too low",
      "description": "Transaction gas is too low. There is not enough gas to cover minimal cost of the transaction. Try increasing supplied gas."
    },
    "cannotEstGas": {
      "title": "Cannot estimate gas",
      "description": "Transaction may fail or require manual gas limit."
    },
    "slippage": {
      "title": "Transaction failed due to slippage",
      "description": "The market price changed beyond your slippage tolerance due to other trades processed before yours. Try again or increase your slippage tolerance."
    }
  },
  "transactionPending": "No transactions pending | 1 transaction pending | {n} transactions pending",
  "transactionStatus": {
    "cancelled": "Cancelled",
    "cancelling": "Cancelling",
    "expired": "Expired",
    "failed": "Failed",
    "fulfilled": "Confirmed",
    "pending": "Pending"
  },
  "transactionSummary": {
    "stake": "{amount} in {pool}",
    "unstake": "{amount} from {pool}",
    "approveForInvesting": "Approve {0} for adding liquidity",
    "approveForTrading": "Approve {0} for swapping",
    "approveForLocking": "Approve {0} for locking",
    "extendLock": "Lock until {0}",
    "unlock": "Unlock {0}",
    "approveRelayer": "Approve {0} relayer",
    "approveMigration": "Approve {0} migration",
    "createPool": "Create pool",
    "fundPool": "Fund pool",
    "investInPool": "{0} in {1}",
    "withdrawFromPool": "{0} from {1}",
    "migratePool": "{0} {1} to {2}",
    "wrapUnwrap": "{0} {1} to {2}"
  },
  "transactionType": "Transaction type",
  "unallocated": "Unallocated",
  "unavailableOnNetwork": "Sorry! Balancer is not available on this network",
  "unavailableOnNetworkWithName": "Sorry! Balancer is not available on {0}",
  "unsupportedNetwork": "Unsupported network",
  "unknown": "Unknown",
  "unknownPoolType": "Unknown pool type",
  "unknownTokenPrice": "Unknown token price",
  "unlock": "Unlock",
  "unlocked": "Unlocked",
  "unlocking": "Unlocking",
  "unstake": "Unstake",
  "unstaked": "Unstaked",
  "restake": "Restake",
  "restaked": "Restaked",
  "unwrap": "Unwrap",
  "usdValue": "USD Value",
  "useOf": "use of",
  "v1": "V1",
  "v2": "V2",
  "value": "Value",
  "vault": "Vault",
  "vebal": "veBAL",
  "veBalProtocolLiquidity": "veBAL protocol liquidity",
  "vestVote": "Vest+Vote",
  "viewAllAssets": "View all assets ({0})",
  "viewAndManangeOnElement": "View and manage all pools on Element.fi",
  "viewClaims": "View & claim rewards",
  "viewFullWallet": "View full wallet",
  "viewLess": "View less",
  "viewOnElement": "View on Element.fi",
  "viewPool": "View pool",
  "viewTransaction": "View transaction",
  "volume24h": "Volume (24{0})",
  "volume24hShort": "Vol (24h)",
  "volumeTime": "Volume ({0})",
  "vote": "Vote",
  "wallet": "Wallet",
  "wantToStartOverInstead": "Want to start over instead?",
  "warning": "Warning",
  "week": "Week",
  "weekAbbrev": "w",
  "weight": "Weight",
  "weightedPool": "Weighted pool",
  "whichPools": "Which liquidity pools should be used when you make a swap.",
  "withdraw": {
    "tabs": {
      "poolTokens": "Pool Tokens (proportional)",
      "singleToken": "Single Token"
    },
    "label": "Withdraw",
    "tooltips": {
      "priceImpact": "Withdrawing custom amounts causes the internal prices of the pool to change, as if you were swapping tokens. The higher the price impact the more you'll spend in swap fees."
    },
    "preview": {
      "loadingLabel": {
        "withdraw": "Confirm withdrawal in wallet"
      },
      "titles": {
        "confirmed": "Withdrawal confirmed",
        "default": "Withdrawal preview"
      },
      "tooltips": {
        "withdrawStep": "Confirm withdrawal from this pool"
      }
    },
    "errors": {
      "SINGLE_ASSET_WITHDRAWAL_MIN_BPT_LIMIT": "You can only withdraw 30% of the pool's value in single asset withdrawals"
    }
  },
  "youProvide": "You provide",
  "youReceive": "You receive",
  "withdrawal": "Withdrawal",
  "withdrawFromPool": "Withdraw from pool",
  "withdrawalSettled": "Your withdrawal has settled",
  "withdrawalSuccess": "Your liquidity has been withdrawn from this pool, and the underlying tokens are now in your wallet.",
  "withdrawFee": "Withdraw fee",
  "withdrawing": "withdrawing",
  "withdrawWarning": "Withdrawing single asset amounts causes the internal prices of the pool to change, as if you were swapping tokens. The higher the price impact the more you'll spend in swap fees.",
  "wrap": "Wrap",
  "wrapInstruction": "Wrap your {0} to {1}",
  "wrapStEthTooltip": "This pool requires Wrapped Liquid Staked ETH 2.0 (wstETH). To maximize your liquidity provision, you could wrap some additional stETH.",
  "yearAbbrev": "y",
  "yieldEarnings": "Yield earnings",
  "youDidIt": "You did it!",
  "your": "Your",
  "yourTransactions": "Your transactions in this pool",
  "yourBalanceInPool": "Your balance in this pool",
  "trendingPairs": "Trending pairs",
  "chooseAPair": "Please select a valid pair",
  "youCanAdd": "You can add",
  "poolChart": {
    "defaultTitle": {
      "tvl": "Current TVL"
    },
    "period": {
      "all": "All time",
      "days": "{0} days",
      "title": "Time period"
    },
    "tabs": {
      "fees": "Fees",
      "tvl": "TVL",
      "volume": "Volume"
    }
  },
  "yes": "Yes",
  "none": "None",
  "poolAttrs": {
    "feesFixed": "fixed forever",
    "feesEditableGovernance": "this may be edited via Governance",
    "feesEditableOwner": "this may be edited by the Pool Owner",
    "immutable": "This pool is immutable. No attributes can ever be changed.",
    "immutableFeesEditableByGovernance": "The attributes of this pool are immutable, except for swap fees which can be edited via Governance.",
    "immutableFeesEditableByOwner": "The attributes of this pool are immutable, except for swap fees which can be edited by the Pool Owner."
  },
  "myWalletCard": {
    "title": {
      "poolTokens": "Pool tokens (lowest price impact)",
      "otherTokens": "Other tokens (higher price impact)"
    }
  }
}<|MERGE_RESOLUTION|>--- conflicted
+++ resolved
@@ -1134,20 +1134,14 @@
     "apr": {
       "steth": "stETH staking rewards APR",
       "reth": "rETH staking rewards APR",
-<<<<<<< HEAD
-=======
       "stmatic": "stMATIC staking rewards APR",
->>>>>>> a297c637
       "boosted": "Boosted APR",
       "veBAL": "veBAL APR"
     },
     "fiat": {
       "steth": "stETH staking rewards",
       "reth": "rETH staking rewards",
-<<<<<<< HEAD
-=======
       "stmatic": "stMATIC staking rewards",
->>>>>>> a297c637
       "boosted": "Boosted rewards"
     }
   },

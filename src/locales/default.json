{
  "accept": "Accept",
  "account": "Account",
  "action": "Action",
  "actions": "Actions",
  "activity": "Activity",
  "addToken": "Add a token",
  "alerts": {
    "allowances-fetch-error": "Failed to fetch token allowances.",
    "balances-fetch-error": "Failed to fetch token balances.",
    "pool-fetch-error": "Failed to fetch pool.",
    "pools-fetch-error": "Failed to fetch pools.",
    "price-fetch-error": "Our pricing provider, CoinGecko, is currently down.",
    "retry-label": "Refresh to try again",
    "boostedPools": "Increased yields, greater capital efficiency, deeper liquidity. Try Balancer Boosted pools now →",
    "vebalL2": "Staking is live on Polygon and Arbitrum. Incentives for eligible pools will resume on April 28."
  },
  "allow": "Allow",
  "allowing": "Allowing...",
  "allPools": "All pools",
  "allTokens": "All tokens",
  "and": "and",
  "ammPlatform": "Automated portfolio manager and trading platform",
  "amount": "Amount",
  "amountBeforeFees": "Amount before fees",
  "amountToInvest": "Amount to invest",
  "amountToWithdraw": "Amount to withdraw",
  "amplification": "Amplification",
  "analytics": "Analytics",
  "apiErrorCodeDetails": {
    "DuplicateOrder": "There was another identical order already submitted. Please try again.",
    "InsufficientFee": "The signed fee is insufficient. It's possible that is higher now due to a change in the gas price, ether price, or the sell token price. Please try again to get an updated fee quote.",
    "InvalidSignature": "The order signature is invalid. Check whether your Wallet app supports off-chain signing.",
    "MissingOrderData": "The order has missing information.",
    "InsufficientValidTo": "The order you are signing is already expired. This can happen if you set a short expiration in the settings and waited too long before signing the transaction. Please try again.",
    "InsufficientFunds": "The account doesn't have enough funds.",
    "UnsupportedToken": "One of the tokens you are trading is unsupported.",
    "WrongOwner": "The signature is invalid.\n\nIt's likely that the signing method provided by your wallet doesn't comply with the standards required by Balancer.\n\nCheck whether your Wallet app supports off-chain signing (EIP-712 or ETHSIGN).",
    "NotFound": "Token pair selected has insufficient liquidity.",
    "OrderNotFound": "The order you are trying to cancel does not exist.",
    "AlreadyCancelled": "Order is already cancelled.",
    "OrderFullyExecuted": "Order is already filled.",
    "OrderExpired": "Order is expired.",
    "UnsupportedSellTokenSource": "The sell token source is currently not supported.",
    "UnsupportedBuyTokenSource": "The buy token source is currently not supported.",
    "UnhandledGetError": "Order fetch failed. This may be due to a server or network connectivity issue. Please try again later.",
    "UnhandledCreateError": "The order was not accepted by the network.",
    "UnhandledDeleteError": "The order cancellation was not accepted by the network.",
    "UnhandledError": "Something failed. Please try again later.",
    "Error403Accept": "The order cannot be accepted. Your account is deny-listed.",
    "Error403Cancel": "The order cannot be cancelled. Your account is deny-listed.",
    "Error429Accept": "The order cannot be accepted. Too many order placements. Please retry in a minute.",
    "Error429Cancel": "The order cannot be cancelled. Too many order cancellations. Please retry in a minute.",
    "Error500": "Error {0} the order."
  },
  "approve": "Approve",
  "approved": "Approved",
  "approvedGnosisRelayer": "Approved Gnosis relayer",
  "approvedLidoRelayer": "Approved Lido relayer",
  "approveGnosisRelayer": "Approve Gnosis relayer",
  "approveGP": "Approve trading on Gnosis Protocol",
  "approveLidoRelayer": "Approve Lido relayer",
  "approveBatchRelayer": "Approve Batch relayer",
  "approvingBatchRelayer": "Approving Batch relayer",
  "approveBatchRelayerTooltip": "Your permission is required to use the Batch relayer.",
  "approveTokens": "Approve tokens",
  "approving": "Approving",
  "approvingGnosisRelayer": "Approving Gnosis relayer",
  "approvingLidoRelayer": "Approving Lido relayer",
  "apr": "APR",
  "apyvisionPoolInsights": "More insights on APY.vision",
  "autoOptimiseLiquidityToggle": {
    "label": "Auto optimize liquidity",
    "tooltip": "Optimise token values automatically to match the token weights you specified."
  },
  "available": "Available",
  "availableToClaim": "Available to claim:",
  "balance": "Balance",
  "balancerGovernance": "Balancer governance",
  "balances": "Balances",
  "basedOnLast24h": "based on the last 24h",
  "basedOnTokensInWallet": "Based on pool tokens in your wallet",
  "best": "Best",
  "browseLists": "Browse lists",
  "browserWallet": "Browser Wallet",
  "buy": "Buy",
  "build": "Build",
  "blog": "Blog",
  "boostedPool": "Balancer Boosted pool",
  "byConnectingWallet": "By connecting a wallet, I agree to Balancer Labs’",
  "cancel": "Cancel",
  "cancelling": "Cancelling",
  "checkWallet": "Confirm in wallet",
  "changeTheme": "Change theme",
  "claim": "Claim",
  "claimAll": "Claim all",
  "claimBAL": "Claim $BAL for",
  "claiming": "Claiming...",
  "claimSuccess": "You successfully claimed $BAL!",
  "classic": "Classic",
  "clearTransactions": "Clear transactions",
  "clickHere": "Click here",
  "close": "Close",
  "coingeckoPricingTooltip": "The data for this graph is pulled from our pricing provider, CoinGecko.",
  "communitySwapFeeLabel": "Delegated swap fees; currently fixed: <b>{0}</b>",
  "composition": "Composition",
  "configuration": "Configuration",
  "confirm": "Confirm",
  "confirming": "Confirming...",
  "confirmTrade": "Confirm trade",
  "confirmUnwrap": "Confirm {0} unwrap",
  "confirmWrap": "Confirm {0} wrap",
  "connect": "Connect",
  "connecting": "Connecting...",
  "connectWallet": "Connect wallet",
  "copied": "Copied!",
  "copperLaunchPromo": {
    "buttonLabel": "View this auction on Copper",
    "description": "Copper is the platform for FLAs—a simple crowdfunding mechanism that enables projects and ideas from across the world to raise money from individuals without barriers to entry.",
    "poweredByBalancer": "Copper is built on Balancer V2 and uses Liquidity Bootstrapping Pools to power its FLAs",
    "title": "A Copper fair launch auction pool (FLA)"
  },
  "continueAnyway": "Continue anyway",
  "copyAddress": "Copy address",
  "correctTokenPricing": "Correct token pricing may help you avoid losing money to arbitrageurs. Losses could happen if you don't add pool assets in proportion to their target weights.",
  "create": "Create",
  "createAPool": {
    "addTokenPrice": "Add token price(s) ->",
    "alternativeFeeManagement": "Alternative fee management options",
    "arbTitle": "You could lose up to {0} ({1})",
    "arbReason": "Based on pricing information from CoinGecko, you’re vulnerable to losing funds to arbitraguers since the amounts you’re adding to the pool are not in proportion to the pool weights specified.",
    "bestFeeOption": "0.30% is best for most weighted pools with established tokens. Go higher for more exotic tokens.",
    "chooseTokenWeights": "Choose tokens & weights",
    "customAddressOption": "Allow dynamic fees from an address I choose",
    "customAddressInfo": "This could be another address you own an address of a smart contract. You can only ever set this once.",
    "customAddressTitle": "Enter an address which can update fees",
    "dynamicFeeRadioLabel": "Allow dynamic fees from an address I choose",
    "enterTokenPrice": "Enter the estimated current price of {0} in $USD",
    "existingPoolInfo": "There’s already another pool with exactly the same tokens and fee structure. It’s recommended to add your liquidity to the other pool or to go back and change your Pool Creation parameters in a material way to avoid fractured liquidity and lower profits for both pools.",
    "fixedFeeRadioLabel": "Permanently fix fees to the initial rate",
    "governanceFees": "Allow Balancer governance to manage fees",
    "governanceFeesTooltip": "Enable this to give Balancer governance the ability to dynamically manage the fees of this pool in order to maximize profits. But note, Balancer governance is under no obligation to actually manage the fees and will likely only do so if there is significant trading volume.",
    "invalidInitialWeightsInfo": "One or more tokens has an initial weight less than 1% which may cause funding to fail. If the token has a missing price, enter in a price. Otherwise, adjust the initial balances in the previous step.",
    "invalidInitialWeightsTitle": "Invalid initial weight",
    "maxInitialLiquidity": "Max initial liquidity",
    "maxLiquidityTooltip": "This is the max amount of liquidity you can provide to the pool with the current token selection.",
    "myAddressOption": "My address: {0}",
    "nativeAssetWarning": "Your ETH/WETH balance may not be sufficient for seed this pool and may cause pool funding to fail. You can adjust whether you use ETH or WETH for seed liquidity in the previous step.",
    "poolSummary": "Pool summary",
    "poolAlreadyExists": "This pool already exists",
    "previewPool": "Preview new {0} pool",
    "recommendedLiquidity": "It’s recommended to  provide new pools with at least $20,000 in initial funds",
    "recoveredState": "We've recovered your previous choices",
    "recoveredStateInfo": "You last left off before finishing creating this pool. We've restored all your choices from before. Want to start over?",
    "similarPoolsExist": "Similar pools exist",
    "setAnAddress": "Set an address to control fees",
    "setPoolFees": "Set pool fees",
    "swapFeeSuggestion": "0.30% is best for most weighted pools with established tokens. Go higher for more exotic pairs.",
    "title": "Create a pool",
    "tokensAndSeedLiquidity": "Tokens and initial seed liquidity",
    "totalWeightAlert": "The total weighting of all tokens must equal exactly 100% before you can proceed.",
    "totalWeightAlertTitle": "The total weight must be 100%",
    "unknownTokenPriceAlert": "We couldn't find prices for one or more tokens you have chosen ({0}).",
    "unknownTokenPriceWarning": "Our pricing partner, CoinGecko, does not recognize {0}. This leaves you vulnerable to losing money to arbitraguers, if you don’t add pool assets in proportion to their target weights. To be warned of potential losses, enter the current price of this asset.",
    "youCanFundWithThisPoolWith": "Based on your wallet balances for these tokens, the maximum amount you can fund this pool with is ~{0}.",
    "zeroWeightTitle": "You’ve included a token with zero weight",
    "zeroWeightInfo": "All tokens in a pool must have a weighting greater than zero. Either remove or replace {0} or set it above 0.01%."
  },
  "migratePool": {
    "aaveBoostedPool": {
      "whyMigrate": {
        "title": "Why migrate?",
        "description": "Boosted pools also earn additional yield from holding interest-bearing aTokens. aTokens accrue interest in real time when underlying assets are loaned out to borrowers on Aave."
      },
      "migrateToPool": {
        "title": "Migrate to a boosted pool"
      },
      "poolStats": {
        "title": "Boosted pool stats"
      }
    },
    "previewModal": {
      "titles": {
        "default": "Migrate preview",
        "confirmed": "Migrate confirmed"
      },
      "riskWarnings": {
        "title": "Some risks - you may lose funds in the pool if:",
        "risks": {
          "loseUSDPeg": "Any of the tokens in this pool permanently loses it's target peg of 1 USD.",
          "aaveStableExploit": "Problems arise on Aave. This is because, most of the stablecoins will be invested into Aave aTokens to earn you additional yield."
        }
      },
      "summary": {
        "title": "Migrate summary"
      },
      "actions": {
        "title": "Migrate pool",
        "loading": "Confirm pool migration in wallet",
        "migrationStep": "Confirm pool migration"
      },
      "priceImpactAccept": "I accept the high price impact from pool migration."
    },
    "migrateToBoostedPool": "Migrate to a boosted pool",
    "errorLoadingMigration": {
      "title": "Something went wrong",
      "description": "An error occurred while trying to show pool migration."
    }
  },
  "creating": "Creating",
  "createPool": "Create pool",
  "createPoolTooltip": "Create {0} pool",
  "currentNetwork": "Current network",
  "custom": "Custom",
  "customAmounts": "Custom amounts",
  "customAmountsTip": "Adding custom amounts causes the internal prices of the pool to change, as if you were swapping tokens. The higher the price impact the more you'll spend in swap fees.",
  "dark": "Dark",
  "date": "Date",
  "day": "day",
  "delegateFeesTooltip": "Liquidity providers in this pool earn fixed swap fees on every trade utilizing the liquidity in this pool. Control has been delegated to the community, so fees could change in the future if this pool becomes actively managed.",
  "depositing": "depositing",
  "details": "Details",
  "dynamicSwapFeeLabel": "Dynamic swap fees: Currently <b>{0}</b>",
  "docs": "Docs",
  "earnings": "Earnings",
  "earnBAL": "Earn $BAL when swapping eligible tokens",
  "editoAbout": "Earn more on your Ethereum-based assets. Add tokens to pools and earn compounding fees when people trade on the exchange utilizing your liquidity.",
  "editoTitle": "Put your money to work",
  "effectivePrice": "Effective price:",
  "emptyInvestmentPools": "You have not joined any Balancer investment pools.",
  "emptyInvestmentPoolsLink": "View investment pools ->",
  "enterAmount": "Enter amount",
  "enterAPrice": "Enter a price",
  "errorCancellingOrder": "Error cancelling order",
  "errorNoLists": "Sorry, we can't find any lists",
  "errorNoMatch": "Sorry, we can't find any matches",
  "errorNoTokens": "Sorry, we can't find any tokens",
  "ethBufferInstruction": "This pool requires Wrapped Ether (WETH). To maximize your<br>investment, you could wrap some additional ETH. Make sure to keep<br>enough ETH to cover gas costs.",
  "ethereumTxTypeTooltip": "Most users will want EIP-1559 Transactions, but there are some instances that may require a Legacy Transaction. For example, some Ledger users have had issues using MetaMask with EIP-1559 Transactions.",
  "etherscan": "Etherscan",
  "exceedsBalance": "Exceeds wallet balance",
  "exceedsPoolBalance": "Exceeds pool balance for this token",
  "explore": "Explore",
  "exploreBalancerV1Pools": "Explore V1 pools ->",
  "explorePools": "Explore pools",
  "featuredProtocol": "Featured ecosystem protocol",
  "featuredProtocols": {
    "title": "Featured ecosystem protocols",
    "Copper": "Copper offers an intuitive UI for creating, managing & tracking Balancer Liquidity Bootstrapping Pools (LBPs) on a transparent and user-friendly platform.",
    "Element": "An open source protocol for fixed & variable yield markets, Element enables efficient trading with a Balancer Pool that minimizes slippage and impermanent loss.",
    "Sense": "Sense is a protocol for DeFi yield primitives, and Sense Space, an AMM built on Balancer, facilitates efficient trading between yield and principle tokens.",
    "Tracer": "An open-source protocol for derivative markets, Tracer DAO utilizes Balancer Protocol for aggregated liquidity and creating a market for leveraged tokens."
  },
  "fees": "fees",
  "feesManagedByGauntlet": "Liquidity providers earn dynamic swap fees on every trade utilizing the liquidity in this pool. Dynamic swap fees are controlled by governance and are currently set by Gauntlet.",
  "feesTime": "Fees ({0})",
  "filter": "Filter",
  "filterByToken": "Filter by token",
  "filters": "Filters",
  "finishCreatingPoolAlert": "You last left before finishing creating and seeding a pool.",
  "finishSeedingPoolAlert": "Finish initializing the pool you just created by seeding it with liquidity",
  "fixedFeesTooltip": "Liquidity providers in this pool earn fixed swap fees on every trade utilizing the liquidity in this pool.",
  "fixedSwapFeeLabel": "Fixed swap fees: <b>{0}</b>",
  "flashLoanFee": "Flash loan fee",
  "fundPool": "Fund pool",
  "fundPoolTooltip": "Add the initial liquidity for this pool.",
  "forum": "Forum",
  "getLpTokens": "Get LP tokens",
  "gnosisErrors": {
    "lowAmount": {
      "header": "Your trade amount is too low",
      "body": "The fees for this transaction exceed the amount you want to trade."
    },
<<<<<<< HEAD
    "lowBalance": {
      "header": "Insufficient {0} balance",
      "body": "The fees and potential slippage (up to {2}) set for this trade exceed your {0} balance. You need at least {1} {0} to proceed."
=======
    "available": "Available",
    "availableToClaim": "Available to claim:",
    "balance": "Balance",
    "balancerGovernance": "Balancer governance",
    "balances": "Balances",
    "basedOnLast24h": "based on the last 24h",
    "basedOnTokensInWallet": "Based on pool tokens in your wallet",
    "best": "Best",
    "browseLists": "Browse lists",
    "browserWallet": "Browser Wallet",
    "buy": "Buy",
    "build": "Build",
    "blog": "Blog",
    "boostedPool": "Balancer Boosted pool",
    "byConnectingWallet": "By connecting a wallet, I agree to Balancer Labs’",
    "cancel": "Cancel",
    "cancelling": "Cancelling",
    "checkWallet": "Confirm in wallet",
    "changeTheme": "Change theme",
    "claim": "Claim",
    "claimAll": "Claim all",
    "claimBAL": "Claim $BAL for",
    "claiming": "Claiming...",
    "claimSuccess": "You successfully claimed $BAL!",
    "classic": "Classic",
    "clearTransactions": "Clear transactions",
    "clickHere": "Click here",
    "close": "Close",
    "coingeckoPricingTooltip": "The data for this graph is pulled from our pricing provider, CoinGecko.",
    "communitySwapFeeLabel": "Delegated swap fees; currently fixed: <b>{0}</b>",
    "composition": "Composition",
    "configuration": "Configuration",
    "confirm": "Confirm",
    "confirming": "Confirming...",
    "confirmTrade": "Confirm trade",
    "confirmUnwrap": "Confirm {0} unwrap",
    "confirmWrap": "Confirm {0} wrap",
    "connect": "Connect",
    "connecting": "Connecting...",
    "connectWallet": "Connect wallet",
    "connectYourWallet": "Connect your wallet",
    "copied": "Copied!",
    "copperLaunchPromo": {
        "buttonLabel": "View this auction on Copper",
        "description": "Copper is the platform for FLAs—a simple crowdfunding mechanism that enables projects and ideas from across the world to raise money from individuals without barriers to entry.",
        "poweredByBalancer": "Copper is built on Balancer V2 and uses Liquidity Bootstrapping Pools to power its FLAs",
        "title": "A Copper fair launch auction pool (FLA)"
>>>>>>> 949c7e71
    },
    "noLiquidity": {
      "header": "No liquidity",
      "body": "Not enough liquidity"
    },
    "genericError": {
      "header": "An error has occurred"
    }
  },
  "gnosisWarnings": {
    "highFees": {
      "body": "You can still proceed with the trade but a high percentage of it will be consumed by trade fees.",
      "header": "The fees on this transaction exceed 20% of the trade amount."
    }
  },
  "goToBalancerV1Site": "Go to the Balancer V1 site ->",
  "goToMigratedPool": "Go to migrated pool",
  "governance": "Governance",
  "grants": "Grants",
  "highGasFees": "High gas fees? Here's a helping hand",
  "highPriceImpact": "High price impact",
  "highPriceImpactDetailed": "This trade is significantly moving the market price.",
  "highRiskPool": "This is a higher-risk pool that contains one or more unlisted tokens. A liquidity pool is only as good as its weakest token! If a token were blacklisted, infinitely minted, frozen, or exploited in any other way, the value of this pool could go to 0. Balancer Labs is never liable for losses incurred through using our UI or the Balancer protocol. Be careful, and do your own research!",
  "home": "Home",
  "hourAbbrev": "h",
  "incentiveToken": "Incentive token",
  "inclXInVeBal": "Incl. {0} in veBAL",
  "initialBPT": "Initial BPT",
  "initialWeight": "Initial weight",
  "insufficientBalance": "Not enough funds",
  "insufficientBalanceDetailed": "This trade requires more funds than you have in your wallet.",
  "insufficientData": "Not enough data.",
  "insufficientLiquidity": "Not enough liquidity",
  "insufficientLiquidityDetailed": "Try trading with a smaller amount or check back when liquidity for this pool has increased.",
  "invalidFee": "Invalid fee",
  "invalidFeeExplain": "Please enter a valid fee between 0.0001% and 10%",
  "invest": "Invest",
  "investInPool": "Invest in pool",
  "investWithdraw": "Invest & Withdraw",
  "investment": {
    "label": "Investment",
    "preview": {
      "loadingLabel": {
        "approval": "Confirm approval in wallet",
        "create": "Confirm create in wallet",
        "fund": "Confirm funding in wallet",
        "investment": "Confirm investment in wallet"
      },
      "titles": {
        "confirmed": "Investment confirmed",
        "default": "Investment preview"
      },
      "tooltips": {
        "approval": "You must approve {0} to invest this token on Balancer. Approvals are required once per token, per wallet."
      }
    },
    "warning": {
      "managedPoolTradingHalted": {
        "description": "A trading halt has been issued by the manager of this pool. For your safety, while the trading halt is in effect, you may only invest in proportional amounts.",
        "title": "Trading halted - proportional investments only"
      },
      "lowLiquidity": {
        "description": "Add assets proportionally to the pool weights or the price impact will be high and you will likely get REKT and lose money.",
        "title": "Be careful: This pool has low liquidity"
      }
    },
    "error": {
      "rektPriceImpact": {
        "description": "The likelyhood of you losing money is too high. For your protection, you can’t perform this transaction on this interface.",
        "title": "This price impact is too high. You cannot proceed"
      }
    }
  },
  "investmentPool": "Investment pool",
  "investmentPools": "Investment pools",
  "investmentPoolsAbout": "Stake your assets to get $BAL tokens for participating in Balancer V2 liquidity mining.",
  "investmentPoolsAboutLink": "Learn more ->",
  "investmentSettled": "Your investment has settled",
  "investmentSuccess": "Your tokens have been added to this pool, and you have received a new LP token representing this investment.",
  "investmentTooltip": "Confirm investment into this pool",
  "inYourWallet": "In your wallet",
  "isRequired": "is required",
  "joinPool": "Join pool",
  "language": "Language",
  "learnMore": "Learn more",
  "lockToGetVeBAL": "Lock this to get veBAL",
  "light": "Light",
  "liquidityBootstrappingPool": "Liquidity Bootstrapping Pool",
  "liquidityIncentives": "liquidity incentives",
  "liquidityMining": "Liquidity mining",
  "liquidityMiningAPR": "Liquidity Mining APR",
  "liquidityMiningIncentives": "Liquidity mining incentives",
  "liquidityMiningIncentivesCopy": "Liquidity incentives on {0} are paused for 1 week during its upgrade to the veBAL system. Incentives will resume on April 28.",
  "liquidityMiningPopover": {
    "airdropEligibility": "People who provide liquidity to eligible investment pools or trade on eligible token pairs receive weekly $BAL distributions as incentives. $BAL token holders own the Balancer Protocol and can help shape its future by voting on governance proposals.",
    "airdropExplainer": "Weekly distributions from liquidity mining on {0} are airdropped on Wednesdays, sent directly to your wallet using disperse.app",
    "claimFreezeWarning": {
      "description": "Since you have several weeks' worth of tokens unclaimed, your screen may appear to freeze after pressing the claim button while it is processed. Just leave your browser open and your wallet will eventually pop open for you to complete the claim.",
      "title": "Too many claims"
    },
    "networksExplainer": "Switch networks in the header to see your current cumulative $BAL incentives on {0} and {1}.",
    "noRewards": {
      "description": "Certain eligible pools have ‘liquidity mining’ token incentives which are distributed to investors weekly in proportion to their contribution.",
      "title": "You have no token incentives to claim"
    },
<<<<<<< HEAD
    "tabs": {
      "claimable": "Claimable now",
      "currentEstimate": "Pending"
=======
    "month": "month",
    "months": "months",
    "mustBeAtLeast": "must be at least {0} characters",
    "mustBeInt": "must be an integer",
    "mustBeLessThan": "must be less than {0}",
    "mustBeMoreThan": "must be greater than {0}",
    "mustBePositive": "must be a positive number",
    "mustBeSame": "must be the same as {0}",
    "mustBeValidEmail": "must be a valid email",
    "mustBeValidNum": "must be a valid number",
    "mustBeValidAddress": "This is not a valid Ethereum address",
    "myApr": "My APR",
    "myBalance": "My balance",
    "myBalancerInvestments": "My Balancer investments",
    "myBoost": "My boost",
    "myPortfolio": "My portfolio",
    "myShare": "My share",
    "myInvestments": "My investments",
    "myWallet": "My Ethereum wallet",
    "myWallet2": "My wallet",
    "name": "Name",
    "namePlaceholder": "Name, symbol or contract address",
    "nativeTokens": "Native tokens",
    "network": "Network",
    "networkMismatch": "Please switch to {0}",
    "new": "New",
    "newInvestment": "New investment",
    "newTrade": "New Trade",
    "newToEthereum": "New to Ethereum?",
    "newWithdrawal": "New withdrawal",
    "next": "Next",
    "noContent": "No content",
    "noClaimableIncentives": "No claimable incentives",
    "noData": "No data available",
    "noInitLiquidity": "This pool has no initial liquidity",
    "noInitLiquidityDetail": "Until the pool creation UI is ready, an INIT join type is required at the smart contract before investments are supported.",
    "noInvestments": "No investments",
    "noUnstakedInvestments": "You have no unstaked investments",
    "noStakedInvestments": "You have no staked investments",
    "noInvestmentsPool": "No investments in this pool",
    "noNativeCurrency": "You’ll need some {0} for gas fees in order to transact on {1}.",
    "noNativeCurrencyEthereum": "You’ll need some {0} for gas fees in order to do most basic transactions on {1}. However, you may continue to trade any tokens you’ve previously approved for use on Balancer with this wallet, by using the ‘trade gasless’ option.",
    "noPoolsFound": "No pools found",
    "noPriceImpact": "Best price",
    "noPriceImpactTip": "Adding tokens proportionally gets you the best price.",
    "noPriceInfo": "Price information is missing for this pool, since it contains a token not found by our price provider.",
    "noRecentActivity": "Your recent activity will appear here…",
    "noResults": "No results.",
    "noSwapsPool": "No swaps in this pool.",
    "noTokensInWallet": "You don't have any tokens in your connected wallet on {0}",
    "numberOfPools": "Number of pools",
    "notAvailable": "N/A",
    "oneDay": "1D",
    "oneMonth": "1M",
    "oneWeek": "1W",
    "optimize": "Optimize",
    "optimized": "Optimized",
    "optimizedPrefilled": "Optimized amounts have been pre-filled",
    "oops": "Oops",
    "oracleWeightedPool": "Oracle Weighted Pool",
    "otherTokenEarnings": "Other token earnings",
    "overview": "Overview",
    "ownerFeesTooltip": "Liquidity providers earn dynamic swap fees on every trade utilizing the liquidity in this pool. Dynamic swap fees are controlled by the pool owner.",
    "payload": "Payload",
    "pages": {
        "claim": {
            "title": "Claim your liquidity mining incentives",
            "description": "The Balancer protocol and partners provide incentives to attract liquidity in eligible pools. Stakers in these pools accumulate incentives every block. People with veBAL get a boosted rate—up to 2.5x extra.",
            "descriptionL2": "The Balancer protocol and partners provide incentives to attract liquidity in certain pools (the ones with the sparkle icons). On Polygon and Arbitrum, invest in these pools and stake the LP tokens to receive incentives.",
            "transitionInfo": {
                "title": "veBAL liquidity mining incentives are live!",
                "titleL2": "Transition to new veBAL tokenomics",
                "description": "Token earnings accumulate every block and can be claimed at any time. Stake LP tokens in eligible pools to get incentives. Get veBAL to boost your yield and to vote on which pool should get token emissions for the next week.",
                "descriptionL2": "Liquidity mining on Polygon & Arbitrum will be soon moving to the veBAL emission's system. When this happens, you'll need to stake your LP tokens in eligible pools to continue receiving liquidity mining incentives."
            },
            "titles": {
                "incentivesOnOtherNetworks": "Incentives on other networks",
                "legacyIncentives": "Legacy incentives"
            },
            "btns": {
                "claimOn": "Claim on"
            }
        }
>>>>>>> 949c7e71
    },
    "title": "Token incentives"
  },
  "liquidityProviderCopy": "People who provide liquidity to eligible investment pools or trade on eligible token pairs receive weekly $BAL distributions as incentives. $BAL token holders own the Balancer Protocol and can help shape its future by voting on governance proposals.",
  "loading": "Loading...",
  "loadingBestPrice": "Looking for the best price...",
  "loadMore": "Load more",
  "logOut": "Log out",
  "lost": "Lost",
  "lpsEarnFee": "<span>LPs earn <b>{0}</b> in fees</span>",
  "lpTokens": "LP tokens",
  "managedPool": "Managed pool",
  "manageLists": "Manage lists",
  "marketConditionsWarning": "Market conditions may change between the time your order is submitted and the time it gets executed on Ethereum. Slippage tolerance is the maximum change in price you are willing to accept. This protects you from front-running bots and miner extractable value (MEV).",
  "max": "Max",
  "maxed": "Maxed",
  "maximum": "Maximum",
  "minimumTotalApr": "Minimum total APR",
  "minTransactionBuffer": "To ensure a smooth transaction, at least {0} {1} must be left in your wallet to pay for gas fees.",
  "missingPoolNameOrSymbol": "Missing pool name or symbol",
  "missingTokenPrices": "Missing token prices",
  "missingPoolNameOrSymbolInfo": "There is a missing pool name or symbol, fill it in before creating the pool.",
  "menu": "Menu",
  "migrate": "Migrate",
  "modals": {
    "veBalRedirectModal": {
      "title": "Proceed to mainnet",
      "description": "Getting and using veBAL to vest and vote must be performed on the Ethereum mainnet. \n\n You can still earn liquidity mining incentives on Arbitrum and Polygon by investing in eligible pools. However to vote to direct emissions to your favored pools and to earn the protocol fees, you will need to use veBAL on Ethereum Mainnet by locking B-80BAL-20WETH."
    }
  },
  "month": "month",
  "months": "months",
  "mustBeAtLeast": "must be at least {0} characters",
  "mustBeInt": "must be an integer",
  "mustBeLessThan": "must be less than {0}",
  "mustBeMoreThan": "must be greater than {0}",
  "mustBePositive": "must be a positive number",
  "mustBeSame": "must be the same as {0}",
  "mustBeValidEmail": "must be a valid email",
  "mustBeValidNum": "must be a valid number",
  "mustBeValidAddress": "This is not a valid Ethereum address",
  "myApr": "My APR",
  "myBalance": "My balance",
  "myBalancerInvestments": "My Balancer investments",
  "myBoost": "My boost",
  "myPortfolio": "My portfolio",
  "myShare": "My share",
  "myInvestments": "My investments",
  "myWallet": "My Ethereum wallet",
  "myWallet2": "My wallet",
  "name": "Name",
  "namePlaceholder": "Name, symbol or contract address",
  "nativeTokens": "Native tokens",
  "network": "Network",
  "networkMismatch": "Please switch to {0}",
  "new": "New",
  "newInvestment": "New investment",
  "newTrade": "New Trade",
  "newToEthereum": "New to Ethereum?",
  "newWithdrawal": "New withdrawal",
  "next": "Next",
  "noContent": "No content",
  "noClaimableIncentives": "No claimable incentives",
  "noData": "No data available",
  "noInitLiquidity": "This pool has no initial liquidity",
  "noInitLiquidityDetail": "Until the pool creation UI is ready, an INIT join type is required at the smart contract before investments are supported.",
  "noInvestments": "No investments",
  "noInvestmentsPool": "No investments in this pool",
  "noNativeCurrency": "You’ll need some {0} for gas fees in order to transact on {1}.",
  "noNativeCurrencyEthereum": "You’ll need some {0} for gas fees in order to do most basic transactions on {1}. However, you may continue to trade any tokens you’ve previously approved for use on Balancer with this wallet, by using the ‘trade gasless’ option.",
  "noPoolsFound": "No pools found",
  "noPriceImpact": "Best price",
  "noPriceImpactTip": "Adding tokens proportionally gets you the best price.",
  "noPriceInfo": "Price information is missing for this pool, since it contains a token not found by our price provider.",
  "noRecentActivity": "Your recent activity will appear here…",
  "noResults": "No results.",
  "noSwapsPool": "No swaps in this pool.",
  "noTokensInWallet": "You don't have any tokens in your connected wallet on {0}",
  "numberOfPools": "Number of pools",
  "notAvailable": "N/A",
  "oneDay": "1D",
  "oneMonth": "1M",
  "oneWeek": "1W",
  "optimize": "Optimize",
  "optimized": "Optimized",
  "optimizedPrefilled": "Optimized amounts have been pre-filled",
  "oops": "Oops",
  "oracleWeightedPool": "Oracle Weighted Pool",
  "otherTokenEarnings": "Other token earnings",
  "overview": "Overview",
  "ownerFeesTooltip": "Liquidity providers earn dynamic swap fees on every trade utilizing the liquidity in this pool. Dynamic swap fees are controlled by the pool owner.",
  "payload": "Payload",
  "pages": {
    "claim": {
      "title": "Claim your liquidity mining incentives",
      "description": "The Balancer protocol and partners provide incentives to attract liquidity in eligible pools. Stakers in these pools accumulate incentives every block. People with veBAL get a boosted rate—up to 2.5x extra.",
      "descriptionL2": "The Balancer protocol and partners provide incentives to attract liquidity in certain pools (the ones with the sparkle icons). On Polygon and Arbitrum, invest in these pools and stake the LP tokens to receive incentives.",
      "transitionInfo": {
        "title": "veBAL liquidity mining incentives are live!",
        "titleL2": "Transition to new veBAL tokenomics",
        "description": "Token earnings accumulate every block and can be claimed at any time. Stake LP tokens in eligible pools to get incentives. Get veBAL to boost your yield and to vote on which pool should get token emissions for the next week.",
        "descriptionL2": "Liquidity mining on Polygon & Arbitrum will be soon moving to the veBAL emission's system. When this happens, you'll need to stake your LP tokens in eligible pools to continue receiving liquidity mining incentives."
      },
      "titles": {
        "incentivesOnOtherNetworks": "Incentives on other networks",
        "legacyIncentives": "Legacy incentives"
      },
      "btns": {
        "claimOn": "Claim on"
      }
    }
  },
  "pendingClaims": "Pending claims",
  "pendingEstimate": "Pending: (estimate)",
  "perWeek": "per week",
  "policies": {
    "cookiesPolicy": "Cookies Policy",
    "privacyPolicy": "Privacy Policy",
    "termsOfUse": "Terms of Use"
  },
  "pool": "Pool",
  "pools": "Pools",
  "poolBalance": "Pool balance",
  "poolComposition": "Pool composition",
  "poolCreated": "Pool created!",
  "poolName": "Pool name",
  "poolPercent": "Pool %",
  "poolReturns": "Pool returns",
  "poolSymbol": "Pool symbol",
  "poolsToMigrate": "Pools to migrate",
  "poolsToStake": "Pools to stake",
  "poolTokenName": "Pool token name",
  "poolTransactions": {
    "title": "Pool transactions",
    "tabs": {
      "allTransactions": "Transactions",
      "myTransactions": "My transactions",
      "allInvestments": "Investments",
      "myInvestments": "My investments",
      "swaps": "Swaps",
      "trades": "Trades"
    },
    "noResults": {
      "allTransactions": "No transactions in this pool.",
      "myTransactions": "You haven't made any transactions in this pool.",
      "allInvestments": "No investments in this pool.",
      "myInvestments": "You haven't made any investments in this pool.",
      "swaps": "No swaps in this pool."
    }
  },
  "poolTransfer": {
    "myPoolBalancesCard": {
      "title": "My pool balance"
    },
    "myWalletTokensCard": {
      "title": "Pool tokens in my wallet",
      "tooltips": {
        "nativeAssetSelection": "Select {0} or {1} to invest in this pool. Wrap or unwrap {0} to invest a larger amount and maximize your investment."
      }
    }
  },
  "poolTransactionStats": {
    "trade": {
      "volume": "Volume {period}",
      "largest": "Largest trade {period}",
      "ave": "Ave. trade {period}",
      "total": "Total trades {period}"
    },
    "investment": {
      "netTvl": "Net TVL {period}",
      "largest": "Largest investment {period}",
      "ave": "Ave. investment {period}",
      "net": "Net investments {period}"
    }
  },
  "poolType": "Pool type",
  "poolValue": "Pool value",
  "poolWarnings": {
    "bugWarning20220513": {
      "title": "This pool contains double-entrypoint tokens, which have been found to be incompatible with Balancer. It is currently not possible to withdraw all assets from the pool proportionally. While it is possible to withdraw in a single asset, liquidity providers are advised to wait. A mechanism is being implemented to allow for proportional withdrawals. <a href=\"https://forum.balancer.fi/t/medium-severity-bug-found/3161\" target=\"blank\" rel=\"noreferrer\" class=\"underline\">Learn more </a>"
    },
    "poolOwnerVulnWarningGovernance": {
      "title": "This pool is affected by a vulnerability disclosed <a href=\"https://forum.balancer.fi/t/vulnerability-disclosure/3179\" target=\"blank\" rel=\"noreferrer\" class=\"underline\">here</a>. Funds are safe insofar as the exploit would have to be initiated by Balancer Governance itself. A new version of the pool will be deployed in the next few weeks that can be migrated to."
    },
    "poolOwnerVulnWarningEcosystem": {
      "title": "This pool is affected by a vulnerability disclosed <a href=\"https://forum.balancer.fi/t/vulnerability-disclosure/3179\" target=\"blank\" rel=\"noreferrer\" class=\"underline\">here</a>. Funds are safe insofar as the exploit would have to be initiated by a multisig composed of known participants in the Balancer ecosystem."
    },
    "poolOwnerVulnWarningEcosystemMigrate": {
      "title": "This pool is affected by a vulnerability disclosed <a href=\"https://forum.balancer.fi/t/vulnerability-disclosure/3179\" target=\"blank\" rel=\"noreferrer\" class=\"underline\">here</a>. Funds are safe insofar as the exploit would have to be initiated by a multisig composed of known participants in the Balancer ecosystem. A new version of the pool will be deployed in the next few weeks that can be migrated to."
    }
  },
  "poolChart": {
    "tabs": {
      "volume": "Volume",
      "tvl": "TVL",
      "fees": "Fees"
    }
  },
  "popularBases": "Popular:",
  "portfolio": "Portfolio",
  "potential": "Potential",
  "potentialWeeklyYield": "Potential weekly yield",
  "preview": "Preview",
  "previewPool": "Preview new {0} pool",
  "previewTrade": "Preview trade",
  "previewTradeTransactions": "Preview trade transactions",
  "previewUnwrap": "Preview {0} Unwrap",
  "previewWrap": "Preview {0} Wrap",
  "previewMigrate": "Preview migrate",
  "priceImpact": "Price impact",
  "priceImpactAccept": "I accept the high price impact from {0} single token amounts, moving the market price based on the depth of the market.",
  "priceImpactCheckbox": "Price impact acknowledgement",
  "priceImpactTolerance": "Price impact tolerance",
  "priceUpdatedAlert": {
    "actionLabel": "Accept",
    "description": "The trade price has updated by more than {0}",
    "title": "Price updated"
  },
  "proceed": "Proceed",
  "profit": "Profit (1{0})",
  "proportionalSuggestion": "Proportional suggestion",
  "proportionalWithdrawal": "Proportional withdrawal",
  "protocolFees": "Protocol fees",
  "protocolEarnings": "Protocol & veBAL earnings",
  "rank": "Rank (1{0})",
  "receipt": "Receipt",
  "receive": "Receive",
  "recentActivityTitle": "Recent activity",
  "requiresTransactions": "Requires 1 transaction | Requires {txCount} transactions",
  "restoring": "Restoring...",
  "returnToPool": "Return to pool page",
  "returnToPoolCreation": "Return to pool creation",
  "saveGas": " to save gas.",
  "searchBy": "Name, symbol or address",
  "searchByName": "Search by Name",
  "seeMore": "See more",
  "seeOnExplorer": "See on explorer",
  "seePools": "See pools",
  "seeV1BalancerInvestments": "Want to see your Balancer V1 investments?",
  "select": "Select",
  "selectToken": "Select token",
  "sell": "Sell",
  "send": "Send",
  "settings": "Settings",
  "setUpEthereumWallet": "Balancer is a DeFi app on Ethereum. Set up an Ethereum Wallet to Invest and Trade here.",
  "singleToken": "Single token",
  "singleTokenMax": "Single token max",
  "slippageTolerance": "Slippage tolerance",
  "somethingWentWrong": "Something went wrong",
  "stablePool": "Stable pool",
  "stake": "Stake",
  "staked": "Staked",
  "staking": {
    "minimumStakingApr": "Min staking APR",
    "newTotalShare": "Your total share",
    "potentialWeeklyEarningTooltip": "The approximate weekly earning based on your staked balance",
    "stakedPools": "Staked pools",
    "stakedLpTokensTooltip": "The fiat value of LP tokens you have staked in this pool.",
    "stakeValueTooltip": "The approximate value of the LP tokens you will stake.",
    "staking": "Staking",
    "stakeTooltip": "Confirm staking of LP tokens to earn liquidity mining incentives on this pool",
    "stakingApr": "Staking APR",
    "stakingAprTooltip": "Your potential staking APR",
    "stakingIncentives": "Staking incentives",
    "totalShareTooltip": "Your current total share of LP tokens in the pool",
    "unclaimedIncentives": "Unclaimed incentives",
    "unstakedLpTokensTooltip": "The fiat value of LP tokens you can stake.",
    "unstakedPools": "Unstaked pools",
    "unstakeValueTooltip": "The approximate value of the LP tokens you will unstake.",
    "unstaking": "Unstaking",
    "unstakeTooltip": "Confirm unstaking of LP tokens. You'll lose eligibility to earn liquidity mining incentives for this pool.",
    "weeklyEarning": "weekly earning"
  },
  "stakeToGetExtra": "Stake this to earn extra",
  "strategy": "Strategy",
  "submit": "Submit",
  "summary": "Summary",
  "swap": "Swap",
  "swapFee": "Swap fee",
  "swapFeeAPR": "Swap fees APR",
  "swapFeeManager": "Swap fee manager",
  "switchNetwork": "Switch network",
  "symbol": "Symbol",
  "veBAL": {
    "hero": {
      "eyebrow": "Introducing veBAL",
      "title": "Extra earnings & voting power",
      "benefits": {
        "earn": "Earn your share of protocol revenue",
        "boost": "Boost liquidity mining yield up to 2.5x",
        "vote": "Vote to direct liquidity mining emissions"
      },
      "tokens": {
        "balWETH": "BAL + WETH",
        "lpToken": "B-80BAL-20WETH",
        "veBAL": "veBAL"
      },
      "tokenInfo": {
        "balWETH": "Invest / add liquidity to the 80% BAL / 20% WETH pool to get the B-80BAL-20WETH LP token.",
        "lpToken": "Lock up the LP tokens from the 80% BAL / 20% WETH pool for up to a year to get veBAL. The longer you lock, the more veBAL you get.",
        "veBAL": "Use veBAL to earn extra on your staked pools. Only some pools are eligible for staking. Check any pools that you are in, and stake it to earn liquidity mining incentives. You can also use veBAL to vote to direct future liquidity mining emissions"
      },
      "buttons": {
        "getVeBAL": "Get veBAL",
        "learnMore": "Learn more"
      }
    },
    "myVeBAL": {
      "title": "My veBAL",
      "cards": {
        "myLpToken": {
          "label": "My B-80BAL-20WETH"
        },
        "myLockedLpToken": {
          "label": "My locked B-80BAL-20WETH"
        },
        "lockedEndDate": {
          "label": "Locked until",
          "secondaryText": "{0} days"
        },
        "myVeBAL": {
          "label": "My veBAL",
          "secondaryText": "{0} of all veBAL"
        },
        "myExpiredLockTooltip": "Your previous lockup period has expired, so you no longer have any veBAL or voting power. You will no longer get boosted yields on staked pools or on your locked 80% BAL / 20% WETH pool. However, you’ll still get the minimum 1.0x rate. Tap the plus icon to extend your lock on B-80BAL-20WETH LP tokens to get veBAL for higher yields and voting power. Tap the minus icon to redeem your LP tokens."
      }
    },
    "communityVeBAL": {
      "title": "Community veBAL",
      "cards": {
        "totalVeBAL": "Total veBAL",
        "avgLockUpPeriod": "Ave. lock-up period",
        "effectiveBalLocked": "Effective BAL locked",
        "shareOfBalLocked": "Share of BAL locked"
      },
      "stats": {
        "currentWeekVoting": "Current week voting",
        "nextWeekVoting": "Next week voting",
        "balIncentives": "BAL incentives"
      },
      "table": {
        "poolGauge": "Pool gauge",
        "vote": "Vote",
        "viewMore": "View more"
      }
    },
    "liquidityMining": {
      "title": "Pools eligible for liquidity mining",
      "description": "Liquidity incentives are directed by the community of veBAL holders. If you hold veBAL, vote below on any pools across Ethereum and Layer 2’s. Your vote will persist until you change it and editing a pool can only be done once in 10 days.",
      "myUnallocatedVotes": "My unallocated votes:",
      "myUnallocatedVotesTooltip": "veBAL holders can vote for a single pool or multiple pools in whatever weights they choose, up to their max of 100%. Note: If you’ve previously voted for a pool but no longer have any veBAL, your votes will not count.",
      "unallocatedVotes": "My unallocated votes: {0}.",
      "votingPeriod": "Voting period ends: {0}d {1}h {2}m {3}s",
      "votingPeriodTooltip": "There is a weekly vote for veBAL holders which ends at 0:00 UTC on Thursdays. This vote determines the BAL incentives allocation for all Stakers in these pools for the next week. Although you don’t have to vote to get a boosted yield, your vote can help you earn more by voting on pools where you are a Staker.",
      "votingPeriodCountdown": "{0}d : {1}h : {2}m : {3}s",
      "votingPowerExpiredTooltip": "Your previous lock period has expired, so you no longer have any veBAL or voting power. Any votes that have been allocated in the past will no longer count. Lock up B-80BAL-20WETH LP tokens to get veBAL for higher yields and voting power.",
      "table": {
        "chain": "Chain",
        "assets": "Assets",
        "composition": "Composition",
        "nextPeriodVotes": "Next period votes",
        "myVotes": "My votes",
        "vote": "Vote"
      },
      "votesTooltip": {
        "title": "Voting breakdown",
        "thisPeriod": "This period: {0}",
        "nextPeriod": "Next period: {0}"
      },
      "popover": {
        "title": {
          "vote": "Gauge vote",
          "edit": "Edit gauge vote"
        },
        "button": {
          "vote": "Confirm Vote",
          "edit": "Edit vote"
        },
        "actions": {
          "vote": {
            "confirming": "Confirming vote...",
            "loadingLabel": "Confirm vote in wallet"
          }
        },
        "emissionsInfo": "Your vote will direct future liquidity mining emissions starting with the next period on Thursday at 0:00 UTC.",
        "voteForGauge": "{0} for {1}",
        "remainingVotes": "Your remaining votes: {0}",
        "remainingVotesEditing": "Your remaining votes: {0} ({1} current allocation in this pool + {2} unallocated votes)",
        "remainingVotesExceeded": "This exceeds your remaining votes of: {0}",
        "voteLockInfo": "Votes are locked for 10 days. You won't be able to make any edits to this vote allocation until {0}",
        "warnings": {
          "votedTooRecently": {
            "title": "Votes are locked for 10 days.",
            "description": "You won't be able to make any edits to this vote allocation for {0}"
          },
          "noVeBal": {
            "title": "You need some veBAL to vote on gauges",
            "description": "Get veBAL by locking up LP tokens from the 80% BAL / 20% WETH pool."
          },
          "veBalLockTooShort": {
            "title": "veBAL not locked for 7 days.",
            "description": "You must have veBAL locked for more than 7 days to vote on gagues."
          },
          "veBalVoteOverLimitWarning": {
            "title": "You may be wasting your vote: veBAL cap hit",
            "description": "Distributions to veBAL holders of weekly emissions are capped at 10%. Any votes exceeding this amount at Thursday 0:00 UTC will not be counted."
          }
        },
        "errors": {
          "notEnoughVotes": "Not enough unallocated votes"
        }
      }
    },
    "notSupported": {
      "title": "Locking is unavailable on this network",
      "description": "Get veBAL on Ethereum Mainnet"
    },
    "votingTransitionDescription": "Liquidity mining emissions as directed by veBAL holders start on 7 April 2022 at 0:00 UTC! Voting is now live, so get veBAL and vote for pools. Your vote will persist until you edit. Editing can only be done once in 10 days."
  },
  "getVeBAL": {
    "lockableTokens": {
      "title": "Lockable tokens in my wallet",
      "getMoreVeBAL": "Get {0}"
    },
    "howToLock": {
      "title": "How to lock and earn?",
      "steps": {
        "investPart1": "Invest in the",
        "investPart2": "pool.",
        "lock": "Lock-up the resulting LP token ({0}). The longer you lock (1 year max), the more veBAL you get."
      },
      "earn": {
        "boost": "veBAL holders get boosted liquidity mining yields (up to 2.5x) and increased voting power.",
        "voting": "Use this voting power to choose which pool gauges get allocated liquidity mining incentives. Vote on the pools where you have added liquidity to earn more yield."
      }
    },
    "myVeBAL": {
      "title": "My veBAL",
      "lockedEndDate": "Locked until",
      "expiredOn": "Expired on",
      "percentVeBAL": "% of total veBAL"
    },
    "lockForm": {
      "title": "Lock to get veBAL",
      "lockAmount": {
        "title": "How much do you want to lock?"
      },
      "lockEndDate": {
        "title": "Lock until",
        "tooltip": "The longer you lock your stake, the more veBAL voting power you get (up to 4 years). You can extend the lock later. Be careful, locking is not reversible."
      },
      "summary": {
        "receive": {
          "title": "Total voting escrow",
          "tooltip": ""
        },
        "weeklyYield": {
          "title": "Potential weekly staking yield",
          "tooltip": ""
        }
      },
      "lockPeriods": {
        "1w": "1 week",
        "2w": "2 weeks",
        "1m": "1 month",
        "3m": "3 months",
        "6m": "6 months",
        "1y": "1 year"
      }
    },
    "previewModal": {
      "titles": {
        "createLock": {
          "default": "Locking preview",
          "confirmed": "Locking confirmed"
        },
        "extendLock": {
          "default": "Extend lock preview preview",
          "confirmed": "Extend lock preview confirmed"
        },
        "increaseLock": {
          "default": "Increase lock amount",
          "confirmed": "Increase lock amount confirmed"
        }
      },
      "lpTokens": "{0} LP tokens",
      "summary": {
        "title": "Locking summary",
        "totalToLock": "Total to lock",
        "totalAlreadyLocked": "Total already locked",
        "lockEndDate": "Lock-up end date",
        "newLockEndDate": "New lock-up end date",
        "totalVotingEscrow": "Total voting escrow",
        "totalVotingEscrowTooltip": {
          "explainer": "Lock-up end dates can only be on Thursdays at 0:00 UTC. To get as close as possible to a 1 year lock, locking on Thursday is recommended.",
          "table": {
            "lockPeriod": "Lock period",
            "totalVeBAL": "Total veBAL"
          }
        },
        "increasedLockAmount": "Increased lock amount",
        "potentialWeeklyYield": "Potential weekly yield"
      },
      "actions": {
        "approve": {
          "confirming": "Confirming approval...",
          "tooltip": "You must approve {0}.",
          "loadingLabel": "Confirm approval in wallet"
        },
        "createLock": {
          "label": "Confirm lock until {0}",
          "confirming": "Confirming...",
          "tooltip": "Confirm locking.",
          "loadingLabel": "Confirm lock in wallet"
        },
        "extendLock": {
          "label": "Extend lock period",
          "confirming": "Confirming...",
          "tooltip": "Confirm extending lock period.",
          "loadingLabel": "Confirm lock in wallet"
        },
        "increaseLock": {
          "label": "Increase lock amount",
          "confirming": "Confirming...",
          "tooltip": "Confirm increasing lock amount.",
          "loadingLabel": "Confirm lock in wallet"
        }
      },
      "returnToVeBalPage": "Return to veBAL page"
    },
    "notSupported": {
      "title": "Locking is unavailable on this network",
      "description": "Get veBAL on Ethereum Mainnet"
    }
  },
  "getVeBALToVote": "Get veBAL to vote",
  "unlockVeBAL": {
    "expiredLockableTokens": {
      "title": "Expired locked tokens"
    },
    "unlockForm": {
      "title": "Unlock",
      "lockedAmount": {
        "title": "Available tokens to unlock:"
      }
    },
    "previewModal": {
      "titles": {
        "unlock": {
          "default": "Unlocking preview",
          "confirmed": "Unlocking confirmed"
        }
      },
      "lpTokens": "{0} LP tokens",
      "summary": {
        "title": "Unlocking summary",
        "totalToUnlock": "Total to unlock",
        "totalVotingEscrow": "Total voting escrow",
        "expiredOn": "Expired on"
      },
      "actions": {
        "unlock": {
          "label": "Confirm unlock",
          "confirming": "Confirming...",
          "tooltip": "Confirm unlocking.",
          "loadingLabel": "Confirm unlock in wallet"
        }
      },
      "returnToVeBalPage": "Return to veBAL page"
    },
    "notSupported": {
      "title": "Unlocking is unavailable on this network",
      "description": "Unlock on Ethereum Mainnet"
    }
  },
  "tableShowsBalancerV2Pools": "This table shows only Balancer V2 pools.",
  "theme": "Theme",
  "yieldAprRewards": {
    "apr": {
      "steth": "stETH staking rewards APR",
      "boosted": "Boosted APR"
    },
    "fiat": {
      "steth": "stETH staking rewards",
      "boosted": "Boosted rewards"
    }
  },
  "threeMonths": "3M",
  "time": "Time",
  "timeAgo": "{0} ago",
  "token": "Token",
  "tokenAlreadySelected": "Token Already Selected",
  "tokenInjected": "This token is injected",
  "tokenLists": "Token lists",
  "tokenPills": {
    "hiddenTokens": "+{0} tokens",
    "balanceTooltip": {
      "title": "In your wallet {0}"
    }
  },
  "tokens": "Tokens",
  "tokenSearch": "Token search",
  "tokensLowerCase": "tokens",
  "tokensParen": "Token(s)",
  "tokenPrices": "Token prices",
  "tokenWarning": "Balancer Labs is not liable for any losses you might incur as a direct or indirect result of adding liquidity to this pool. Do not add deflationary tokens, tokens with transfer fees, or any other non-ERC20-conforming tokens. Please acknowlege before continuing.",
  "tokenWarningTitle": "You have added a custom token",
  "tooltips": {
    "invest": {
      "priceImpact": "Price impact from adding liquidity results when the value of each token added is not proportional to the weights of the pool. Adding non-proportional amounts causes the internal prices of the pool to change, as if you were swapping tokens. The higher the price impact, the worse price you’ll get to enter your position.",
      "total": "The total value in {0} you’ll be investing into this pool."
    },
    "withdraw": {
      "priceImpact": "Price impact from removing liquidity results when the value of each token removed is not proportional to the weights of the pool. Removing non-proportional amounts causes the internal prices of the pool to change, as if you were swapping tokens. The higher the price impact, the worse price you’ll get for exiting your position.",
      "total": "The total value in {0} you’ll be withdrawing from this pool."
    },
    "veBalApr": {
      "title": "Max locking/veBAL APR",
      "breakdown1": "BAL",
      "breakdown2": "bb-a-USD"
    }
  },
  "total": "Total",
  "totalAllocated": "Total allocated",
  "totalAPR": "Total APR",
  "totalInvested": "Total invested",
  "totalSupply": "Total supply",
  "totalValue": "Total value",
  "totalValueTo": "Total value to",
  "trade": "Trade",
  "trader": "Trader",
  "tradeDetails": "Trade details",
  "tradeRoute": "Trade route",
  "tradeEarns": "This trade earns you",
  "tradeFromWeth": "Trade from WETH",
  "tradeGaslessToggle": {
    "disabledTooltip": {
      "eth": "This option is disabled because gasless trades only work with ERC-20 tokens. 'ETH' is not an ERC-20 token.",
      "wrapUnwrap": "This option has been disabled because Wrap/Unwrap transactions always require a gas transaction."
    },
    "label": "Trade gasless",
    "tooltip": "‘Trade gasless’ on the Balancer CoW Protocol for free signature trades, MEV protection, and the best prices with intelligent trade routing across DeFi exchanges. Turn it off to trade only through Balancer liquidity pools using gas."
  },
  "tradeInterface": "Trade interface",
  "tradeInterfaceTooltip": "Choose Balancer for the best liquidity across Balancer V1 and V2 pools. Choose Gnosis to buy and sell tokens using gas-less orders while enjoying MEV protection.",
  "tradeLiquidity": "Trade liquidity",
  "tradeSettled": "Your trade has settled",
  "tradesThroughWeth": "Trades from ETH route through Balancer liquidity pools and incur gas fees.",
  "tradeSubmissionError": {
    "actionLabel": "Dismiss",
    "title": "An error has occurred"
  },
  "tradeSuccess": "Successfully traded your tokens",
  "tradeSummary": {
    "exactIn": {
      "title": "Trade from {0} details",
      "totalAfterFees": "Total expected after fees",
      "totalBeforeFees": "Total to receive before fees",
      "totalWithSlippage": "The least you’ll get at {0} slippage",
      "tradeFees": "Trade fees"
    },
    "exactOut": {
      "title": "Trade to {0} details",
      "totalAfterFees": "Total expected to trade after fees",
      "totalBeforeFees": "Total to trade before fees",
      "totalWithSlippage": "The most you’ll send at {0} slippage",
      "tradeFees": "Trade fees"
    },
    "gasCosts": "Gas costs",
    "transactionTypesTooltips": {
      "gnosisRelayerApproval": {
        "content": "Your permission is required to use a batch relayer for gas-free, MEV-protected transactions.",
        "title": "Approve trading on Gnosis protocol"
      },
      "lidoRelayerApproval": {
        "content": "Your permission is required to use the Lido relayer for stETH trades.",
        "title": "Approve Lido relayer"
      },
      "tokenApproval": {
        "content": "Your permission is required to trade this token on Balancer. Approvals are required once per token, per wallet.",
        "title": "Approve {0}"
      },
      "sign": {
        "content": "Upon your signature, the Balancer CoW Protocol will find an optimal route amongst other traders or DeFi exchanges, with MEV protection.",
        "title": "Sign a free message to trade"
      },
      "trade": {
        "content": "Finalize the transaction by submitting it for inclusion on the blockchain.",
        "title": "Confirm transaction"
      }
    },
    "unwrap": {
      "title": "Summary",
      "totalAfterFees": "Total to receive",
      "totalBeforeFees": "Amount before fees",
      "totalWithSlippage": "Zero slippage to unwrap {0}",
      "tradeFees": "Unwrap fees"
    },
    "wrap": {
      "title": "Summary",
      "totalAfterFees": "Total to receive",
      "totalBeforeFees": "Amount before fees",
      "totalWithSlippage": "Zero slippage to wrap {0}",
      "tradeFees": "Wrap fees"
    }
  },
  "tradeToggle": {
    "wrapEth": "Gas trade—required for wrapping ETH",
    "unwrapEth": "Gas trade—required for unwrapping ETH",
    "fromEth": "Gas trade—required when trading from ETH",
    "signature": "Signature ‘gasless’ trade—price optimized with MEV protection.",
    "tradeGasless": "Trade gasless by signature",
    "tradeWithGas": "Trade with a gas fee"
  },
  "transactionAction": {
    "approve": "Approve",
    "claim": "Claim",
    "createPool": "Create pool",
    "fundPool": "Fund pool",
    "migratePool": "Migrate pool",
    "invest": "Invest",
    "trade": "Trade",
    "unwrap": "Unwrap",
    "voteForGauge": "Vote",
    "withdraw": "Withdraw",
    "wrap": "Wrap",
    "createLock": "Lock",
    "extendLock": "Extend lock",
    "increaseLock": "Increase lock",
    "unlock": "Unlock"
  },
  "transactionDeadline": "Transaction deadline",
  "transactionDeadlineTooltip": "Your swap will expire and not execute if it is pending for more than the selected duration. Only executed swaps incur fees for trades between ERC-20 tokens.",
  "transactionErrors": {
    "default": {
      "title": "Transaction failed",
      "description": "Please try again later."
    },
    "gasTooLow": {
      "title": "Gas too low",
      "description": "Transaction gas is too low. There is not enough gas to cover minimal cost of the transaction. Try increasing supplied gas."
    },
    "cannotEstGas": {
      "title": "Cannot estimate gas",
      "description": "Transaction may fail or require manual gas limit."
    },
    "slippage": {
      "title": "Transaction failed due to slippage",
      "description": "The market price changed beyond your slippage tolerance due to other trades processed before yours. Try again or increase your slippage tolerance."
    }
  },
  "transactionPending": "No transactions pending | 1 transaction pending | {n} transactions pending",
  "transactionStatus": {
    "cancelled": "Cancelled",
    "cancelling": "Cancelling",
    "expired": "Expired",
    "failed": "Failed",
    "fulfilled": "Confirmed",
    "pending": "Pending"
  },
  "transactionSummary": {
    "approveForInvesting": "Approve {0} for investing",
    "approveForTrading": "Approve {0} for trading",
    "approveForLocking": "Approve {0} for locking",
    "extendLock": "Lock until {0}",
    "unlock": "Unlock {0}",
    "approveRelayer": "Approve {0} relayer",
    "createPool": "Create pool",
    "fundPool": "Fund pool",
    "investInPool": "{0} in {1}",
    "withdrawFromPool": "{0} from {1}",
    "migratePool": "{0} {1} to {2}",
    "wrapUnwrap": "{0} {1} to {2}"
  },
  "transactionType": "Transaction type",
  "unallocated": "Unallocated",
  "unavailableOnNetwork": "Sorry! Balancer is not available on this network",
  "unavailableOnNetworkWithName": "Sorry! Balancer is not available on {0}",
  "unsupportedNetwork": "Unsupported network",
  "unknown": "Unknown",
  "unknownPoolType": "Unknown pool type",
  "unknownTokenPrice": "Unknown token price",
  "unlock": "Unlock",
  "unlocking": "Unlocking",
  "unstake": "Unstake",
  "unstaked": "Unstaked",
  "unwrap": "Unwrap",
  "usdValue": "USD Value",
  "v1": "V1",
  "v2": "V2",
  "value": "Value",
  "vault": "Vault",
  "vestVote": "Vest+Vote",
  "viewAllAssets": "View all assets ({0})",
  "viewAndManangeOnElement": "View and manage all pools on Element.fi",
  "viewFullWallet": "View full wallet",
  "viewLess": "View less",
  "viewOnElement": "View on Element.fi",
  "viewPool": "View pool",
  "viewTransaction": "View transaction",
  "volume24h": "Volume (24{0})",
  "volume24hShort": "Vol (24h)",
  "volumeTime": "Volume ({0})",
  "wallet": "Wallet",
  "warning": "Warning",
  "week": "Week",
  "weekAbbrev": "w",
  "weight": "Weight",
  "weightedPool": "Weighted pool",
  "whichPools": "Which liquidity pools should be used when you make a trade.",
  "withdraw": {
    "label": "Withdraw",
    "tooltips": {
      "priceImpact": "Withdrawing custom amounts causes the internal prices of the pool to change, as if you were swapping tokens. The higher the price impact the more you'll spend in swap fees."
    },
    "preview": {
      "loadingLabel": {
        "withdraw": "Confirm withdrawal in wallet"
      },
      "titles": {
        "confirmed": "Withdrawal confirmed",
        "default": "Withdrawal preview"
      },
      "tooltips": {
        "withdrawStep": "Confirm withdrawal from this pool"
      }
    },
    "errors": {
      "SINGLE_ASSET_WITHDRAWAL_MIN_BPT_LIMIT": "You can only withdraw 30% of the pool's value in single asset withdrawals"
    }
  },
  "withdrawal": "Withdrawal",
  "withdrawFromPool": "Withdraw from pool",
  "withdrawalSettled": "Your withdrawal has settled",
  "withdrawalSuccess": "Your investment has been withdrawn from this pool, and the underlying tokens are now in your wallet.",
  "withdrawFee": "Withdraw fee",
  "withdrawing": "withdrawing",
  "withdrawWarning": "Withdrawing single asset amounts causes the internal prices of the pool to change, as if you were swapping tokens. The higher the price impact the more you'll spend in swap fees.",
  "wrap": "Wrap",
  "wrapInstruction": "Wrap your {0} to {1}",
  "wrapStEthTooltip": "This pool requires Wrapped Liquid Staked ETH 2.0 (wstETH). To maximize your investment, you could wrap some additional stETH.",
  "yearAbbrev": "y",
  "yieldEarnings": "Yield earnings",
  "youDidIt": "You did it!",
  "your": "Your",
  "yourTransactions": "Your transactions in this pool",
  "yourBalanceInPool": "Your balance in this pool",
  "trendingPairs": "Trending pairs",
  "chooseAPair": "Please select a valid pair",
  "youCanInvest": "You can invest"
}<|MERGE_RESOLUTION|>--- conflicted
+++ resolved
@@ -271,11 +271,6 @@
       "header": "Your trade amount is too low",
       "body": "The fees for this transaction exceed the amount you want to trade."
     },
-<<<<<<< HEAD
-    "lowBalance": {
-      "header": "Insufficient {0} balance",
-      "body": "The fees and potential slippage (up to {2}) set for this trade exceed your {0} balance. You need at least {1} {0} to proceed."
-=======
     "available": "Available",
     "availableToClaim": "Available to claim:",
     "balance": "Balance",
@@ -323,7 +318,6 @@
         "description": "Copper is the platform for FLAs—a simple crowdfunding mechanism that enables projects and ideas from across the world to raise money from individuals without barriers to entry.",
         "poweredByBalancer": "Copper is built on Balancer V2 and uses Liquidity Bootstrapping Pools to power its FLAs",
         "title": "A Copper fair launch auction pool (FLA)"
->>>>>>> 949c7e71
     },
     "noLiquidity": {
       "header": "No liquidity",
@@ -429,11 +423,6 @@
       "description": "Certain eligible pools have ‘liquidity mining’ token incentives which are distributed to investors weekly in proportion to their contribution.",
       "title": "You have no token incentives to claim"
     },
-<<<<<<< HEAD
-    "tabs": {
-      "claimable": "Claimable now",
-      "currentEstimate": "Pending"
-=======
     "month": "month",
     "months": "months",
     "mustBeAtLeast": "must be at least {0} characters",
@@ -517,7 +506,6 @@
                 "claimOn": "Claim on"
             }
         }
->>>>>>> 949c7e71
     },
     "title": "Token incentives"
   },

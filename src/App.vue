<script lang="ts">
import { defineComponent, onBeforeMount, watch, ref } from 'vue';
import { VueQueryDevTools } from 'vue-query/devtools';
import { useStore } from 'vuex';
import { useRoute, useRouter } from 'vue-router';
import BigNumber from 'bignumber.js';
import * as Layouts from '@/pages/_layouts';
import useWeb3Watchers from '@/composables/watchers/useWeb3Watchers';
import WalletSelectModal from '@/components/web3/WalletSelectModal.vue';
import useWeb3 from '@/services/web3/useWeb3';
import { DEFAULT_TOKEN_DECIMALS } from '@/constants/tokens';
import Notifications from '@/components/notifications/Notifications.vue';
import useGnosisSafeApp from './composables/useGnosisSafeApp';
import useGlobalQueryWatchers from './composables/watchers/useGlobalQueryWatchers';
import usePoolCreationWatcher from './composables/watchers/usePoolCreationWatcher';
<<<<<<< HEAD
import useAlerts, {
  Alert,
  AlertPriority,
  AlertType
} from './composables/useAlerts';
import { useI18n } from 'vue-i18n';
=======
import useExploitWatcher from './composables/watchers/useExploitWatcher';
>>>>>>> c9163d70

BigNumber.config({ DECIMAL_PLACES: DEFAULT_TOKEN_DECIMALS });

export default defineComponent({
  components: {
    ...Layouts,
    VueQueryDevTools,
    WalletSelectModal,
    Notifications
  },

  setup() {
    /**
     * STATE
     */
    const layout = ref('DefaultLayout');

    /**
     * COMPOSABLES
     */
    useWeb3Watchers();
    usePoolCreationWatcher();
    useGlobalQueryWatchers();
    useGnosisSafeApp();
<<<<<<< HEAD
    const {
      isWalletSelectVisible,
      toggleWalletSelectModal,
      isMainnet
    } = useWeb3();
=======
    useExploitWatcher();
    const { isWalletSelectVisible, toggleWalletSelectModal } = useWeb3();
>>>>>>> c9163d70
    const route = useRoute();
    const store = useStore();
    const router = useRouter();
    const { addAlert } = useAlerts();
    const { t } = useI18n();

    // Temporary feature alert for Balancer boosted pools.
    if (isMainnet.value) {
      const featureAlert: Alert = {
        id: 'boosted-pools',
        priority: AlertPriority.LOW,
        label: t('alerts.boostedPools'),
        type: AlertType.FEATURE,
        actionOnClick: true,
        action: () =>
          router.push({
            name: 'pool',
            params: {
              id:
                '0x7b50775383d3d6f0215a8f290f2c9e2eebbeceb20000000000000000000000fe'
            },
            query: {
              utm_source: 'website',
              utm_medium: 'banner',
              utm_campaign: 'aaveboostedpools'
            }
          })
      };
      addAlert(featureAlert);
    }

    /**
     * CALLBACKS
     */
    onBeforeMount(async () => {
      store.dispatch('app/init');
    });

    /**
     * WATCHERS
     */
    watch(route, newRoute => {
      if (newRoute.meta.layout) {
        layout.value = newRoute.meta.layout as string;
      } else {
        layout.value = 'DefaultLayout';
      }
    });

    return {
      // state
      layout,
      // computed
      isWalletSelectVisible,
      // methods
      toggleWalletSelectModal
    };
  }
});
</script>

<template>
  <div id="modal" />
  <div id="app">
    <component :is="layout" />
    <VueQueryDevTools />
    <WalletSelectModal
      :isVisible="isWalletSelectVisible"
      @close="toggleWalletSelectModal"
    />
    <Notifications />
  </div>
</template>

<style>
.VueQueryDevtoolsPanel + button {
  @apply text-black bg-gray-100 p-2 rounded text-sm;
}

#intercom-activator {
  z-index: 2147483004;
}
</style><|MERGE_RESOLUTION|>--- conflicted
+++ resolved
@@ -13,16 +13,13 @@
 import useGnosisSafeApp from './composables/useGnosisSafeApp';
 import useGlobalQueryWatchers from './composables/watchers/useGlobalQueryWatchers';
 import usePoolCreationWatcher from './composables/watchers/usePoolCreationWatcher';
-<<<<<<< HEAD
 import useAlerts, {
   Alert,
   AlertPriority,
   AlertType
 } from './composables/useAlerts';
 import { useI18n } from 'vue-i18n';
-=======
 import useExploitWatcher from './composables/watchers/useExploitWatcher';
->>>>>>> c9163d70
 
 BigNumber.config({ DECIMAL_PLACES: DEFAULT_TOKEN_DECIMALS });
 
@@ -47,16 +44,12 @@
     usePoolCreationWatcher();
     useGlobalQueryWatchers();
     useGnosisSafeApp();
-<<<<<<< HEAD
+    useExploitWatcher();
     const {
       isWalletSelectVisible,
       toggleWalletSelectModal,
       isMainnet
     } = useWeb3();
-=======
-    useExploitWatcher();
-    const { isWalletSelectVisible, toggleWalletSelectModal } = useWeb3();
->>>>>>> c9163d70
     const route = useRoute();
     const store = useStore();
     const router = useRouter();

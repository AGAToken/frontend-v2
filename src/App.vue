<script lang="ts">
import BigNumber from 'bignumber.js';
<<<<<<< HEAD
import { defineComponent, onBeforeMount, ref, watch } from 'vue';
=======
import { VueQueryDevTools } from 'vue-query/devtools';
>>>>>>> 07d78ffe
import { useRoute } from 'vue-router';
import { useStore } from 'vuex';

import Notifications from '@/components/notifications/Notifications.vue';
import ThirdPartyServicesModal from '@/components/web3/ThirdPartyServicesModal.vue';
import WalletSelectModal from '@/components/web3/WalletSelectModal.vue';
import useWeb3Watchers from '@/composables/watchers/useWeb3Watchers';
import { DEFAULT_TOKEN_DECIMALS } from '@/constants/tokens';
import * as Layouts from '@/pages/_layouts';
import useWeb3 from '@/services/web3/useWeb3';

import GlobalModalContainer from './components/modals/GlobalModalContainer.vue';
import AppSidebar from './components/navs/AppNav/AppSidebar/AppSidebar.vue';
import SanctionedWalletModal from './components/web3/SanctionedWalletModal.vue';
import useBackgroundColor from './composables/useBackgroundColor';
import useGnosisSafeApp from './composables/useGnosisSafeApp';
import useNavigationGuards from './composables/useNavigationGuards';
import { useSidebar } from './composables/useSidebar';
import useExploitWatcher from './composables/watchers/useExploitWatcher';
import useGlobalQueryWatchers from './composables/watchers/useGlobalQueryWatchers';
import usePoolCreationWatcher from './composables/watchers/usePoolCreationWatcher';

BigNumber.config({ DECIMAL_PLACES: DEFAULT_TOKEN_DECIMALS });

export const isThirdPartyServicesModalVisible = ref(false);

export default defineComponent({
  components: {
    ...Layouts,
    WalletSelectModal,
    SanctionedWalletModal,
    ThirdPartyServicesModal,
    Notifications,
    AppSidebar,
    GlobalModalContainer,
  },

  setup() {
    /**
     * STATE
     */
    const layout = ref('DefaultLayout');
    /**
     * COMPOSABLES
     */
    useWeb3Watchers();
    usePoolCreationWatcher();
    useGlobalQueryWatchers();
    useGnosisSafeApp();
    useExploitWatcher();
    useNavigationGuards();
    const { isWalletSelectVisible, toggleWalletSelectModal, isBlocked } =
      useWeb3();
    const route = useRoute();
    const store = useStore();
    const { newRouteHandler: updateBgColorFor } = useBackgroundColor();
    const { sidebarOpen } = useSidebar();

    // ADD FEATURE ALERT HERE
    // const featureAlert: Alert = {
    //   id: 'vebal-gap',
    //   priority: AlertPriority.LOW,
    //   label: t('alerts.vebalL2'),
    //   type: AlertType.FEATURE,
    //   rememberClose: false,
    //   actionOnClick: false
    // };
    // addAlert(featureAlert);

    /**
     * CALLBACKS
     */
    onBeforeMount(async () => {
      store.dispatch('app/init');
    });

    function handleThirdPartyModalToggle(value: boolean) {
      isThirdPartyServicesModalVisible.value = value;
    }

    /**
     * WATCHERS
     */
    watch(route, newRoute => {
      updateBgColorFor(newRoute);
      if (newRoute.meta.layout) {
        layout.value = newRoute.meta.layout as string;
      } else {
        layout.value = 'DefaultLayout';
      }
    });

    return {
      // state
      layout,
      isBlocked,
      isThirdPartyServicesModalVisible,
      // computed
      isWalletSelectVisible,
      sidebarOpen,
      // methods
      toggleWalletSelectModal,
      handleThirdPartyModalToggle,
    };
  },
});
</script>

<template>
  <div id="modal" />
  <div id="app">
    <component :is="layout" />
    <!-- <VueQueryDevTools /> -->
    <WalletSelectModal
      :isVisible="isWalletSelectVisible"
      :onShowThirdParty="() => handleThirdPartyModalToggle(true)"
      @close="toggleWalletSelectModal"
    />
    <SanctionedWalletModal :isVisible="isBlocked" />
    <ThirdPartyServicesModal
      :isVisible="isThirdPartyServicesModalVisible"
      @close="handleThirdPartyModalToggle(false)"
    />
    <AppSidebar v-if="sidebarOpen" />
    <Notifications />
  </div>
  <GlobalModalContainer />
</template>

<style>
.VueQueryDevtoolsPanel + button {
  @apply text-black bg-gray-100 p-2 rounded text-sm;
}
</style><|MERGE_RESOLUTION|>--- conflicted
+++ resolved
@@ -1,10 +1,5 @@
 <script lang="ts">
 import BigNumber from 'bignumber.js';
-<<<<<<< HEAD
-import { defineComponent, onBeforeMount, ref, watch } from 'vue';
-=======
-import { VueQueryDevTools } from 'vue-query/devtools';
->>>>>>> 07d78ffe
 import { useRoute } from 'vue-router';
 import { useStore } from 'vuex';
 

--- conflicted
+++ resolved
@@ -1,10 +1,5 @@
 <script lang="ts">
 import BigNumber from 'bignumber.js';
-<<<<<<< HEAD
-import { defineComponent, ref, watch } from 'vue';
-=======
->>>>>>> 04e7d713
-import { VueQueryDevTools } from 'vue-query/devtools';
 import { useRoute } from 'vue-router';
 
 import Notifications from '@/components/notifications/Notifications.vue';
@@ -33,7 +28,6 @@
 export default defineComponent({
   components: {
     ...Layouts,
-    VueQueryDevTools,
     WalletSelectModal,
     SanctionedWalletModal,
     ThirdPartyServicesModal,
@@ -112,7 +106,7 @@
   <div id="modal" />
   <div id="app">
     <component :is="layout" />
-    <VueQueryDevTools />
+
     <WalletSelectModal
       :isVisible="isWalletSelectVisible"
       :onShowThirdParty="() => handleThirdPartyModalToggle(true)"

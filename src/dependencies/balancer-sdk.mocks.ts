import { initBalancerSDK } from '@/dependencies/balancer-sdk';
// eslint-disable-next-line no-restricted-imports
import { balancer } from '@/lib/balancer.sdk';
import { ExitExactInResponse } from '@/services/balancer/pools/exits/handlers/exact-in-exit.handler';
import { ExitExactOutResponse } from '@/services/balancer/pools/exits/handlers/exact-out-exit.handler';
import { RecoveryExitResponse } from '@/services/balancer/pools/exits/handlers/recovery-exit.handler';
import { ExactInJoinResponse } from '@/services/balancer/pools/joins/handlers/exact-in-join.handler';
import {
  Pool,
  PoolType,
  SubgraphPoolBase,
  SwapAttributes,
  SwapInfo,
} from '@balancer-labs/sdk';
import { BigNumber } from '@ethersproject/bignumber';
import { wethAddress } from '@tests/unit/builders/address';
import { aPoolWithMethods } from '@tests/unit/builders/pool.builders';
import { mock, mockDeep } from 'vitest-mock-extended';

type DeepPartial<T> = T extends object
  ? {
      [P in keyof T]?: DeepPartial<T[P]>;
    }
  : T;

// TODO: Improve builder to avoid DeepPartial and move to sor mocks to subfile
export const defaultSorPools: DeepPartial<Pool[]> = [
  {
    id: '0x0578292cb20a443ba1cde459c985ce14ca2bdee5000100000000000000000269',
    address: '0x0578292cb20a443ba1cde459c985ce14ca2bdee5',
    tokens: [
      {
        //@ts-ignore
        id: '0x0578292cb20a443ba1cde459c985ce14ca2bdee5000100000000000000000269-0xba485b556399123261a5f9c95d413b4f93107407',
        symbol: 'graviAURA',
        name: 'Gravitationally Bound AURA',
        decimals: 18,
        address: '0xba485b556399123261a5f9c95d413b4f93107407',
        balance: '27120.790137306811835668',
        managedBalance: '0',
        weight: '0.3334',
        priceRate: '1',
        isExemptFromYieldProtocolFee: undefined,
        token: {
          latestUSDPrice: '2.134056945116554709831454942129998',
          latestFXPrice: '',
          pool: null,
        },
      },
    ],
  },
  {
    id: '0x0578292cb20a443ba1cde459c985ce14ca2bdee5000100000000000000000269',
    address: '0x0578292cb20a443ba1cde459c985ce14ca2bdee5',
    poolType: PoolType.Weighted,
  },
  {
    id: '0x5c6ee304399dbdb9c8ef030ab642b10820db8f56000200000000000000000014',
    address: '0x5c6ee304399dbdb9c8ef030ab642b10820db8f56',
    poolType: PoolType.Weighted,
  },
  {
    id: '0x3dd0843a028c86e0b760b1a76929d1c5ef93a2dd000200000000000000000249',
    address: '0x3dd0843a028c86e0b760b1a76929d1c5ef93a2dd',
    poolType: PoolType.Stable,
  },
];

export const defaultCostOfSwapInToken = BigNumber.from(1);

// export const defaultSwapInfo = mock<SwapInfo>();
export const defaultSwapInfo: SwapInfo = {} as SwapInfo;
defaultSwapInfo.returnAmount = BigNumber.from('10');
defaultSwapInfo.returnAmountConsideringFees = BigNumber.from(20);
defaultSwapInfo.marketSp = '1';
defaultSwapInfo.swaps = [
  {
    poolId:
      '0x0578292cb20a443ba1cde459c985ce14ca2bdee5000100000000000000000269',
    assetInIndex: 0,
    assetOutIndex: 1,
    amount: '626913885852279906',
    userData: '0x',
    returnAmount: '61358184778941658212',
  },
  {
    poolId:
      '0x5c6ee304399dbdb9c8ef030ab642b10820db8f56000200000000000000000014',
    assetInIndex: 0,
    assetOutIndex: 2,
    amount: '1373086114147720094',
    userData: '0x',
    returnAmount: '128435757025416503322',
  },
  {
    poolId:
      '0x3dd0843a028c86e0b760b1a76929d1c5ef93a2dd000200000000000000000249',
    assetInIndex: 2,
    assetOutIndex: 1,
    amount: '0',
    userData: '0x',
    returnAmount: '132200045154243418753',
  },
];
export const defaultSwapAttributes = mock<SwapAttributes>();

defaultSwapInfo.tokenAddresses = [
  wethAddress,
  '0x616e8bfa43f920657b3497dbf40d6b1a02d4608d',
  '0x5c6ee304399dbdb9c8ef030ab642b10820db8f56',
];

export const defaultPriceImpact = BigNumber.from(10).pow(18);

export const defaultGeneralizedJoinResponse = {
  to: 'test generalized join to',
  encodedCall: 'generalized test encoded call',
  minOut: '20',
  expectedOut: '10',
  priceImpact: defaultPriceImpact.toString(),
};

export const defaultGeneralizedExitResponse = {
  to: 'test generalized exit to',
  encodedCall: 'generalized test encoded call',
  tokensOut: [],
  expectedAmountsOut: [],
  minAmountsOut: [],
  priceImpact: defaultPriceImpact.toString(),
};

export const defaultExactInExit: ExitExactInResponse =
  mock<ExitExactInResponse>();
defaultExactInExit.expectedAmountsOut = ['100', '200'];
defaultExactInExit.minAmountsOut = ['20'];
defaultExactInExit.to = 'test exact exit to';
defaultExactInExit.data = 'exact exit test encoded data';
defaultExactInExit.attributes.exitPoolRequest = {
  assets: [wethAddress],
  minAmountsOut: ['3'],
  userData: 'test user data',
  toInternalBalance: false,
};

export const defaultExactOutExit: ExitExactOutResponse =
  mock<ExitExactOutResponse>();
defaultExactOutExit.to = 'test exact exit to';
defaultExactOutExit.data = 'exact exit test encoded data';

<<<<<<< HEAD
const defaultExpectedBptOut = '10';
export const defaultBuildJoin: ExactInJoinResponse =
  mock<ExactInJoinResponse>();
defaultBuildJoin.expectedBPTOut = defaultExpectedBptOut;
=======
export const defaultExpectedBptOut = '30';

export const defaultExactInJoin: ExactInJoinResponse =
  mock<ExactInJoinResponse>();
defaultExactInJoin.expectedBPTOut = defaultExpectedBptOut;
defaultExactInJoin.to = 'test exact-in-join to';
defaultExactInJoin.data = 'test exact-in-join encoded data';
defaultExactInJoin.value = undefined;
>>>>>>> 33d72787

export const defaultRecoveryExit: RecoveryExitResponse =
  mockDeep<RecoveryExitResponse>();
defaultRecoveryExit.to = 'test recovery exit to';
defaultRecoveryExit.data = 'recovery exit test encoded data';
defaultRecoveryExit.attributes.exitPoolRequest = {
  assets: [],
  minAmountsOut: [],
  userData: 'user data',
  toInternalBalance: true,
};
export function generateBalancerSdkMock() {
  const balancerMock = mockDeep<typeof balancer>();
  balancerMock.sor.fetchPools.mockResolvedValue(true);

  balancerMock.sor.getPools.mockReturnValue(
    defaultSorPools as SubgraphPoolBase[]
  );

  balancerMock.sor.getCostOfSwapInToken.mockResolvedValue(
    defaultCostOfSwapInToken
  );

  balancerMock.sor.getSwaps.mockResolvedValue(defaultSwapInfo);

  // Mock generalized join
  balancerMock.pools.generalisedJoin.mockResolvedValue(
    defaultGeneralizedJoinResponse
  );

  // Mock generalized exit
  balancerMock.pools.generalisedExit.mockResolvedValue(
    defaultGeneralizedExitResponse
  );

  // Mock pool find for exact join/exits
  balancerMock.pools.find.mockResolvedValue(
    aPoolWithMethods({
      buildExitExactBPTIn: vi.fn(() => defaultExactInExit),
      buildExitExactTokensOut: vi.fn(() => defaultExactOutExit),
      buildRecoveryExit: vi.fn(() => defaultRecoveryExit),
      buildJoin: vi.fn(() => defaultExactInJoin),
      calcPriceImpact: vi.fn(async () => defaultPriceImpact.toString()),
      buildJoin: vi.fn(() => defaultBuildJoin),
    })
  );

  balancerMock.swaps.findRouteGivenIn.mockResolvedValue(defaultSwapInfo);
  balancerMock.swaps.buildSwap.mockImplementation(({ deadline }) => {
    defaultSwapAttributes.attributes.deadline = deadline;
    return defaultSwapAttributes;
  });

  balancerMock.swaps.fetchPools.mockResolvedValue(true);

  return balancerMock;
}

export function initBalancerSdkWithDefaultMocks() {
  initBalancerSDK(generateBalancerSdkMock());
}<|MERGE_RESOLUTION|>--- conflicted
+++ resolved
@@ -147,12 +147,6 @@
 defaultExactOutExit.to = 'test exact exit to';
 defaultExactOutExit.data = 'exact exit test encoded data';
 
-<<<<<<< HEAD
-const defaultExpectedBptOut = '10';
-export const defaultBuildJoin: ExactInJoinResponse =
-  mock<ExactInJoinResponse>();
-defaultBuildJoin.expectedBPTOut = defaultExpectedBptOut;
-=======
 export const defaultExpectedBptOut = '30';
 
 export const defaultExactInJoin: ExactInJoinResponse =
@@ -161,7 +155,6 @@
 defaultExactInJoin.to = 'test exact-in-join to';
 defaultExactInJoin.data = 'test exact-in-join encoded data';
 defaultExactInJoin.value = undefined;
->>>>>>> 33d72787
 
 export const defaultRecoveryExit: RecoveryExitResponse =
   mockDeep<RecoveryExitResponse>();
@@ -205,7 +198,6 @@
       buildRecoveryExit: vi.fn(() => defaultRecoveryExit),
       buildJoin: vi.fn(() => defaultExactInJoin),
       calcPriceImpact: vi.fn(async () => defaultPriceImpact.toString()),
-      buildJoin: vi.fn(() => defaultBuildJoin),
     })
   );
 

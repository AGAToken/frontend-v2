--- conflicted
+++ resolved
@@ -2,18 +2,6 @@
   <div class="container mx-auto px-4 lg:px-0 pt-8">
     <div class="grid grid-cols-1 lg:grid-cols-3 gap-y-8 gap-x-0 lg:gap-x-8">
       <div class="col-span-2">
-<<<<<<< HEAD
-        <BalLoadingBlock v-if="loadingPool" class="h-12 mb-2" />
-        <div v-else class="flex items-center">
-          <h3 class="font-bold mr-4 capitalize">
-            {{ poolTypeLabel }}
-          </h3>
-          <BalAssetSet :addresses="pool.tokenAddresses" :size="36" />
-        </div>
-
-        <BalLoadingBlock v-if="loadingPool" class="h-10 mb-2" />
-        <div v-else class="mb-1 mt-3 flex flex-wrap items-center">
-=======
         <BalLoadingBlock v-if="loadingPool" class="h-16" />
         <div v-else class="flex">
           <div class="whitespace-nowrap">
@@ -22,7 +10,6 @@
             </h3>
             <div v-html="poolFeeLabel" class="text-sm text-gray-600 mt-1" />
           </div>
->>>>>>> bbf782d7
           <div class="flex flex-wrap">
             <div
               v-for="([address, tokenMeta], i) in titleTokens"
@@ -34,22 +21,12 @@
                 {{ tokenMeta.symbol }}
               </span>
               <span class="font-medium text-gray-400 text-xs mt-px ml-1">
-<<<<<<< HEAD
-                {{ fNum(token.weight, 'percent_lg') }}
-=======
                 {{ fNum(tokenMeta.weight, 'percent_lg') }}
->>>>>>> bbf782d7
               </span>
             </div>
           </div>
         </div>
 
-<<<<<<< HEAD
-        <BalLoadingBlock v-if="loadingPool" class="h-4" />
-        <div v-else class="text-sm">{{ poolFeeLabel }}.</div>
-
-=======
->>>>>>> bbf782d7
         <BalAlert
           v-if="!appLoading && missingPrices"
           type="warning"
@@ -190,14 +167,9 @@
 
     const titleTokens = computed(() => {
       if (!pool.value) return [];
-<<<<<<< HEAD
-      return Object.values(pool.value.onchain.tokens).sort(
-        (a: any, b: any) => b.weight - a.weight
-=======
 
       return Object.entries(pool.value.onchain.tokens).sort(
         ([, a]: any[], [, b]: any[]) => b.weight - a.weight
->>>>>>> bbf782d7
       );
     });
 

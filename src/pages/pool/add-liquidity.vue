--- conflicted
+++ resolved
@@ -1,22 +1,13 @@
 <script setup lang="ts">
-<<<<<<< HEAD
 import Page from '@/components/contextual/pages/pool/add-liquidity/Page.vue';
 import { useIntervalFn } from '@vueuse/core';
 import { oneSecondInMs } from '@/composables/useTime';
 import { hasFetchedPoolsForSor } from '@/lib/balancer.sdk';
 import { usePoolHelpers } from '@/composables/usePoolHelpers';
-import { useJoinExitGuard } from '@/composables/contextual/pool-transfers/useJoinExitGuard';
 import { usePool } from '@/providers/local/pool.provider';
 import Col2Layout from '@/components/layouts/Col2Layout.vue';
 import useBreakpoints from '@/composables/useBreakpoints';
-=======
-import InvestPage from '@/components/contextual/pages/pool/invest/InvestPage.vue';
-import usePoolTransfers from '@/composables/contextual/pool-transfers/usePoolTransfers';
-import { usePool } from '@/composables/usePool';
-import { oneSecondInMs } from '@/composables/useTime';
-import { hasFetchedPoolsForSor } from '@/lib/balancer.sdk';
 import { providePoolStaking } from '@/providers/local/pool-staking.provider';
-import { useIntervalFn } from '@vueuse/core';
 import { useRoute } from 'vue-router';
 
 /**
@@ -29,20 +20,13 @@
  * PROVIDERS
  */
 providePoolStaking(poolId);
->>>>>>> 19abfb60
 
 /**
  * COMPOSABLES
  */
-<<<<<<< HEAD
 const { pool, isLoadingPool, refetchOnchainPoolData } = usePool();
-const { transfersAllowed } = useJoinExitGuard(pool);
 const { isDeepPool } = usePoolHelpers(pool);
 const { isMobile } = useBreakpoints();
-=======
-const { pool, poolDecorationQuery, loadingPool } = usePoolTransfers();
-const { isDeepPool } = usePool(pool);
->>>>>>> 19abfb60
 
 /**
  * COMPUTED
@@ -53,12 +37,7 @@
 );
 
 const isLoading = computed(
-<<<<<<< HEAD
-  (): boolean =>
-    isLoadingPool.value && !transfersAllowed.value && isLoadingSor.value
-=======
-  (): boolean => loadingPool.value || isLoadingSor.value
->>>>>>> 19abfb60
+  (): boolean => isLoadingPool.value || isLoadingSor.value
 );
 
 // Instead of refetching pool data on every block, we refetch every 20s to prevent

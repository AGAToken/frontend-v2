<script setup lang="ts">
import usePoolTransfers from '@/composables/contextual/pool-transfers/usePoolTransfers';

import { JoinPoolProvider } from '@/providers/local/join-pool.provider';
import InvestPage from '@/components/contextual/pages/pool/invest/InvestPage.vue';
import useInvestPageTabs, { Tab } from '@/composables/pools/useInvestPageTabs';
import { usePool } from '@/composables/usePool';
<<<<<<< HEAD
import usePoolTransfersGuard from '@/composables/contextual/pool-transfers/usePoolTransfersGuard';

usePoolTransfersGuard();
const { pool } = usePoolTransfers();
const { isDeepPool } = usePool(pool);
=======
import { forChange } from '@/lib/utils';
import { configService } from '@/services/config/config.service';
import { useIntervalFn } from '@vueuse/core';
import { oneMinInMs } from '@/composables/useTime';

/**
 * STATE
 */
const { network } = configService;
const { pool, poolQuery, loadingPool, transfersAllowed } = usePoolTransfers();
const { isDeepPool } = usePool(pool);
const { sor, sorReady } = useInvestState();

// Instead of refetching pool data on every block, we refetch every minute to prevent
// overfetching a heavy request on short blocktime networks like Polygon.
// TODO: Don't refetch whole pool, only update balances and weights with
// onchain calls. i.e. only refetch what's required to be up to date for joins/exits.
useIntervalFn(poolQuery.refetch.value, oneMinInMs);

/**
 * CALLBACKS
 */
onBeforeMount(async () => {
  await forChange(loadingPool, false);
>>>>>>> 027c5dd0

const { activeTab } = useInvestPageTabs();
</script>

<template>
<<<<<<< HEAD
  <JoinPoolProvider
    v-if="pool && isDeepPool"
    :pool="pool"
    :isSingleAssetJoin="activeTab === Tab.SingleToken"
  >
    <InvestPage></InvestPage>
  </JoinPoolProvider>
  <InvestPage v-else></InvestPage>
</template>
=======
  <div>
    <BalLoadingBlock
      v-if="loadingPool || !transfersAllowed || !sorReady || !pool"
      class="h-96"
    />
    <BalCard v-else shadow="xl" exposeOverflow noBorder>
      <template #header>
        <div class="w-full">
          <div class="text-xs leading-none text-secondary">
            {{ network.chainName }}
          </div>
          <div class="flex justify-between items-center">
            <h4>{{ $t('addLiquidity') }}</h4>
            <TradeSettingsPopover :context="TradeSettingsContext.invest" />
          </div>
        </div>
      </template>
      <InvestForm :pool="pool" />
    </BalCard>
  </div>
</template>
>>>>>>> 027c5dd0
<|MERGE_RESOLUTION|>--- conflicted
+++ resolved
@@ -1,48 +1,28 @@
 <script setup lang="ts">
 import usePoolTransfers from '@/composables/contextual/pool-transfers/usePoolTransfers';
-
 import { JoinPoolProvider } from '@/providers/local/join-pool.provider';
 import InvestPage from '@/components/contextual/pages/pool/invest/InvestPage.vue';
 import useInvestPageTabs, { Tab } from '@/composables/pools/useInvestPageTabs';
 import { usePool } from '@/composables/usePool';
-<<<<<<< HEAD
-import usePoolTransfersGuard from '@/composables/contextual/pool-transfers/usePoolTransfersGuard';
-
-usePoolTransfersGuard();
-const { pool } = usePoolTransfers();
-const { isDeepPool } = usePool(pool);
-=======
-import { forChange } from '@/lib/utils';
-import { configService } from '@/services/config/config.service';
 import { useIntervalFn } from '@vueuse/core';
 import { oneMinInMs } from '@/composables/useTime';
 
 /**
  * STATE
  */
-const { network } = configService;
-const { pool, poolQuery, loadingPool, transfersAllowed } = usePoolTransfers();
+const { pool, poolQuery } = usePoolTransfers();
 const { isDeepPool } = usePool(pool);
-const { sor, sorReady } = useInvestState();
+
+const { activeTab } = useInvestPageTabs();
 
 // Instead of refetching pool data on every block, we refetch every minute to prevent
 // overfetching a heavy request on short blocktime networks like Polygon.
 // TODO: Don't refetch whole pool, only update balances and weights with
 // onchain calls. i.e. only refetch what's required to be up to date for joins/exits.
 useIntervalFn(poolQuery.refetch.value, oneMinInMs);
-
-/**
- * CALLBACKS
- */
-onBeforeMount(async () => {
-  await forChange(loadingPool, false);
->>>>>>> 027c5dd0
-
-const { activeTab } = useInvestPageTabs();
 </script>
 
 <template>
-<<<<<<< HEAD
   <JoinPoolProvider
     v-if="pool && isDeepPool"
     :pool="pool"
@@ -52,26 +32,3 @@
   </JoinPoolProvider>
   <InvestPage v-else></InvestPage>
 </template>
-=======
-  <div>
-    <BalLoadingBlock
-      v-if="loadingPool || !transfersAllowed || !sorReady || !pool"
-      class="h-96"
-    />
-    <BalCard v-else shadow="xl" exposeOverflow noBorder>
-      <template #header>
-        <div class="w-full">
-          <div class="text-xs leading-none text-secondary">
-            {{ network.chainName }}
-          </div>
-          <div class="flex justify-between items-center">
-            <h4>{{ $t('addLiquidity') }}</h4>
-            <TradeSettingsPopover :context="TradeSettingsContext.invest" />
-          </div>
-        </div>
-      </template>
-      <InvestForm :pool="pool" />
-    </BalCard>
-  </div>
-</template>
->>>>>>> 027c5dd0

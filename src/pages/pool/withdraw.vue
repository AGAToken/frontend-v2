--- conflicted
+++ resolved
@@ -6,25 +6,14 @@
 import { hasFetchedPoolsForSor } from '@/lib/balancer.sdk';
 import WithdrawPage from '@/components/contextual/pages/pool/withdraw/WithdrawPage.vue';
 import { useTokens } from '@/providers/tokens.provider';
-<<<<<<< HEAD
-import { useJoinExitGuard } from '@/composables/contextual/pool-transfers/useJoinExitGuard';
 import { usePool } from '@/providers/local/pool.provider';
-=======
->>>>>>> 19abfb60
 
 /**
  * COMPOSABLES
  */
-<<<<<<< HEAD
 const { pool, isLoadingPool, refetchOnchainPoolData } = usePool();
 const { isDeepPool } = usePoolHelpers(pool);
 const { balanceQueryLoading } = useTokens();
-const { transfersAllowed } = useJoinExitGuard(pool);
-=======
-const { pool, poolDecorationQuery, loadingPool } = usePoolTransfers();
-const { isDeepPool } = usePool(pool);
-const { balanceQueryLoading } = useTokens();
->>>>>>> 19abfb60
 
 // Instead of refetching pool data on every block, we refetch every 20s to prevent
 // overfetching a request on short blocktime networks like Polygon.
@@ -40,14 +29,7 @@
 
 const isLoading = computed(
   (): boolean =>
-<<<<<<< HEAD
-    isLoadingPool.value ||
-    !transfersAllowed.value ||
-    isLoadingSor.value ||
-    balanceQueryLoading.value
-=======
-    loadingPool.value || isLoadingSor.value || balanceQueryLoading.value
->>>>>>> 19abfb60
+    isLoadingPool.value || isLoadingSor.value || balanceQueryLoading.value
 );
 </script>
 

<script setup lang="ts">
import { computed, onBeforeUnmount, onMounted, ref, watch } from 'vue';
import { useI18n } from 'vue-i18n';
import { useRoute } from 'vue-router';

import {
  PoolChart,
  PoolStatCards,
  PoolTransactionsCard,
  MyPoolBalancesCard,
  PoolCompositionCard,
  PoolContractDetails,
} from '@/components/contextual/pages/pool';
import StakingIncentivesCard from '@/components/contextual/pages/pool/StakingIncentivesCard/StakingIncentivesCard.vue';
import PoolLockingCard from '@/components/contextual/pages/pool/PoolLockingCard/PoolLockingCard.vue';
import ApyVisionPoolLink from '@/components/links/ApyVisionPoolLink.vue';
import PoolPageHeader from '@/components/pool/PoolPageHeader.vue';
import usePoolAprQuery from '@/composables/queries/usePoolAprQuery';
import usePoolQuery from '@/composables/queries/usePoolQuery';
import usePoolSnapshotsQuery from '@/composables/queries/usePoolSnapshotsQuery';
import useAlerts, { AlertPriority, AlertType } from '@/composables/useAlerts';
<<<<<<< HEAD
import { isVeBalPool, tokensListExclBpt, usePool } from '@/composables/usePool';
=======
import {
  isVeBalPool,
  preMintedBptIndex,
  removeBptFrom,
  usePool,
} from '@/composables/usePool';
>>>>>>> 73108627
import useTokens from '@/composables/useTokens';
import { POOLS } from '@/constants/pools';
import { getAddressFromPoolId, includesAddress } from '@/lib/utils';
import StakingProvider from '@/providers/local/staking/staking.provider';
import useHistoricalPricesQuery from '@/composables/queries/useHistoricalPricesQuery';
import { PoolToken } from '@/services/pool/types';

/**
 * STATE
 */
const route = useRoute();
const poolId = (route.params.id as string).toLowerCase();

/**
 * COMPOSABLES
 */
const { t } = useI18n();

const { prices } = useTokens();
const { addAlert, removeAlert } = useAlerts();
const _isVeBalPool = isVeBalPool(poolId);

//#region pool query
const poolQuery = usePoolQuery(poolId, undefined, undefined);
const pool = computed(() => poolQuery.data.value);
const poolQueryLoading = computed(
  () =>
    poolQuery.isLoading.value ||
    poolQuery.isIdle.value ||
    Boolean(poolQuery.error.value)
);
const loadingPool = computed(() => poolQueryLoading.value || !pool.value);

const {
  isStableLikePool,
  isLiquidityBootstrappingPool,
  isComposableStableLikePool,
} = usePool(poolQuery.data);
//#endregion

//#region pool snapshot query
const poolSnapshotsQuery = usePoolSnapshotsQuery(poolId, undefined, {
  refetchOnWindowFocus: false,
});
const isLoadingSnapshots = computed(
  () => poolSnapshotsQuery.isLoading.value || poolSnapshotsQuery.isIdle.value
);

const snapshots = computed(() => poolSnapshotsQuery.data.value);
//#endregion

//#region historical prices query
const historicalPricesQuery = useHistoricalPricesQuery(
  poolId,
  undefined,
  // in order to prevent multiple coingecko requests
  { refetchOnWindowFocus: false }
);
const historicalPrices = computed(() => historicalPricesQuery.data.value);
//#endregion

//#region APR query
const aprQuery = usePoolAprQuery(poolId);
const loadingApr = computed(
  () =>
    aprQuery.isLoading.value ||
    aprQuery.isIdle.value ||
    Boolean(aprQuery.error.value)
);
const poolApr = computed(() => aprQuery.data.value);
//#endregion

//#region Intersection Observer
const intersectionSentinel = ref<HTMLDivElement | null>(null);
const isSentinelIntersected = ref(false);
let observer: IntersectionObserver | undefined;

function addIntersectionObserver(): void {
  if (
    !('IntersectionObserver' in window) ||
    !('IntersectionObserverEntry' in window) ||
    !intersectionSentinel.value
  ) {
    isSentinelIntersected.value = true;
    return;
  }

  const options = {
    rootMargin: '-100px',
  };

  const callback = (entries: IntersectionObserverEntry[]): void => {
    entries.forEach(entry => {
      if (entry.isIntersecting) {
        isSentinelIntersected.value = true;
      }
    });
  };
  observer = new IntersectionObserver(callback, options);
  observer.observe(intersectionSentinel.value);
}
onMounted(() => {
  addIntersectionObserver();
});
onBeforeUnmount(() => {
  observer?.disconnect();
});
//#endregion

const noInitLiquidity = computed(
  () =>
    !loadingPool.value &&
    pool.value &&
    Number(pool.value?.totalShares || '0') === 0
);

const missingPrices = computed(() => {
  if (pool.value) {
    const tokensWithPrice = Object.keys(prices.value);

    const tokens =
      isComposableStableLikePool.value && pool.value.mainTokens
        ? pool.value.mainTokens
        : tokensListExclBpt(pool.value);

    return !tokens.every(token => includesAddress(tokensWithPrice, token));
  }
  return false;
});

const titleTokens = computed<PoolToken[]>(() => {
  if (!pool.value || !pool.value.tokens) return [];
  const { tokens } = removeBptFrom(pool.value);
  if (!tokens) return [];

  return [...tokens].sort((a, b) => Number(b.weight) - Number(a.weight));
});

const isStakablePool = computed((): boolean =>
  POOLS.Stakable.AllowList.includes(poolId)
);

const poolPremintedBptIndex = computed(() => {
  if (!pool.value) return null;
  return preMintedBptIndex(pool.value) ?? null;
});

/**
 * WATCHERS
 */
watch(poolQuery.error, () => {
  if (poolQuery.error.value) {
    addAlert({
      id: 'pool-fetch-error',
      label: t('alerts.pool-fetch-error'),
      type: AlertType.ERROR,
      persistent: true,
      action: poolQuery.refetch.value,
      actionLabel: t('alerts.retry-label'),
      priority: AlertPriority.MEDIUM,
    });
  } else {
    removeAlert('pool-fetch-error');
  }
});
</script>

<template>
  <div class="xl:container lg:px-4 pt-8 xl:mx-auto">
    <StakingProvider :poolAddress="getAddressFromPoolId(poolId)">
      <div
        class="grid grid-cols-1 lg:grid-cols-3 gap-x-0 lg:gap-x-4 xl:gap-x-8 gap-y-8"
      >
        <PoolPageHeader
          :loadingPool="loadingPool"
          :loadingApr="loadingApr"
          :pool="pool"
          :poolApr="poolApr"
          :isStableLikePool="isStableLikePool"
          :noInitLiquidity="noInitLiquidity"
          :titleTokens="titleTokens"
          :missingPrices="missingPrices"
          :isLiquidityBootstrappingPool="isLiquidityBootstrappingPool"
          :isComposableStableLikePool="isComposableStableLikePool"
        />
        <div class="hidden lg:block" />
        <div class="order-2 lg:order-1 col-span-2">
          <div class="grid grid-cols-1 gap-y-8">
            <div class="px-4 lg:px-0">
              <PoolChart
                :historicalPrices="historicalPrices"
                :snapshots="snapshots"
                :loading="isLoadingSnapshots"
                :totalLiquidity="pool?.totalLiquidity"
                :tokensList="tokensListExclBpt(pool)"
                :poolType="pool?.poolType"
                :poolPremintedBptIndex="poolPremintedBptIndex"
              />
            </div>
            <div class="px-4 lg:px-0 mb-4">
              <PoolStatCards
                :pool="pool"
                :poolApr="poolApr"
                :loading="loadingPool"
                :loadingApr="loadingApr"
              />
              <ApyVisionPoolLink
                v-if="!loadingPool && pool"
                :poolId="pool.id"
                :tokens="titleTokens"
              />
            </div>
            <div class="mb-4">
              <h4 class="px-4 lg:px-0 mb-4" v-text="$t('poolComposition')" />
              <BalLoadingBlock v-if="loadingPool" class="h-64" />
              <PoolCompositionCard v-else-if="pool" :pool="pool" />
            </div>

            <div ref="intersectionSentinel" />
            <template v-if="isSentinelIntersected && pool">
              <PoolTransactionsCard :pool="pool" :loading="loadingPool" />
              <PoolContractDetails :pool="pool" />
            </template>
          </div>
        </div>

        <div
          v-if="!isLiquidityBootstrappingPool"
          class="order-1 lg:order-2 px-4 lg:px-0"
        >
          <BalStack vertical>
            <BalLoadingBlock
              v-if="loadingPool || !pool"
              class="mb-4 h-60 pool-actions-card"
            />
            <MyPoolBalancesCard
              v-else-if="!noInitLiquidity"
              :pool="pool"
              :missingPrices="missingPrices"
              class="mb-4"
            />

            <BalLoadingBlock
              v-if="loadingPool"
              class="h-40 pool-actions-card"
            />
            <StakingIncentivesCard
              v-if="isStakablePool && !loadingPool && pool"
              :pool="pool"
              class="staking-incentives"
            />
            <PoolLockingCard
              v-if="_isVeBalPool && !loadingPool && pool"
              :pool="pool"
              class="pool-locking"
            />
          </BalStack>
        </div>
      </div>
    </StakingProvider>
  </div>
</template>

<style scoped>
.pool-actions-card {
  @apply relative;
}

@media (min-width: 768px) and (min-height: 600px) {
  .pool-actions-card {
    @apply sticky top-24;
  }
}

.staking-incentives :deep(.active-section) {
  @apply border-transparent;
}
</style><|MERGE_RESOLUTION|>--- conflicted
+++ resolved
@@ -19,16 +19,13 @@
 import usePoolQuery from '@/composables/queries/usePoolQuery';
 import usePoolSnapshotsQuery from '@/composables/queries/usePoolSnapshotsQuery';
 import useAlerts, { AlertPriority, AlertType } from '@/composables/useAlerts';
-<<<<<<< HEAD
-import { isVeBalPool, tokensListExclBpt, usePool } from '@/composables/usePool';
-=======
 import {
   isVeBalPool,
   preMintedBptIndex,
   removeBptFrom,
   usePool,
+  tokensListExclBpt,
 } from '@/composables/usePool';
->>>>>>> 73108627
 import useTokens from '@/composables/useTokens';
 import { POOLS } from '@/constants/pools';
 import { getAddressFromPoolId, includesAddress } from '@/lib/utils';

--- conflicted
+++ resolved
@@ -34,11 +34,7 @@
 import { PoolToken } from '@/services/pool/types';
 import { providePoolStaking } from '@/providers/local/pool-staking.provider';
 import useWeb3 from '@/services/web3/useWeb3';
-<<<<<<< HEAD
-import { isStakingSupported } from '@/composables/staking/useStaking';
-=======
 import BrandedRedirectCard from '@/components/pool/branded-redirect/BrandedRedirectCard.vue';
->>>>>>> 2d270f3f
 
 /**
  * STATE
@@ -297,13 +293,7 @@
 
           <BalLoadingBlock v-if="loadingPool" class="h-40 pool-actions-card" />
           <StakingIncentivesCard
-            v-if="
-              isStakingSupported &&
-              isStakablePool &&
-              !loadingPool &&
-              pool &&
-              isWalletReady
-            "
+            v-if="isStakablePool && !loadingPool && pool && isWalletReady"
             :pool="pool"
             class="staking-incentives"
           />

<script setup lang="ts">
import { computed, onBeforeUnmount, onMounted, ref, watch } from 'vue';
import { useI18n } from 'vue-i18n';
import { useRoute } from 'vue-router';

import {
  PoolChart,
  PoolStatCards,
  PoolTransactionsCard,
  MyPoolBalancesCard,
  PoolBalancesCard,
  PoolContractDetails,
} from '@/components/contextual/pages/pool';
import StakingIncentivesCard from '@/components/contextual/pages/pool/StakingIncentivesCard/StakingIncentivesCard.vue';
import PoolLockingCard from '@/components/contextual/pages/pool/PoolLockingCard/PoolLockingCard.vue';
import ApyVisionPoolLink from '@/components/links/ApyVisionPoolLink.vue';
import PoolPageHeader from '@/components/pool/PoolPageHeader.vue';
import usePoolAprQuery from '@/composables/queries/usePoolAprQuery';
import usePoolQuery from '@/composables/queries/usePoolQuery';
import usePoolSnapshotsQuery from '@/composables/queries/usePoolSnapshotsQuery';
import useAlerts, { AlertPriority, AlertType } from '@/composables/useAlerts';
import { isVeBalPool, usePool } from '@/composables/usePool';
import useTokens from '@/composables/useTokens';
import { POOLS } from '@/constants/pools';
import { getAddressFromPoolId, includesAddress } from '@/lib/utils';
import StakingProvider from '@/providers/local/staking/staking.provider';

/**
 * STATE
 */
const route = useRoute();
const poolId = (route.params.id as string).toLowerCase();

/**
 * COMPOSABLES
 */
const { t } = useI18n();

const { prices } = useTokens();
const { addAlert, removeAlert } = useAlerts();
const _isVeBalPool = isVeBalPool(poolId);

//#region pool query
const poolQuery = usePoolQuery(poolId, undefined, undefined, false);
const pool = computed(() => poolQuery.data.value);
const poolQueryLoading = computed(
  () =>
    poolQuery.isLoading.value ||
    poolQuery.isIdle.value ||
    Boolean(poolQuery.error.value)
);
const loadingPool = computed(() => poolQueryLoading.value || !pool.value);

const {
  isStableLikePool,
  isLiquidityBootstrappingPool,
  isComposableStableLikePool,
} = usePool(poolQuery.data);
//#endregion

//#region pool snapshot query
const poolSnapshotsQuery = usePoolSnapshotsQuery(
  poolId,
  undefined,
  // in order to prevent multiple coingecko requests
  { refetchOnWindowFocus: false }
);
const isLoadingSnapshots = computed(
  () => poolSnapshotsQuery.isLoading.value || poolSnapshotsQuery.isIdle.value
);

const snapshots = computed(() => poolSnapshotsQuery.data.value?.snapshots);
const historicalPrices = computed(() => poolSnapshotsQuery.data.value?.prices);
//#endregion

//#region APR query
const aprQuery = usePoolAprQuery(poolId);
const loadingApr = computed(
  () =>
    aprQuery.isLoading.value ||
    aprQuery.isIdle.value ||
    Boolean(aprQuery.error.value)
);
const poolApr = computed(() => aprQuery.data.value);
//#endregion

//#region Intersection Observer
const intersectionSentinel = ref<HTMLDivElement | null>(null);
const isSentinelIntersected = ref(false);
let observer: IntersectionObserver | undefined;

function addIntersectionObserver(): void {
  if (
    !('IntersectionObserver' in window) ||
    !('IntersectionObserverEntry' in window) ||
    !intersectionSentinel.value
  ) {
    isSentinelIntersected.value = true;
    return;
  }

  const options = {
    rootMargin: '-100px',
  };

  const callback = (entries: IntersectionObserverEntry[]): void => {
    entries.forEach(entry => {
      if (entry.isIntersecting) {
        isSentinelIntersected.value = true;
      }
    });
  };
  observer = new IntersectionObserver(callback, options);
  observer.observe(intersectionSentinel.value);
}
onMounted(() => {
  addIntersectionObserver();
});
onBeforeUnmount(() => {
  observer?.disconnect();
});
//#endregion

const noInitLiquidity = computed(
  () =>
    !loadingPool.value &&
    pool.value &&
    Number(pool.value?.onchain?.totalSupply || '0') === 0
);

const missingPrices = computed(() => {
  if (pool.value) {
    const tokensWithPrice = Object.keys(prices.value);

    const tokens =
      isComposableStableLikePool.value && pool.value.mainTokens
        ? pool.value.mainTokens
        : pool.value.tokensList;

    return !tokens.every(token => includesAddress(tokensWithPrice, token));
  }
  return false;
});

const titleTokens = computed(() => {
  if (!pool.value || !pool.value.onchain?.tokens) return [];

  return Object.entries(pool.value.onchain.tokens).sort(
    ([, a]: any[], [, b]: any[]) => b.weight - a.weight
  );
});

const isStakablePool = computed((): boolean =>
  POOLS.Stakable.AllowList.includes(poolId)
);

/**
 * WATCHERS
 */
watch(poolQuery.error, () => {
  if (poolQuery.error.value) {
    addAlert({
      id: 'pool-fetch-error',
      label: t('alerts.pool-fetch-error'),
      type: AlertType.ERROR,
      persistent: true,
      action: poolQuery.refetch.value,
      actionLabel: t('alerts.retry-label'),
      priority: AlertPriority.MEDIUM,
    });
  } else {
    removeAlert('pool-fetch-error');
  }
});
</script>

<template>
  <div class="xl:container lg:px-4 pt-8 xl:mx-auto">
<<<<<<< HEAD
    <StakingProvider :poolAddress="getAddressFromPoolId(poolId)">
      <div
        class="grid grid-cols-1 lg:grid-cols-3 gap-x-0 lg:gap-x-4 xl:gap-x-8 gap-y-8"
      >
        <PoolPageHeader
          :loadingPool="loadingPool"
          :loadingApr="loadingApr"
          :pool="pool"
          :poolApr="poolApr"
          :isStableLikePool="isStableLikePool"
          :noInitLiquidity="noInitLiquidity"
          :titleTokens="titleTokens"
          :missingPrices="missingPrices"
          :isLiquidityBootstrappingPool="isLiquidityBootstrappingPool"
          :isStablePhantomPool="isLiquidityBootstrappingPool"
        />
        <div class="hidden lg:block" />
        <div class="order-2 lg:order-1 col-span-2">
          <div class="grid grid-cols-1 gap-y-8">
            <div class="px-4 lg:px-0">
              <PoolChart
                :historicalPrices="historicalPrices"
                :snapshots="snapshots"
                :loading="isLoadingSnapshots"
                :totalLiquidity="pool?.totalLiquidity"
                :tokensList="pool?.tokensList"
                :poolType="pool?.poolType"
              />
            </div>
            <div class="px-4 lg:px-0 mb-4">
              <PoolStatCards
                :pool="pool"
                :poolApr="poolApr"
                :loading="loadingPool"
                :loadingApr="loadingApr"
              />
              <ApyVisionPoolLink
                v-if="!loadingPool && pool"
                :poolId="pool.id"
                :titleTokens="titleTokens"
              />
            </div>
            <div class="mb-4">
              <h4 class="px-4 lg:px-0 mb-4" v-text="$t('poolComposition')" />
              <PoolBalancesCard :pool="pool" :loading="loadingPool" />
            </div>
=======
    <div
      class="grid grid-cols-1 lg:grid-cols-3 gap-x-0 lg:gap-x-4 xl:gap-x-8 gap-y-8"
    >
      <PoolPageHeader
        :loadingPool="loadingPool"
        :loadingApr="loadingApr"
        :pool="pool"
        :poolApr="poolApr"
        :isStableLikePool="isStableLikePool"
        :noInitLiquidity="noInitLiquidity"
        :titleTokens="titleTokens"
        :missingPrices="missingPrices"
        :isLiquidityBootstrappingPool="isLiquidityBootstrappingPool"
        :isComposableStableLikePool="isComposableStableLikePool"
      />
      <div class="hidden lg:block" />
      <div class="order-2 lg:order-1 col-span-2">
        <div class="grid grid-cols-1 gap-y-8">
          <div class="px-4 lg:px-0">
            <PoolChart
              :historicalPrices="historicalPrices"
              :snapshots="snapshots"
              :loading="isLoadingSnapshots"
              :totalLiquidity="pool?.totalLiquidity"
              :tokensList="pool?.tokensList"
              :poolType="pool?.poolType"
            />
          </div>
          <div class="px-4 lg:px-0 mb-4">
            <PoolStatCards
              :pool="pool"
              :poolApr="poolApr"
              :loading="loadingPool"
              :loadingApr="loadingApr"
            />
            <ApyVisionPoolLink
              v-if="!loadingPool && pool"
              :poolId="pool.id"
              :titleTokens="titleTokens"
            />
          </div>
          <div class="mb-4">
            <h4 class="px-4 lg:px-0 mb-4" v-text="$t('poolComposition')" />
            <PoolBalancesCard :pool="pool" :loading="loadingPool" />
          </div>
>>>>>>> 248f7fc9

            <div ref="intersectionSentinel" />
            <template v-if="isSentinelIntersected && pool">
              <PoolTransactionsCard :pool="pool" :loading="loadingPool" />
              <PoolContractDetails :pool="pool" />
            </template>
          </div>
        </div>

        <div
          v-if="!isLiquidityBootstrappingPool"
          class="order-1 lg:order-2 px-4 lg:px-0"
        >
          <BalStack vertical>
            <BalLoadingBlock
              v-if="loadingPool || !pool"
              class="mb-4 h-60 pool-actions-card"
            />
            <MyPoolBalancesCard
              v-else-if="!noInitLiquidity"
              :pool="pool"
              :missingPrices="missingPrices"
              class="mb-4"
            />

            <BalLoadingBlock
              v-if="loadingPool"
              class="h-40 pool-actions-card"
            />
            <StakingIncentivesCard
              v-if="isStakablePool && !loadingPool && pool"
              :pool="pool"
              class="staking-incentives"
            />
            <PoolLockingCard
              v-if="_isVeBalPool && !loadingPool && pool"
              :pool="pool"
              class="pool-locking"
            />
          </BalStack>
        </div>
      </div>
    </StakingProvider>
  </div>
</template>

<style scoped>
.pool-actions-card {
  @apply relative;
}

@media (min-width: 768px) and (min-height: 600px) {
  .pool-actions-card {
    @apply sticky top-24;
  }
}

.staking-incentives :deep(.active-section) {
  @apply border-transparent;
}
</style><|MERGE_RESOLUTION|>--- conflicted
+++ resolved
@@ -176,7 +176,6 @@
 
 <template>
   <div class="xl:container lg:px-4 pt-8 xl:mx-auto">
-<<<<<<< HEAD
     <StakingProvider :poolAddress="getAddressFromPoolId(poolId)">
       <div
         class="grid grid-cols-1 lg:grid-cols-3 gap-x-0 lg:gap-x-4 xl:gap-x-8 gap-y-8"
@@ -191,7 +190,7 @@
           :titleTokens="titleTokens"
           :missingPrices="missingPrices"
           :isLiquidityBootstrappingPool="isLiquidityBootstrappingPool"
-          :isStablePhantomPool="isLiquidityBootstrappingPool"
+          :isComposableStableLikePool="isComposableStableLikePool"
         />
         <div class="hidden lg:block" />
         <div class="order-2 lg:order-1 col-span-2">
@@ -223,53 +222,6 @@
               <h4 class="px-4 lg:px-0 mb-4" v-text="$t('poolComposition')" />
               <PoolBalancesCard :pool="pool" :loading="loadingPool" />
             </div>
-=======
-    <div
-      class="grid grid-cols-1 lg:grid-cols-3 gap-x-0 lg:gap-x-4 xl:gap-x-8 gap-y-8"
-    >
-      <PoolPageHeader
-        :loadingPool="loadingPool"
-        :loadingApr="loadingApr"
-        :pool="pool"
-        :poolApr="poolApr"
-        :isStableLikePool="isStableLikePool"
-        :noInitLiquidity="noInitLiquidity"
-        :titleTokens="titleTokens"
-        :missingPrices="missingPrices"
-        :isLiquidityBootstrappingPool="isLiquidityBootstrappingPool"
-        :isComposableStableLikePool="isComposableStableLikePool"
-      />
-      <div class="hidden lg:block" />
-      <div class="order-2 lg:order-1 col-span-2">
-        <div class="grid grid-cols-1 gap-y-8">
-          <div class="px-4 lg:px-0">
-            <PoolChart
-              :historicalPrices="historicalPrices"
-              :snapshots="snapshots"
-              :loading="isLoadingSnapshots"
-              :totalLiquidity="pool?.totalLiquidity"
-              :tokensList="pool?.tokensList"
-              :poolType="pool?.poolType"
-            />
-          </div>
-          <div class="px-4 lg:px-0 mb-4">
-            <PoolStatCards
-              :pool="pool"
-              :poolApr="poolApr"
-              :loading="loadingPool"
-              :loadingApr="loadingApr"
-            />
-            <ApyVisionPoolLink
-              v-if="!loadingPool && pool"
-              :poolId="pool.id"
-              :titleTokens="titleTokens"
-            />
-          </div>
-          <div class="mb-4">
-            <h4 class="px-4 lg:px-0 mb-4" v-text="$t('poolComposition')" />
-            <PoolBalancesCard :pool="pool" :loading="loadingPool" />
-          </div>
->>>>>>> 248f7fc9
 
             <div ref="intersectionSentinel" />
             <template v-if="isSentinelIntersected && pool">

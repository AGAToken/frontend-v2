--- conflicted
+++ resolved
@@ -84,13 +84,8 @@
         :hiddenColumns="['migrate', 'actions', 'lockEndDate']"
         :isLoadingMore="poolsIsFetchingNextPage"
         :isPaginated="isPaginated"
-<<<<<<< HEAD
+        skeletonClass="pools-table-loading-height"
         @load-more="loadMorePools"
-=======
-        :isLoading="isInvestmentPoolsTableLoading"
-        skeletonClass="pools-table-loading-height"
-        @load-more="loadMore"
->>>>>>> 0a354041
       />
       <div v-if="isElementSupported" class="p-4 xl:p-0 mt-16">
         <FeaturedProtocols />

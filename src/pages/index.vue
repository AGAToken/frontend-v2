<script setup lang="ts">
import { useRouter } from 'vue-router';

import HomePageHero from '@/components/heros/HomePageHero.vue';
import TokenSearchInput from '@/components/inputs/TokenSearchInput.vue';
import FeaturedProtocols from '@/components/sections/FeaturedProtocols.vue';
import PoolsTable from '@/components/tables/PoolsTable/PoolsTable.vue';
import usePoolFilters from '@/composables/pools/usePoolFilters';
import useBreakpoints from '@/composables/useBreakpoints';
import useWeb3 from '@/services/web3/useWeb3';
import usePools from '@/composables/pools/usePools';

// COMPOSABLES
const router = useRouter();
const { appNetworkConfig } = useWeb3();
const isElementSupported = appNetworkConfig.supportsElementPools;
const { selectedTokens, addSelectedToken, removeSelectedToken } =
  usePoolFilters();

// const {
//   dataStates,
//   result: investmentPools,
//   loadMore,
//   isLoadingMore,
// } = useStreamedPoolsQuery(selectedTokens);
const { pools, isLoading, poolsIsFetchingNextPage, loadMorePools } =
  usePools(selectedTokens);
const { upToMediumBreakpoint } = useBreakpoints();

const isPaginated = computed(() => investmentPools.value.length >= 10);

/**
 * METHODS3
 */
function navigateToCreatePool() {
  router.push({ name: 'create-pool' });
}
</script>

<template>
  <HomePageHero />
  <div class="xl:container xl:px-4 pt-10 md:pt-12 xl:mx-auto">
    <BalStack vertical>
      <div class="px-4 xl:px-0">
        <h3 class="mb-3">
          {{ $t('investmentPools') }}
        </h3>
        <div
          class="flex flex-col md:flex-row justify-between items-end lg:items-center w-full"
        >
          <TokenSearchInput
            v-model="selectedTokens"
            class="w-full md:w-2/3"
            @add="addSelectedToken"
            @remove="removeSelectedToken"
          />
          <BalBtn
            color="blue"
            size="sm"
            :class="{ 'mt-4': upToMediumBreakpoint }"
            :block="upToMediumBreakpoint"
            @click="navigateToCreatePool"
          >
            {{ $t('createAPool.title') }}
          </BalBtn>
        </div>
      </div>
      <PoolsTable
        :data="pools"
        :noPoolsLabel="$t('noPoolsFound')"
        :isLoading="isLoading"
        :selectedTokens="selectedTokens"
        class="mb-8"
        :hiddenColumns="['migrate', 'actions', 'lockEndDate']"
<<<<<<< HEAD
        :isPaginated="true"
        :isLoadingMore="poolsIsFetchingNextPage"
        @load-more="loadMorePools"
=======
        :columnStates="dataStates"
        :isPaginated="isPaginated"
        :isLoading="isInvestmentPoolsTableLoading"
        @load-more="loadMore"
>>>>>>> 0b0322ba
      />
      <div v-if="isElementSupported" class="p-4 xl:p-0 mt-16">
        <FeaturedProtocols />
      </div>
    </BalStack>
  </div>
</template><|MERGE_RESOLUTION|>--- conflicted
+++ resolved
@@ -1,4 +1,5 @@
 <script setup lang="ts">
+import { computed } from 'vue';
 import { useRouter } from 'vue-router';
 
 import HomePageHero from '@/components/heros/HomePageHero.vue';
@@ -27,7 +28,7 @@
   usePools(selectedTokens);
 const { upToMediumBreakpoint } = useBreakpoints();
 
-const isPaginated = computed(() => investmentPools.value.length >= 10);
+const isPaginated = computed(() => pools.value.length >= 10);
 
 /**
  * METHODS3
@@ -72,16 +73,9 @@
         :selectedTokens="selectedTokens"
         class="mb-8"
         :hiddenColumns="['migrate', 'actions', 'lockEndDate']"
-<<<<<<< HEAD
-        :isPaginated="true"
         :isLoadingMore="poolsIsFetchingNextPage"
+        :isPaginated="isPaginated"
         @load-more="loadMorePools"
-=======
-        :columnStates="dataStates"
-        :isPaginated="isPaginated"
-        :isLoading="isInvestmentPoolsTableLoading"
-        @load-more="loadMore"
->>>>>>> 0b0322ba
       />
       <div v-if="isElementSupported" class="p-4 xl:p-0 mt-16">
         <FeaturedProtocols />

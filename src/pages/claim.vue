<script lang="ts" setup>
import { getAddress } from '@ethersproject/address';
import { formatUnits } from '@ethersproject/units';
import { computed, onBeforeMount, watch } from 'vue';

import HeroClaim from '@/components/contextual/pages/claim/HeroClaim.vue';
import LegacyClaims from '@/components/contextual/pages/claim/LegacyClaims.vue';
import BalClaimsTable, {
  RewardRow,
} from '@/components/tables/BalClaimsTable.vue';
import GaugeRewardsTable from '@/components/tables/GaugeRewardsTable.vue';
import ProtocolRewardsTable, {
  ProtocolRewardRow,
} from '@/components/tables/ProtocolRewardsTable.vue';
import { GaugePool, useClaimsData } from '@/composables/useClaimsData';
import { isL2, isMainnet } from '@/composables/useNetwork';
import useNumbers from '@/composables/useNumbers';
import { isStableLike } from '@/composables/usePool';
import { useTokenHelpers } from '@/composables/useTokenHelpers';
import useTokens from '@/composables/useTokens';
import { FiatCurrency } from '@/constants/currency';
import { bnum } from '@/lib/utils';
import { bbAUSDToken } from '@/services/balancer/contracts/contracts/bb-a-usd-token';
import { Gauge } from '@/services/balancer/gauges/types';
import { configService } from '@/services/config/config.service';
import { BalanceMap } from '@/services/token/concerns/balances.concern';
import useWeb3 from '@/services/web3/useWeb3';
import { TOKENS } from '@/constants/tokens';
import { buildNetworkIconURL } from '@/lib/utils/urls';
import { Network } from '@balancer-labs/sdk';

/**
 * TYPES
 */
type GaugeTable = {
  gauge: Gauge;
  pool: GaugePool;
};

/**
 * COMPOSABLES
 */
const { injectTokens, injectPrices, getToken } = useTokens();
const { balToken } = useTokenHelpers();
const { toFiat, fNum2 } = useNumbers();
const { isWalletReady } = useWeb3();
const {
  gauges,
  gaugePools,
  protocolRewards,
  isLoading: isClaimsLoading,
} = useClaimsData();

/**
 * STATE
 */
interface NetworkMetadata {
  id: string;
  name: string;
  key: Network;
}

const networks: NetworkMetadata[] = [
  {
    id: 'ethereum',
    name: 'Ethereum',
    key: Network.MAINNET,
  },
  {
    id: 'polygon',
    name: 'Polygon',
    key: Network.POLYGON,
  },
  {
    id: 'arbitrum',
    name: 'Arbitrum',
    key: Network.ARBITRUM,
  },
];

/**
 * COMPUTED
 */
const loading = computed(
  (): boolean => isClaimsLoading.value && isWalletReady.value
);

const networkBtns = computed(() => {
  return networks.filter(
    network => network.key.toString() !== configService.network.key
  );
});

const balRewardsData = computed((): RewardRow[] => {
  if (!isWalletReady.value) return [];
  // Using reduce to filter out gauges we don't have corresponding pools for
  return gauges.value.reduce<RewardRow[]>((arr, gauge) => {
    const amount = formatUnits(gauge.claimableTokens, balToken.value.decimals);
    const pool = gaugePools.value.find(pool => pool.id === gauge.poolId);

    if (pool && bnum(amount).gt(0))
      arr.push({
        gauge,
        pool,
        amount,
        value: toFiat(amount, balToken.value.address),
      });

    return arr;
  }, []);
});

const protocolRewardsData = computed((): ProtocolRewardRow[] => {
  return formatRewardsData(protocolRewards.value.v2);
});

/**
 * The feeDistributor contract was updated and so we need to support the old
 * one so that users can claim their rewards. Eventually we should be able to
 * remove this.
 */
const protocolRewardsDataDeprecated = computed((): ProtocolRewardRow[] => {
  return formatRewardsData(protocolRewards.value.v1);
});

const gaugesWithRewards = computed((): Gauge[] => {
  return gauges.value.filter(gauge => gauge.rewardTokens.length > 0);
});

const gaugeTables = computed((): GaugeTable[] => {
  // Only return gauges if we have a corresponding pool and rewards > 0
  return gaugesWithRewards.value.reduce<GaugeTable[]>((arr, gauge) => {
    const pool = gaugePools.value.find(pool => pool.id === gauge.poolId);
    const totalRewardValue = Object.values(gauge.claimableRewards).reduce(
      (acc, reward) => acc.plus(reward),
      bnum(0)
    );

    if (pool && totalRewardValue.gt(0))
      arr.push({
        gauge,
        pool,
      });

    return arr;
  }, []);
});

/**
 * METHODS
 */
async function injectRewardTokens(gauges: Gauge[]): Promise<void> {
  const allRewardTokens = gauges.map(gauge => gauge.rewardTokens).flat();
  return await injectTokens(allRewardTokens);
}

async function injectPoolTokens(pools: GaugePool[]): Promise<void> {
  const allPoolTokens = pools.map(pools => pools.tokensList).flat();
  return await injectTokens(allPoolTokens);
}

function gaugeTitle(pool: GaugePool): string {
  const _tokens = pool.tokens.map(token => ({
    ...token,
    ...getToken(getAddress(token.address)),
  }));

  if (isStableLike(pool.poolType)) {
    return Object.values(_tokens)
      .map(token => token.symbol)
      .join(' / ');
  }

  return Object.values(_tokens)
    .map(
      token =>
        `${fNum2(token.weight || '0', {
          style: 'percent',
          maximumFractionDigits: 0,
        })} ${token.symbol}`
    )
    .join(' / ');
}

function formatRewardsData(data?: BalanceMap): ProtocolRewardRow[] {
  if (!isWalletReady.value || !data) return [];

  return Object.keys(data).map(tokenAddress => {
    const token = getToken(tokenAddress);
    const amount = formatUnits(data[tokenAddress], token.decimals);

    return {
      token,
      amount,
      value: toFiat(amount, tokenAddress),
    };
  });
}

/**
 * @summary Fetches bb-a-USD rate as an appoximation of USD price.
 */
async function getBBaUSDPrice() {
  if (isMainnet.value) {
    const appoxPrice = bnum(await bbAUSDToken.getRate()).toNumber();
    injectPrices({
      [TOKENS.Addresses.bbaUSD as string]: { [FiatCurrency.usd]: appoxPrice },
      [TOKENS.Addresses.bbaUSDv2 as string]: { [FiatCurrency.usd]: appoxPrice },
    });
  }
}

/**
 * WATCHERS
 */
watch(gauges, async newGauges => {
  if (newGauges) await injectRewardTokens(newGauges);
});

watch(gaugePools, async newPools => {
  if (newPools) await injectPoolTokens(newPools);
});

/**
 * LIFECYCLE
 */
onBeforeMount(async () => {
  if (!isL2.value) await getBBaUSDPrice();
});
</script>

<template>
  <div>
    <HeroClaim />
    <div>
      <div class="xl:container py-12 xl:px-4 xl:mx-auto">
        <h2 class="px-4 xl:px-0 font-body text-2xl font-semibold">
          {{ configService.network.chainName }} {{ $t('liquidityIncentives') }}
        </h2>

        <template v-if="!isL2">
          <div class="mb-16">
            <div class="px-4 xl:px-0">
              <div class="flex items-center mt-6 mb-2">
                <h3 class="inline-block mr-1.5 text-xl">
                  BAL {{ $t('incentives') }}
                </h3>
                <BalTooltip
                  iconSize="xs"
                  textAlign="left"
                  class="relative top-px"
                  iconClass="text-secondary"
                  width="60"
                >
                  {{ $t('claimPage.tips.BalIncentives') }}
                </BalTooltip>
              </div>
            </div>
            <BalClaimsTable
              :rewardsData="balRewardsData"
              :isLoading="loading"
            />
          </div>
          <div class="mb-16">
            <h3 class="inline-block xl:px-0 pl-4 mt-8 mr-1.5 mb-3 text-xl">
              {{ $t('protocolIncentives') }}
            </h3>
            <BalTooltip
              iconSize="xs"
              textAlign="left"
              class="relative top-px"
              iconClass="text-secondary"
              width="60"
            >
              {{ $t('claimPage.tips.ProtocolAndVebal') }}
            </BalTooltip>
            <ProtocolRewardsTable
              :rewardsData="protocolRewardsData"
              :isLoading="loading"
            />
            <ProtocolRewardsTable
              v-if="!loading"
              :rewardsData="protocolRewardsDataDeprecated"
              :isLoading="loading"
              deprecated
            />
          </div>
        </template>
        <div v-if="!isL2">
          <h3 class="inline-block px-4 xl:px-0 mt-8 mr-1.5 text-xl">
            {{ $t('otherTokenIncentives') }}
          </h3>
          <BalTooltip
            iconSize="xs"
            textAlign="left"
            class="relative top-px"
            iconClass="text-secondary"
            width="60"
          >
            {{ $t('claimPage.tips.OtherIncentives') }}
          </BalTooltip>
        </div>
        <BalLoadingBlock v-if="loading" class="mt-6 mb-2 h-56" />
        <template v-if="!isClaimsLoading && gaugeTables.length > 0">
          <div v-for="{ gauge, pool } in gaugeTables" :key="gauge.id">
            <div class="mb-16">
              <div class="flex px-4 xl:px-0 mt-4">
                <h4 class="mb-2 text-base">
                  {{ gaugeTitle(pool) }}
                </h4>
              </div>
              <GaugeRewardsTable :gauge="gauge" :isLoading="isClaimsLoading" />
            </div>
          </div>
<<<<<<< HEAD
        </div>
      </template>

      <BalBlankSlate
        v-else-if="
          (!isClaimsLoading && gaugeTables.length === 0) || !isWalletReady
        "
        class="px-4 xl:px-0 mt-4 mb-16"
      >
        {{ $t('noClaimableIncentives') }}
      </BalBlankSlate>
      <div class="px-4 xl:px-0 mb-16">
        <h2 class="mt-8 font-body text-2xl font-semibold">
          {{ $t('pages.claim.titles.incentivesOnOtherNetworks') }}
        </h2>
        <BalFlexGrid class="mt-4" flexWrap>
          <BalBtn
            v-for="network in networkBtns"
            :key="network.id"
            tag="a"
            :href="`https://app.balancer.fi/#/${network.id}/claim`"
            color="white"
          >
            <img
              :src="buildNetworkIconURL(network.id as unknown as  Network)"
              :alt="network.id"
              class="mr-2 w-6 h-6 rounded-full shadow-sm"
            />
            {{ $t('pages.claim.btns.claimOn') }} {{ network.name }}
          </BalBtn>
        </BalFlexGrid>
      </div>
=======
        </template>
>>>>>>> 73108627

        <BalBlankSlate
          v-else-if="
            (!isClaimsLoading && gaugeTables.length === 0) || !isWalletReady
          "
          class="px-4 xl:px-0 mt-4 mb-16"
        >
          {{ $t('noClaimableIncentives') }}
        </BalBlankSlate>
        <div class="px-4 xl:px-0 mb-16">
          <h2 class="mt-8 font-body text-2xl font-semibold">
            {{ $t('pages.claim.titles.incentivesOnOtherNetworks') }}
          </h2>
          <BalFlexGrid class="mt-4" flexWrap>
            <BalBtn
              v-for="network in networkBtns"
              :key="network.id"
              tag="a"
              :href="`https://app.balancer.fi/#/${network.id}/claim`"
              color="white"
            >
              <img
                :src="
                  require(`@/assets/images/icons/networks/${network.id}.svg`)
                "
                :alt="network.id"
                class="mr-2 w-6 h-6 rounded-full shadow-sm"
              />
              {{ $t('pages.claim.btns.claimOn') }} {{ network.name }}
            </BalBtn>
          </BalFlexGrid>
        </div>

        <template v-if="isWalletReady">
          <div class="px-4 xl:px-0">
            <h2 :class="['font-body font-semibold text-2xl mt-8']">
              {{ $t('pages.claim.titles.legacyIncentives') }}
            </h2>
            <LegacyClaims />
          </div>
        </template>
      </div>
    </div>
  </div>
</template><|MERGE_RESOLUTION|>--- conflicted
+++ resolved
@@ -312,42 +312,7 @@
               <GaugeRewardsTable :gauge="gauge" :isLoading="isClaimsLoading" />
             </div>
           </div>
-<<<<<<< HEAD
-        </div>
-      </template>
-
-      <BalBlankSlate
-        v-else-if="
-          (!isClaimsLoading && gaugeTables.length === 0) || !isWalletReady
-        "
-        class="px-4 xl:px-0 mt-4 mb-16"
-      >
-        {{ $t('noClaimableIncentives') }}
-      </BalBlankSlate>
-      <div class="px-4 xl:px-0 mb-16">
-        <h2 class="mt-8 font-body text-2xl font-semibold">
-          {{ $t('pages.claim.titles.incentivesOnOtherNetworks') }}
-        </h2>
-        <BalFlexGrid class="mt-4" flexWrap>
-          <BalBtn
-            v-for="network in networkBtns"
-            :key="network.id"
-            tag="a"
-            :href="`https://app.balancer.fi/#/${network.id}/claim`"
-            color="white"
-          >
-            <img
-              :src="buildNetworkIconURL(network.id as unknown as  Network)"
-              :alt="network.id"
-              class="mr-2 w-6 h-6 rounded-full shadow-sm"
-            />
-            {{ $t('pages.claim.btns.claimOn') }} {{ network.name }}
-          </BalBtn>
-        </BalFlexGrid>
-      </div>
-=======
         </template>
->>>>>>> 73108627
 
         <BalBlankSlate
           v-else-if="
@@ -370,9 +335,7 @@
               color="white"
             >
               <img
-                :src="
-                  require(`@/assets/images/icons/networks/${network.id}.svg`)
-                "
+                :src="buildNetworkIconURL(network.id as unknown as  Network)"
                 :alt="network.id"
                 class="mr-2 w-6 h-6 rounded-full shadow-sm"
               />

<script lang="ts" setup>
import { getAddress } from '@ethersproject/address';
import { formatUnits } from '@ethersproject/units';
import { computed, onBeforeMount, watch } from 'vue';

import HeroClaim from '@/components/contextual/pages/claim/HeroClaim.vue';
import LegacyClaims from '@/components/contextual/pages/claim/LegacyClaims.vue';
import BalClaimsTable, {
  RewardRow,
} from '@/components/tables/BalClaimsTable.vue';
import GaugeRewardsTable from '@/components/tables/GaugeRewardsTable.vue';
import ProtocolRewardsTable, {
  ProtocolRewardRow,
} from '@/components/tables/ProtocolRewardsTable.vue';
import useApp from '@/composables/useApp';
import { GaugePool, useClaimsData } from '@/composables/useClaimsData';
import { isL2, isMainnet } from '@/composables/useNetwork';
import useNumbers from '@/composables/useNumbers';
import { isStableLike } from '@/composables/usePool';
import { useTokenHelpers } from '@/composables/useTokenHelpers';
import useTokens from '@/composables/useTokens';
import { FiatCurrency } from '@/constants/currency';
import { bnum } from '@/lib/utils';
import { bbAUSDToken } from '@/services/balancer/contracts/contracts/bb-a-usd-token';
import { Gauge } from '@/services/balancer/gauges/types';
import { configService } from '@/services/config/config.service';
import { BalanceMap } from '@/services/token/concerns/balances.concern';
import useWeb3 from '@/services/web3/useWeb3';
import { TOKENS } from '@/constants/tokens';
import { buildNetworkIconURL } from '@/lib/utils/urls';
import { Network } from '@balancer-labs/sdk';

/**
 * TYPES
 */
type GaugeTable = {
  gauge: Gauge;
  pool: GaugePool;
};

/**
 * COMPOSABLES
 */
const { injectTokens, injectPrices, getToken } = useTokens();
const { balToken } = useTokenHelpers();
const { toFiat, fNum2 } = useNumbers();
const { isWalletReady } = useWeb3();
const { appLoading } = useApp();
const {
  gauges,
  gaugePools,
  protocolRewards,
  isLoading: isClaimsLoading,
} = useClaimsData();

/**
 * STATE
 */
interface NetworkMetadata {
  id: string;
  name: string;
  key: Network;
  subdomain: string;
}

const networks: NetworkMetadata[] = [
  {
    id: 'ethereum',
    name: 'Ethereum',
<<<<<<< HEAD
    subdomain: 'app',
    key: Network.MAINNET,
=======
    key: '1',
>>>>>>> f5642de5
  },
  {
    id: 'polygon',
    name: 'Polygon',
<<<<<<< HEAD
    subdomain: 'polygon',
    key: Network.POLYGON,
=======
    key: '137',
>>>>>>> f5642de5
  },
  {
    id: 'arbitrum',
    name: 'Arbitrum',
<<<<<<< HEAD
    subdomain: 'arbitrum',
    key: Network.ARBITRUM,
=======
    key: '42161',
>>>>>>> f5642de5
  },
];

/**
 * COMPUTED
 */
const loading = computed(
  (): boolean =>
    (isClaimsLoading.value || appLoading.value) && isWalletReady.value
);

const networkBtns = computed(() => {
  return networks.filter(
    network => network.key.toString() !== configService.network.key
  );
});

const balRewardsData = computed((): RewardRow[] => {
  if (!isWalletReady.value || appLoading.value) return [];
  // Using reduce to filter out gauges we don't have corresponding pools for
  return gauges.value.reduce<RewardRow[]>((arr, gauge) => {
    const amount = formatUnits(gauge.claimableTokens, balToken.value.decimals);
    const pool = gaugePools.value.find(pool => pool.id === gauge.poolId);

    if (pool && bnum(amount).gt(0))
      arr.push({
        gauge,
        pool,
        amount,
        value: toFiat(amount, balToken.value.address),
      });

    return arr;
  }, []);
});

const protocolRewardsData = computed((): ProtocolRewardRow[] => {
  return formatRewardsData(protocolRewards.value.v2);
});

/**
 * The feeDistributor contract was updated and so we need to support the old
 * one so that users can claim their rewards. Eventually we should be able to
 * remove this.
 */
const protocolRewardsDataDeprecated = computed((): ProtocolRewardRow[] => {
  return formatRewardsData(protocolRewards.value.v1);
});

const gaugesWithRewards = computed((): Gauge[] => {
  return gauges.value.filter(gauge => gauge.rewardTokens.length > 0);
});

const gaugeTables = computed((): GaugeTable[] => {
  // Only return gauges if we have a corresponding pool and rewards > 0
  return gaugesWithRewards.value.reduce<GaugeTable[]>((arr, gauge) => {
    const pool = gaugePools.value.find(pool => pool.id === gauge.poolId);
    const totalRewardValue = Object.values(gauge.claimableRewards).reduce(
      (acc, reward) => acc.plus(reward),
      bnum(0)
    );

    if (pool && totalRewardValue.gt(0))
      arr.push({
        gauge,
        pool,
      });

    return arr;
  }, []);
});

/**
 * METHODS
 */
async function injectRewardTokens(gauges: Gauge[]): Promise<void> {
  const allRewardTokens = gauges.map(gauge => gauge.rewardTokens).flat();
  return await injectTokens(allRewardTokens);
}

async function injectPoolTokens(pools: GaugePool[]): Promise<void> {
  const allPoolTokens = pools.map(pools => pools.tokensList).flat();
  return await injectTokens(allPoolTokens);
}

function gaugeTitle(pool: GaugePool): string {
  const _tokens = pool.tokens.map(token => ({
    ...token,
    ...getToken(getAddress(token.address)),
  }));

  if (isStableLike(pool.poolType)) {
    return Object.values(_tokens)
      .map(token => token.symbol)
      .join(' / ');
  }

  return Object.values(_tokens)
    .map(
      token =>
        `${fNum2(token.weight || '0', {
          style: 'percent',
          maximumFractionDigits: 0,
        })} ${token.symbol}`
    )
    .join(' / ');
}

function formatRewardsData(data?: BalanceMap): ProtocolRewardRow[] {
  if (!isWalletReady.value || appLoading.value || !data) return [];

  return Object.keys(data).map(tokenAddress => {
    const token = getToken(tokenAddress);
    const amount = formatUnits(data[tokenAddress], token.decimals);

    return {
      token,
      amount,
      value: toFiat(amount, tokenAddress),
    };
  });
}

/**
 * @summary Fetches bb-a-USD rate as an appoximation of USD price.
 */
async function getBBaUSDPrice() {
  if (isMainnet.value) {
    const appoxPrice = bnum(await bbAUSDToken.getRate()).toNumber();
    injectPrices({
      [TOKENS.Addresses.bbaUSD as string]: { [FiatCurrency.usd]: appoxPrice },
      [TOKENS.Addresses.bbaUSDv2 as string]: { [FiatCurrency.usd]: appoxPrice },
    });
  }
}

/**
 * WATCHERS
 */
watch(gauges, async newGauges => {
  if (newGauges) await injectRewardTokens(newGauges);
});

watch(gaugePools, async newPools => {
  if (newPools) await injectPoolTokens(newPools);
});

/**
 * LIFECYCLE
 */
onBeforeMount(async () => {
  if (!isL2.value) await getBBaUSDPrice();
});
</script>

<template>
  <HeroClaim />
  <div>
    <div class="xl:container py-12 xl:px-4 xl:mx-auto">
      <h2 class="px-4 xl:px-0 font-body text-2xl font-semibold">
        {{ configService.network.chainName }} {{ $t('liquidityIncentives') }}
      </h2>

      <template v-if="!isL2">
        <div class="mb-16">
          <div class="px-4 xl:px-0">
            <BalLoadingBlock v-if="appLoading" class="mt-6 mb-2 w-64 h-8" />
            <div v-else class="flex items-center mt-6 mb-2">
              <h3 class="inline-block mr-1.5 text-xl">
                BAL {{ $t('incentives') }}
              </h3>
              <BalTooltip
                iconSize="xs"
                textAlign="left"
                class="relative top-px"
                iconClass="text-secondary"
                width="60"
              >
                {{ $t('claimPage.tips.BalIncentives') }}
              </BalTooltip>
            </div>
          </div>
          <BalClaimsTable :rewardsData="balRewardsData" :isLoading="loading" />
        </div>
        <div class="mb-16">
          <h3 class="inline-block xl:px-0 pl-4 mt-8 mr-1.5 mb-3 text-xl">
            {{ $t('protocolIncentives') }}
          </h3>
          <BalTooltip
            iconSize="xs"
            textAlign="left"
            class="relative top-px"
            iconClass="text-secondary"
            width="60"
          >
            {{ $t('claimPage.tips.ProtocolAndVebal') }}
          </BalTooltip>
          <ProtocolRewardsTable
            :rewardsData="protocolRewardsData"
            :isLoading="loading"
          />
          <ProtocolRewardsTable
            v-if="!loading"
            :rewardsData="protocolRewardsDataDeprecated"
            :isLoading="loading"
            deprecated
          />
        </div>
      </template>
      <div v-if="!isL2">
        <h3 class="inline-block px-4 xl:px-0 mt-8 mr-1.5 text-xl">
          {{ $t('otherTokenIncentives') }}
        </h3>
        <BalTooltip
          iconSize="xs"
          textAlign="left"
          class="relative top-px"
          iconClass="text-secondary"
          width="60"
        >
          {{ $t('claimPage.tips.OtherIncentives') }}
        </BalTooltip>
      </div>
      <BalLoadingBlock v-if="loading" class="mt-6 mb-2 h-56" />
      <template
        v-if="!isClaimsLoading && !appLoading && gaugeTables.length > 0"
      >
        <div v-for="{ gauge, pool } in gaugeTables" :key="gauge.id">
          <div class="mb-16">
            <div class="flex px-4 xl:px-0 mt-4">
              <h4 class="mb-2 text-base">
                {{ gaugeTitle(pool) }}
              </h4>
            </div>
            <GaugeRewardsTable
              :gauge="gauge"
              :isLoading="isClaimsLoading || appLoading"
            />
          </div>
        </div>
      </template>

      <BalBlankSlate
        v-else-if="
          (!isClaimsLoading && !appLoading && gaugeTables.length === 0) ||
          !isWalletReady
        "
        class="px-4 xl:px-0 mt-4 mb-16"
      >
        {{ $t('noClaimableIncentives') }}
      </BalBlankSlate>
      <div class="px-4 xl:px-0 mb-16">
        <h2 class="mt-8 font-body text-2xl font-semibold">
          {{ $t('pages.claim.titles.incentivesOnOtherNetworks') }}
        </h2>
        <BalFlexGrid class="mt-4" flexWrap>
          <BalBtn
            v-for="network in networkBtns"
            :key="network.id"
            tag="a"
            :href="`https://app.balancer.fi/#/${network.id}/claim`"
            color="white"
          >
            <img
              :src="buildNetworkIconURL(network.id as unknown as  Network)"
              :alt="network.id"
              class="mr-2 w-6 h-6 rounded-full shadow-sm"
            />
            {{ $t('pages.claim.btns.claimOn') }} {{ network.name }}
          </BalBtn>
        </BalFlexGrid>
      </div>

      <template v-if="isWalletReady">
        <div class="px-4 xl:px-0">
          <h2 :class="['font-body font-semibold text-2xl mt-8']">
            {{ $t('pages.claim.titles.legacyIncentives') }}
          </h2>
          <LegacyClaims />
        </div>
      </template>
    </div>
  </div>
</template><|MERGE_RESOLUTION|>--- conflicted
+++ resolved
@@ -60,39 +60,23 @@
   id: string;
   name: string;
   key: Network;
-  subdomain: string;
 }
 
 const networks: NetworkMetadata[] = [
   {
     id: 'ethereum',
     name: 'Ethereum',
-<<<<<<< HEAD
-    subdomain: 'app',
     key: Network.MAINNET,
-=======
-    key: '1',
->>>>>>> f5642de5
   },
   {
     id: 'polygon',
     name: 'Polygon',
-<<<<<<< HEAD
-    subdomain: 'polygon',
     key: Network.POLYGON,
-=======
-    key: '137',
->>>>>>> f5642de5
   },
   {
     id: 'arbitrum',
     name: 'Arbitrum',
-<<<<<<< HEAD
-    subdomain: 'arbitrum',
     key: Network.ARBITRUM,
-=======
-    key: '42161',
->>>>>>> f5642de5
   },
 ];
 

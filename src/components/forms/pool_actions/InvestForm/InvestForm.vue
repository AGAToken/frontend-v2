<script setup lang="ts">
import { computed, nextTick, onBeforeMount, ref, watch } from 'vue';
// Composables
import { useI18n } from 'vue-i18n';

import WrapStEthLink from '@/components/contextual/pages/pool/invest/WrapStEthLink.vue';
import StakePreviewModal from '@/components/contextual/stake/StakePreviewModal.vue';
// Components
import TokenInput from '@/components/inputs/TokenInput/TokenInput.vue';
import usePoolTransfers from '@/composables/contextual/pool-transfers/usePoolTransfers';
<<<<<<< HEAD
import {
  isStableLike,
  usePool,
  isDeep,
  tokensListExclBpt,
} from '@/composables/usePool';
import useTokens from '@/composables/useTokens';
=======
import { isStableLike, usePool, isDeep } from '@/composables/usePool';
import { useTokens } from '@/providers/tokens.provider';
>>>>>>> 7842a431
import { LOW_LIQUIDITY_THRESHOLD } from '@/constants/poolLiquidity';
import {
  bnum,
  selectByAddress,
  indexOfAddress,
  isSameAddress,
} from '@/lib/utils';
import { isRequired } from '@/lib/utils/validations';
import StakingProvider from '@/providers/local/staking/staking.provider';
// Types
import { Pool } from '@/services/pool/types';
import useWeb3 from '@/services/web3/useWeb3';

import InvestFormTotals from './components/InvestFormTotals.vue';
import InvestPreviewModal from './components/InvestPreviewModal/InvestPreviewModal.vue';
import useInvestMath from './composables/useInvestMath';
import useInvestState from './composables/useInvestState';

/**
 * TYPES
 */
enum NativeAsset {
  wrapped = 'wrapped',
  unwrapped = 'unwrapped',
}

type Props = {
  pool: Pool;
};

/**
 * PROPS & EMITS
 */
const props = defineProps<Props>();

/**
 * STATE
 */
const showInvestPreview = ref(false);
const showStakeModal = ref(false);

/**
 * COMPOSABLES
 */
const { t } = useI18n();
const { balanceFor, nativeAsset, wrappedNativeAsset } = useTokens();
const { useNativeAsset } = usePoolTransfers();
const {
  tokenAddresses,
  amounts,
  validInputs,
  highPriceImpactAccepted,
  resetAmounts,
  sor,
} = useInvestState();

const pool = computed(() => props.pool);

const investMath = useInvestMath(
  pool,
  tokenAddresses,
  amounts,
  useNativeAsset,
  sor
);

const {
  hasAmounts,
  highPriceImpact,
  maximizeAmounts,
  optimizeAmounts,
  proportionalAmounts,
  loadingData,
} = investMath;

const { isWalletReady, startConnectWithInjectedProvider, isMismatchedNetwork } =
  useWeb3();

const { managedPoolWithTradingHalted, isWethPool, isStableLikePool } =
  usePool(pool);

/**
 * COMPUTED
 */
const hasValidInputs = computed(
  (): boolean =>
    validInputs.value.every(validInput => validInput === true) &&
    hasAcceptedHighPriceImpact.value
);

const hasAcceptedHighPriceImpact = computed((): boolean =>
  highPriceImpact.value ? highPriceImpactAccepted.value : true
);

const forceProportionalInputs = computed(
  (): boolean => managedPoolWithTradingHalted.value
);

const poolHasLowLiquidity = computed((): boolean =>
  bnum(props.pool.totalLiquidity).lt(LOW_LIQUIDITY_THRESHOLD)
);

const investmentTokens = computed((): string[] => {
  if (isDeep(props.pool)) {
    return props.pool.mainTokens || [];
  }
  return tokensListExclBpt(props.pool);
});

/**
 * METHODS
 */
function handleAmountChange(value: string, index: number): void {
  amounts.value[index] = value;

  nextTick(() => {
    if (forceProportionalInputs.value) {
      amounts.value = [...proportionalAmounts.value];
    }
  });
}

function handleAddressChange(newAddress: string): void {
  useNativeAsset.value = isSameAddress(newAddress, nativeAsset.address);
}

function tokenWeight(address: string): number {
  if (isStableLike(props.pool.poolType)) return 0;
  if (!props.pool?.onchain?.tokens) return 0;

  if (isSameAddress(address, nativeAsset.address)) {
    return (
      selectByAddress(
        props.pool.onchain.tokens,
        wrappedNativeAsset.value.address
      )?.weight || 1
    );
  }

  return selectByAddress(props.pool.onchain.tokens, address)?.weight || 1;
}

function propAmountFor(index: number): string {
  if (isStableLikePool.value) return '0.0';

  return bnum(proportionalAmounts.value[index]).gt(0)
    ? proportionalAmounts.value[index]
    : '0.0';
}

function hint(index: number): string {
  return bnum(propAmountFor(index)).gt(0) ? t('proportionalSuggestion') : '';
}

function tokenOptions(index: number): string[] {
  return isSameAddress(
    props.pool.tokensList[index],
    wrappedNativeAsset.value.address
  )
    ? [wrappedNativeAsset.value.address, nativeAsset.address]
    : [];
}

// If ETH has a higher balance than WETH then use it for the input.
function setNativeAssetByBalance(): void {
  const nativeAssetBalance = balanceFor(nativeAsset.address);
  const wrappedNativeAssetBalance = balanceFor(
    wrappedNativeAsset.value.address
  );

  if (bnum(nativeAssetBalance).gt(wrappedNativeAssetBalance)) {
    setNativeAsset(NativeAsset.unwrapped);
    useNativeAsset.value = true;
  }
}

function setNativeAsset(to: NativeAsset): void {
  const fromAddress =
    to === NativeAsset.wrapped
      ? nativeAsset.address
      : wrappedNativeAsset.value.address;
  const toAddress =
    to === NativeAsset.wrapped
      ? wrappedNativeAsset.value.address
      : nativeAsset.address;

  const indexOfAsset = indexOfAddress(tokenAddresses.value, fromAddress);

  if (indexOfAsset >= 0) {
    tokenAddresses.value[indexOfAsset] = toAddress;
  }
}

/**
 * CALLBACKS
 */
onBeforeMount(() => {
  resetAmounts();
  tokenAddresses.value = [...investmentTokens.value];
  if (isWethPool.value) setNativeAssetByBalance();
});

/**
 * WATCHERS
 */
watch(useNativeAsset, shouldUseNativeAsset => {
  if (shouldUseNativeAsset) {
    setNativeAsset(NativeAsset.unwrapped);
  } else {
    setNativeAsset(NativeAsset.wrapped);
  }
});
</script>

  <template>
  <div>
    <BalAlert
      v-if="forceProportionalInputs"
      type="warning"
      :title="$t('investment.warning.managedPoolTradingHalted.title')"
      :description="
        $t('investment.warning.managedPoolTradingHalted.description')
      "
      class="mb-4"
    />

    <BalAlert
      v-if="poolHasLowLiquidity"
      type="warning"
      :title="$t('investment.warning.lowLiquidity.title')"
      :description="$t('investment.warning.lowLiquidity.description')"
      class="mb-4"
    />

    <TokenInput
      v-for="(n, i) in tokenAddresses.length"
      :key="i"
      v-model:address="tokenAddresses[i]"
      v-model:amount="amounts[i]"
      v-model:isValid="validInputs[i]"
      :name="tokenAddresses[i]"
      :weight="tokenWeight(tokenAddresses[i])"
      :hintAmount="propAmountFor(i)"
      :hint="hint(i)"
      class="mb-4"
      fixedToken
      :options="tokenOptions(i)"
      @update:amount="handleAmountChange($event, i)"
      @update:address="handleAddressChange($event)"
    />

    <InvestFormTotals
      :math="investMath"
      @maximize="maximizeAmounts"
      @optimize="optimizeAmounts"
    />

    <div
      v-if="highPriceImpact"
      class="p-2 pb-2 mt-4 rounded-lg border dark:border-gray-700"
    >
      <BalCheckbox
        v-model="highPriceImpactAccepted"
        :rules="[isRequired($t('priceImpactCheckbox'))]"
        name="highPriceImpactAccepted"
        size="sm"
        :label="$t('priceImpactAccept', [$t('depositing')])"
      />
    </div>

    <WrapStEthLink :pool="pool" class="mt-4" />

    <div class="mt-4">
      <BalBtn
        v-if="!isWalletReady"
        :label="$t('connectWallet')"
        color="gradient"
        block
        @click="startConnectWithInjectedProvider"
      />
      <BalBtn
        v-else
        :label="$t('preview')"
        color="gradient"
        :disabled="
          !hasAmounts || !hasValidInputs || isMismatchedNetwork || loadingData
        "
        block
        @click="showInvestPreview = true"
      />
    </div>

    <StakingProvider :poolAddress="pool.address">
      <teleport to="#modal">
        <InvestPreviewModal
          v-if="showInvestPreview"
          :pool="pool"
          :math="investMath"
          :tokenAddresses="tokenAddresses"
          @close="showInvestPreview = false"
          @show-stake-modal="showStakeModal = true"
        />
        <StakePreviewModal
          :pool="pool"
          :isVisible="showStakeModal"
          action="stake"
          @close="showStakeModal = false"
        />
      </teleport>
    </StakingProvider>
  </div>
</template><|MERGE_RESOLUTION|>--- conflicted
+++ resolved
@@ -8,18 +8,13 @@
 // Components
 import TokenInput from '@/components/inputs/TokenInput/TokenInput.vue';
 import usePoolTransfers from '@/composables/contextual/pool-transfers/usePoolTransfers';
-<<<<<<< HEAD
 import {
   isStableLike,
   usePool,
   isDeep,
   tokensListExclBpt,
 } from '@/composables/usePool';
-import useTokens from '@/composables/useTokens';
-=======
-import { isStableLike, usePool, isDeep } from '@/composables/usePool';
 import { useTokens } from '@/providers/tokens.provider';
->>>>>>> 7842a431
 import { LOW_LIQUIDITY_THRESHOLD } from '@/constants/poolLiquidity';
 import {
   bnum,

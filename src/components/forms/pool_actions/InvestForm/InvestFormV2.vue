--- conflicted
+++ resolved
@@ -51,11 +51,7 @@
 const { veBalTokenInfo } = useVeBal();
 const { isWalletReady, startConnectWithInjectedProvider, isMismatchedNetwork } =
   useWeb3();
-<<<<<<< HEAD
-const { wrappedNativeAsset, getToken } = useTokens();
-=======
 const { wrappedNativeAsset, nativeAsset, getToken } = useTokens();
->>>>>>> e28106d1
 const {
   isLoadingQuery,
   isSingleAssetJoin,
@@ -115,9 +111,6 @@
 
 function getTokenInputLabel(address: string): string | undefined {
   const token = getToken(address);
-<<<<<<< HEAD
-  return token?.symbol || undefined;
-=======
   return token?.symbol;
 }
 
@@ -132,7 +125,6 @@
   )
     ? [wrappedNativeAsset.value.address, nativeAsset.address]
     : [];
->>>>>>> e28106d1
 }
 
 /**
@@ -194,11 +186,8 @@
       v-model:address="amountIn.address"
       v-model:amount="amountIn.value"
       :name="amountIn.address"
-<<<<<<< HEAD
-=======
       :weight="tokenWeight(pool, amountIn.address)"
       :options="tokenOptions(amountIn.address)"
->>>>>>> e28106d1
       :aria-label="'Amount of: ' + getTokenInputLabel(amountIn.address)"
       class="mb-4"
       :fixedToken="!isSingleAssetJoin"

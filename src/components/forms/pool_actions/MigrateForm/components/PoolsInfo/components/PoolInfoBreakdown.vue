<script setup lang="ts">
import { computed, ref } from 'vue';

import { useTokens } from '@/providers/tokens.provider';
import { Pool } from '@/services/pool/types';
import { TokenInfo } from '@/types/TokenList';
<<<<<<< HEAD
import { POOL_MIGRATIONS_MAP } from '../../../constants';
import { tokensListExclBpt } from '@/composables/usePoolHelpers';
=======
import { configService } from '@/services/config/config.service';

import { tokensListExclBpt } from '@/composables/usePool';
>>>>>>> ed257019

type Props = {
  pool: Pool;
  poolTokenInfo: TokenInfo;
};

/**
 * PROPS
 */
const props = defineProps<Props>();

/**
 * STATE
 */
const isExpanded = ref(false);

/**
 * COMPOSABLES
 */
const { getToken } = useTokens();

/**
 * COMPUTED
 */
const showOldVHint = computed(
  () => configService.network.pools.Migrations?.[props.pool.id]?.showOldVHint
);
</script>

<template>
  <div class="p-3 dark:bg-gray-800 rounded-lg border dark:border-gray-800">
    <BalBreakdown
      :items="tokensListExclBpt(pool)"
      class="w-full cursor-pointer select-none"
      offsetClassOverrides="mt-4 ml-3"
      initVertBarClassOverrides="h-6 -mt-6"
      size="lg"
      :hideItems="!isExpanded"
      @click="isExpanded = !isExpanded"
    >
      <div class="flex items-center">
        <BalAsset :address="pool.address" class="mr-2" :size="36" />
        <div>
          <div class="font-semibold">
            {{ poolTokenInfo.symbol }}
            <span v-if="showOldVHint">
              ({{ $t('migratePool.oldVersion') }})
            </span>
          </div>

          <div class="text-sm text-secondary">
            {{ poolTokenInfo.name }}
          </div>
        </div>
      </div>
      <template #item="{ item: address }">
        <div
          class="inline-flex items-center py-1 px-2 ml-2 bg-gray-50 dark:bg-gray-700 rounded-lg border dark:border-gray-800"
        >
          <BalAsset :address="address" class="mr-2" />
          {{ getToken(address).symbol }}
        </div>
      </template>
    </BalBreakdown>
  </div>
</template><|MERGE_RESOLUTION|>--- conflicted
+++ resolved
@@ -4,14 +4,8 @@
 import { useTokens } from '@/providers/tokens.provider';
 import { Pool } from '@/services/pool/types';
 import { TokenInfo } from '@/types/TokenList';
-<<<<<<< HEAD
-import { POOL_MIGRATIONS_MAP } from '../../../constants';
 import { tokensListExclBpt } from '@/composables/usePoolHelpers';
-=======
 import { configService } from '@/services/config/config.service';
-
-import { tokensListExclBpt } from '@/composables/usePool';
->>>>>>> ed257019
 
 type Props = {
   pool: Pool;

--- conflicted
+++ resolved
@@ -72,15 +72,6 @@
         {{ confirmationData?.confirmedAt }}
       </span>
     </div>
-<<<<<<< HEAD
-  </AnimatePresence>
-  <AnimatePresence
-    :isVisible="!isIdle && isFetchingConfirmationDate"
-    unmountInstantly
-  >
-    <BalLoadingBlock class="h-6" />
-  </AnimatePresence>
-=======
     <BalLink
       :href="confirmationData?.explorerLink"
       external
@@ -95,5 +86,4 @@
       />
     </BalLink>
   </div>
->>>>>>> 0cb19c5d
 </template>
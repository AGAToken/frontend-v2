--- conflicted
+++ resolved
@@ -1,80 +1,35 @@
-import { render, screen } from '@testing-library/vue';
+import { screen } from '@testing-library/vue';
 
 import PoolPageHeader from './PoolPageHeader.vue';
-import BalAlert from '@/components/_global/BalAlert/BalAlert.vue';
-import BalStack from '@/components/_global/BalStack/BalStack.vue';
-import BalLink from '@/components/_global/BalLink/BalLink.vue';
-import BalIcon from '@/components/_global/BalIcon/BalIcon.vue';
-import BalAsset from '@/components/_global/BalAsset/BalAsset.vue';
-
 import samplePool from './__mocks__/sample-pool.json';
 import sampleTitleTokens from './__mocks__/sample-title-tokens.json';
 
-import i18n from '@/locales/default.json';
+import { renderComponent } from '@/tests/renderComponent';
 
-PoolPageHeader.components = {
-  BalAlert,
-  BalStack,
-  BalLink,
-  BalIcon,
-  BalAsset,
-};
-
-<<<<<<< HEAD
-// neede to prevent jest teleport error
+// needed to prevent jest teleport error
 vi.mock('@/components/contextual/stake/StakePreviewModal.vue', () => ({
   default: {
     template: '<div>-</div>',
   },
 }));
 
-vi.mock('@/locales');
-vi.mock('@/composables/useNumbers');
-vi.mock('@/composables/useTokens');
-vi.mock('@/composables/useApp', () => {
-  return {
-    default: vi.fn().mockImplementation(() => {
-      return {
-        appLoading: false,
-      };
-    }),
-  };
-});
+vi.mock('@/providers/tokens.provider');
 
 vi.mock('@/composables/staking/useStaking', () => {
   return {
-    default: vi.fn().mockImplementation(() => {
+    default: () => {
       return {
         userData: {
           hasNonPrefGaugeBalances: false,
         },
       };
-    }),
+    },
   };
 });
-=======
-// needed to prevent jest teleport error
-jest.mock('@/components/contextual/stake/StakePreviewModal.vue', () => ({
-  template: '<div>-</div>',
-}));
-
-jest.mock('@/providers/tokens.provider');
-jest.mock('@/composables/staking/useStaking', () => {
-  return jest.fn().mockImplementation(() => {
-    return {
-      userData: {
-        hasNonPrefGaugeBalances: false,
-      },
-    };
-  });
-});
->>>>>>> 8fd2159b
-
-vi.mock('@/services/web3/useWeb3');
 
 describe('PoolPageHeader', () => {
   it('should not render weighted pool price provider warning', async () => {
-    render(PoolPageHeader, {
+    renderComponent(PoolPageHeader, {
       props: {
         loadingPool: true,
         loadingApr: true,
@@ -99,14 +54,14 @@
         isComposableStableLikePool: false,
       },
     });
-    const weightedPoolProvidersWarning = await screen.queryByText(
-      i18n['hasNonApprovedRateProviders']
+    const weightedPoolProvidersWarning = screen.queryByText(
+      'One or more token rate providers associated with tokens in this pool have not been vetted. Investing has been disabled.'
     );
     expect(weightedPoolProvidersWarning).not.toBeTruthy();
   });
 
   it('should render weighted pool price provider warning', async () => {
-    render(PoolPageHeader, {
+    renderComponent(PoolPageHeader, {
       props: {
         loadingPool: true,
         loadingApr: true,
@@ -121,7 +76,7 @@
       },
     });
     const weightedPoolProvidersWarning = await screen.findByText(
-      i18n['hasNonApprovedRateProviders']
+      'One or more token rate providers associated with tokens in this pool have not been vetted. Investing has been disabled.'
     );
     expect(weightedPoolProvidersWarning).toBeVisible();
   });

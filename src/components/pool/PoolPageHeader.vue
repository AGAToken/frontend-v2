--- conflicted
+++ resolved
@@ -45,15 +45,10 @@
  * COMPOSABLES
  */
 const { isAffected, warnings } = usePoolWarning(poolId);
-<<<<<<< HEAD
 const { hasNonApprovedRateProviders, isGreatMigratablePool } = usePool(
   toRef(props, 'pool')
 );
-const { fNum2 } = useNumbers();
-=======
-const { hasNonApprovedRateProviders } = usePool(toRef(props, 'pool'));
 const { fNum } = useNumbers();
->>>>>>> 4822932e
 const { t } = useI18n();
 const { explorerLinks: explorer } = useWeb3();
 const { balancerTokenListTokens, getToken } = useTokens();

--- conflicted
+++ resolved
@@ -1,9 +1,5 @@
 <script lang="ts" setup>
-<<<<<<< HEAD
-import { computed, reactive, ref } from 'vue';
-=======
-import { computed, toRef } from 'vue';
->>>>>>> f39bda34
+import { computed, toRef, ref } from 'vue';
 import { useI18n } from 'vue-i18n';
 
 import BalChipNew from '@/components/chips/BalChipNew.vue';
@@ -62,17 +58,11 @@
 } = useStaking();
 
 /**
-<<<<<<< HEAD
  * STATE
  */
-const data = reactive({
-  id: route.params.id as string,
-});
 const isRestakePreviewVisible = ref(false);
 
 /**
-=======
->>>>>>> f39bda34
  * COMPUTED
  */
 const feesFixed = computed(() => props.pool?.owner == POOLS.ZeroAddress);

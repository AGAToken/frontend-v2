<script lang="ts" setup>
import { computed, toRef, ref } from 'vue';
import { useI18n } from 'vue-i18n';

import BalChipNew from '@/components/chips/BalChipNew.vue';
import GauntletIcon from '@/components/images/icons/GauntletIcon.vue';
import APRTooltip from '@/components/tooltips/APRTooltip/APRTooltip.vue';
import StakePreviewModal from '@/components/contextual/stake/StakePreviewModal.vue';
import useNumbers from '@/composables/useNumbers';
import { usePoolWarning } from '@/composables/usePoolWarning';
import { usePool } from '@/composables/usePool';
import { useTokens } from '@/providers/tokens.provider';
import { EXTERNAL_LINKS } from '@/constants/links';
import { POOLS } from '@/constants/pools';
import { includesAddress } from '@/lib/utils';
import { Pool, PoolToken } from '@/services/pool/types';
import useWeb3 from '@/services/web3/useWeb3';
import { AprBreakdown } from '@balancer-labs/sdk';
import usePoolStaking from '@/providers/local/pool-staking.provider';

/**
 * TYPES
 */
type Props = {
  loadingApr: boolean;
  noInitLiquidity: boolean;
  isStableLikePool: boolean;
  pool: Pool;
  poolApr?: AprBreakdown;
  titleTokens: PoolToken[];
  missingPrices: boolean;
  isLiquidityBootstrappingPool: boolean;
  isComposableStableLikePool: boolean;
};

const props = withDefaults(defineProps<Props>(), {
  loadingApr: true,
  noInitLiquidity: false,
  poolApr: undefined,
});

const poolId = computed(() => toRef(props, 'pool').value.id);

/**
 * COMPOSABLES
 */
const { isAffected, warnings } = usePoolWarning(poolId);
const { hasNonApprovedRateProviders } = usePool(toRef(props, 'pool'));
const { fNum2 } = useNumbers();
const { t } = useI18n();
const { explorerLinks: explorer } = useWeb3();
const { balancerTokenListTokens } = useTokens();
const { hasNonPrefGaugeBalance } = usePoolStaking();

/**
 * STATE
 */
const isRestakePreviewVisible = ref(false);

/**
 * COMPUTED
 */
const feesFixed = computed(() => props.pool?.owner == POOLS.ZeroAddress);

const communityManagedFees = computed(
  () => props.pool?.owner == POOLS.DelegateOwner
);
const feesManagedByGauntlet = computed(
  () =>
    communityManagedFees.value &&
    POOLS.DynamicFees.Gauntlet.includes(props.pool.id)
);
const swapFeeToolTip = computed(() => {
  if (feesManagedByGauntlet.value) {
    return t('feesManagedByGauntlet');
  } else if (communityManagedFees.value) {
    return t('delegateFeesTooltip');
  } else if (feesFixed.value) {
    return t('fixedFeesTooltip');
  } else {
    return t('ownerFeesTooltip');
  }
});

const poolFeeLabel = computed(() => {
  if (!props.pool || !props.pool?.swapFee) return '';

  const feeLabel = `${fNum2(props.pool.swapFee, {
    style: 'percent',
    maximumFractionDigits: 4,
  })}`;

  if (feesFixed.value) {
    return t('fixedSwapFeeLabel', [feeLabel]);
  } else if (communityManagedFees.value) {
    return feesManagedByGauntlet.value
      ? t('dynamicSwapFeeLabel', [feeLabel])
      : t('communitySwapFeeLabel', [feeLabel]);
  }

  // Must be owner-controlled
  return t('dynamicSwapFeeLabel', [feeLabel]);
});

const hasCustomToken = computed(() => {
  const knownTokens = Object.keys(balancerTokenListTokens.value);
  return (
    !props.isLiquidityBootstrappingPool &&
    !props.isComposableStableLikePool &&
    props.pool.tokensList.some(
      address => !includesAddress(knownTokens, address)
    )
  );
});

const poolTypeLabel = computed(() => {
  if (!props.pool?.factory) return '';
  const key = POOLS.Factories[props.pool.factory];

  return key ? t(key) : t('unknownPoolType');
});

const poolMetadata = computed(() => POOLS.Metadata[props.pool?.id]);
const hasMetadata = computed((): boolean => !!poolMetadata.value);
</script>

<template>
  <div class="flex flex-col">
    <div class="flex flex-wrap items-center -mt-2">
      <div v-if="hasMetadata">
        <h3 class="pool-title">
          {{ poolMetadata.name }}
        </h3>
        <h5 class="text-sm">
          {{ poolTypeLabel }}
        </h5>
      </div>
      <h3 v-else class="pool-title">
        {{ poolTypeLabel }}
      </h3>
    </div>
    <div class="flex">
      <div
        v-for="({ address, symbol, weight }, i) in titleTokens"
        :key="i"
        class="flex items-center px-2 mt-2 mr-2 h-10 bg-gray-50 dark:bg-gray-850 rounded-lg"
      >
        <BalAsset :address="address" />
        <span class="ml-2">
          {{ symbol }}
        </span>
        <span
          v-if="!isStableLikePool"
          class="mt-px ml-1 text-xs font-medium text-gray-400"
        >
          {{
            fNum2(weight || '0', {
              style: 'percent',
              maximumFractionDigits: 0,
            })
          }}
        </span>
      </div>
      <BalChipNew v-if="pool?.isNew" class="mt-2 mr-2" />
      <APRTooltip
        v-if="!loadingApr"
        :pool="pool"
        :poolApr="poolApr"
        class="mt-1 -ml-1"
      />
      <BalLink
        :href="explorer.addressLink(pool?.address || '')"
        external
        noStyle
        class="flex items-center"
      >
        <BalIcon
          name="arrow-up-right"
          size="sm"
          class="mt-2 ml-2 text-gray-500 hover:text-blue-500 transition-colors"
        />
      </BalLink>
    </div>
    <div class="flex items-center mt-2">
      <div class="mr-1 text-sm text-secondary" v-html="poolFeeLabel" />
      <BalTooltip>
        <template #activator>
          <BalLink
            v-if="feesManagedByGauntlet"
            :href="EXTERNAL_LINKS.Gauntlet.Home"
            external
          >
            <GauntletIcon />
          </BalLink>
          <BalIcon
            v-else
            name="info"
            size="xs"
            class="text-gray-400 dark:text-gray-500"
          />
        </template>
        <span>
          {{ swapFeeToolTip }}
        </span>
      </BalTooltip>
    </div>
  </div>

  <BalAlert
    v-if="hasNonApprovedRateProviders"
    type="warning"
    :title="$t('hasNonApprovedRateProviders')"
    class="mt-2"
    block
  />
  <BalAlert
    v-if="missingPrices"
    type="warning"
    :title="$t('noPriceInfo')"
    class="mt-2"
    block
  />
  <BalAlert
    v-if="hasCustomToken"
    type="error"
    :title="$t('highRiskPool')"
    class="mt-2"
    block
  />
  <BalAlert
    v-if="hasNonPrefGaugeBalances && !isAffected"
    :title="$t('staking.restakeGauge')"
    :type="'warning'"
    class="mt-2"
  >
    <BalStack spacing="sm">
      <span>{{ $t('staking.restakeGaugeDescription') }}</span>
      <div>
        <BalBtn
          :color="'gradient'"
          class="p-2"
          :size="'sm'"
          @click="isRestakePreviewVisible = true"
        >
          {{ $t('restake') }}
        </BalBtn>
      </div>
    </BalStack>
  </BalAlert>
  <template v-if="isAffected">
    <BalAlert
      v-for="(warning, i) in warnings"
      :key="`warning-${i}`"
      type="error"
      class="mt-2"
      block
<<<<<<< HEAD
    />
    <BalAlert
      v-if="hasNonPrefGaugeBalance && !isAffected"
      :title="$t('staking.restakeGauge')"
      :type="'warning'"
      class="mt-2"
=======
>>>>>>> 28b93f11
    >
      <template #title>
        <div v-html="warning.title" />
      </template>
      <template #description>
        <div v-html="warning.description" />
      </template>
    </BalAlert>
  </template>
  <BalAlert
    v-if="noInitLiquidity"
    type="warning"
    :title="$t('noInitLiquidity')"
    :description="$t('noInitLiquidityDetail')"
    class="mt-2"
    block
  />
  <StakePreviewModal
    v-if="!!pool"
    :isVisible="isRestakePreviewVisible"
    :pool="pool"
    :action="'restake'"
    @close="isRestakePreviewVisible = false"
    @success="isRestakePreviewVisible = false"
  />
</template>
<style scoped>
.pool-title {
  @apply mr-4 capitalize mt-2;

  font-variation-settings: 'wght' 700;
}
</style><|MERGE_RESOLUTION|>--- conflicted
+++ resolved
@@ -228,7 +228,7 @@
     block
   />
   <BalAlert
-    v-if="hasNonPrefGaugeBalances && !isAffected"
+    v-if="hasNonPrefGaugeBalance && !isAffected"
     :title="$t('staking.restakeGauge')"
     :type="'warning'"
     class="mt-2"
@@ -254,15 +254,6 @@
       type="error"
       class="mt-2"
       block
-<<<<<<< HEAD
-    />
-    <BalAlert
-      v-if="hasNonPrefGaugeBalance && !isAffected"
-      :title="$t('staking.restakeGauge')"
-      :type="'warning'"
-      class="mt-2"
-=======
->>>>>>> 28b93f11
     >
       <template #title>
         <div v-html="warning.title" />

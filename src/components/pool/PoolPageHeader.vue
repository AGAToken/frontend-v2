<script lang="ts" setup>
import { computed, reactive } from 'vue';
import { useI18n } from 'vue-i18n';
import { useRoute } from 'vue-router';

import BalChipNew from '@/components/chips/BalChipNew.vue';
import GauntletIcon from '@/components/images/icons/GauntletIcon.vue';
import APRTooltip from '@/components/tooltips/APRTooltip/APRTooltip.vue';
import useApp from '@/composables/useApp';
import useNumbers from '@/composables/useNumbers';
import { usePoolWarning } from '@/composables/usePoolWarning';
import useTokens from '@/composables/useTokens';
import { EXTERNAL_LINKS } from '@/constants/links';
import { POOLS } from '@/constants/pools';
import { includesAddress } from '@/lib/utils';
import { OnchainTokenData, Pool } from '@/services/pool/types';
import useWeb3 from '@/services/web3/useWeb3';
import { AprBreakdown } from '@balancer-labs/sdk';

/**
 * TYPES
 */
type Props = {
  loadingPool: boolean;
  loadingApr: boolean;
  noInitLiquidity: boolean;
  isStableLikePool: boolean;
<<<<<<< HEAD
  pool: Pool;
  poolApr: AprBreakdown;
=======
  pool?: Pool;
  poolApr?: PoolAPRs;
>>>>>>> d4efdd0d
  titleTokens: [string, OnchainTokenData][];
  missingPrices: boolean;
  isLiquidityBootstrappingPool: boolean;
  isStablePhantomPool: boolean;
};

const props = withDefaults(defineProps<Props>(), {
  loadingPool: true,
  loadingApr: true,
  noInitLiquidity: false,
  pool: undefined,
  poolApr: undefined,
});

/**
 * COMPOSABLES
 */
const { appLoading } = useApp();
const route = useRoute();
const { isAffected, warnings } = usePoolWarning(route.params.id as string);
const { fNum2 } = useNumbers();
const { t } = useI18n();
const { explorerLinks: explorer } = useWeb3();
const { balancerTokenListTokens } = useTokens();

/**
 * STATE
 */
const data = reactive({
  id: route.params.id as string,
});

/**
 * COMPUTED
 */
const feesFixed = computed(() => props.pool?.owner == POOLS.ZeroAddress);

const communityManagedFees = computed(
  () => props.pool?.owner == POOLS.DelegateOwner
);
const feesManagedByGauntlet = computed(
  () =>
    communityManagedFees.value && POOLS.DynamicFees.Gauntlet.includes(data.id)
);
const swapFeeToolTip = computed(() => {
  if (feesManagedByGauntlet.value) {
    return t('feesManagedByGauntlet');
  } else if (communityManagedFees.value) {
    return t('delegateFeesTooltip');
  } else if (feesFixed.value) {
    return t('fixedFeesTooltip');
  } else {
    return t('ownerFeesTooltip');
  }
});

const poolFeeLabel = computed(() => {
  if (!props.pool || !props.pool?.onchain?.swapFee) return '';

  const feeLabel = `${fNum2(props.pool.onchain.swapFee, {
    style: 'percent',
    maximumFractionDigits: 4,
  })}`;

  if (feesFixed.value) {
    return t('fixedSwapFeeLabel', [feeLabel]);
  } else if (communityManagedFees.value) {
    return feesManagedByGauntlet.value
      ? t('dynamicSwapFeeLabel', [feeLabel])
      : t('communitySwapFeeLabel', [feeLabel]);
  }

  // Must be owner-controlled
  return t('dynamicSwapFeeLabel', [feeLabel]);
});

const hasCustomToken = computed(() => {
  const knownTokens = Object.keys(balancerTokenListTokens.value);
  return (
    !!props.pool &&
    !props.isLiquidityBootstrappingPool &&
    !props.isStablePhantomPool &&
    props.pool.tokensList.some(
      address => !includesAddress(knownTokens, address)
    )
  );
});

const poolTypeLabel = computed(() => {
  if (!props.pool?.factory) return '';
  const key = POOLS.Factories[props.pool.factory];

  return key ? t(key) : t('unknownPoolType');
});
</script>

<template>
  <div class="col-span-2 px-4 lg:px-0">
    <BalLoadingBlock v-if="loadingPool || !pool" class="h-16" />
    <div v-else class="flex flex-col">
      <div class="flex flex-wrap items-center -mt-2">
        <div v-if="POOLS.Metadata[pool?.id]">
          <h3 class="pool-title">
            {{ POOLS.Metadata[pool.id].name }}
          </h3>
          <h5 class="text-sm">
            {{ poolTypeLabel }}
          </h5>
        </div>
        <h3 v-else class="pool-title">
          {{ poolTypeLabel }}
        </h3>
        <div
          v-for="([address, tokenMeta], i) in titleTokens"
          :key="i"
          class="flex items-center px-2 mt-2 mr-2 h-10 bg-gray-50 dark:bg-gray-850 rounded-lg"
        >
          <BalAsset :address="address" />
          <span class="ml-2">
            {{ tokenMeta.symbol }}
          </span>
          <span
            v-if="!isStableLikePool"
            class="mt-px ml-1 text-xs font-medium text-gray-400"
          >
            {{
              fNum2(tokenMeta.weight, {
                style: 'percent',
                maximumFractionDigits: 0,
              })
            }}
          </span>
        </div>
        <BalChipNew v-if="pool?.isNew" class="mt-2 mr-2" />
        <APRTooltip
          v-if="!loadingApr"
          :pool="pool"
          :poolApr="poolApr"
          class="mt-1 -ml-1"
        />
        <BalLink
          :href="explorer.addressLink(pool?.address || '')"
          external
          noStyle
          class="flex items-center"
        >
          <BalIcon
            name="arrow-up-right"
            size="sm"
            class="mt-2 ml-2 text-gray-500 hover:text-blue-500 transition-colors"
          />
        </BalLink>
      </div>
      <div class="flex items-center mt-2">
        <div class="mr-1 text-sm text-secondary" v-html="poolFeeLabel" />
        <BalTooltip>
          <template #activator>
            <BalLink
              v-if="feesManagedByGauntlet"
              :href="EXTERNAL_LINKS.Gauntlet.Home"
              external
            >
              <GauntletIcon />
            </BalLink>
            <BalIcon
              v-else
              name="info"
              size="xs"
              class="text-gray-400 dark:text-gray-500"
            />
          </template>
          <span>
            {{ swapFeeToolTip }}
          </span>
        </BalTooltip>
      </div>
    </div>

    <BalAlert
      v-if="!appLoading && !loadingPool && missingPrices"
      type="warning"
      :title="$t('noPriceInfo')"
      class="mt-2"
      block
    />
    <BalAlert
      v-if="!appLoading && !loadingPool && hasCustomToken"
      type="error"
      :title="$t('highRiskPool')"
      class="mt-2"
      block
    />
    <template v-if="!appLoading && !loadingPool && isAffected">
      <BalAlert
        v-for="(warning, i) in warnings"
        :key="`warning-${i}`"
        type="error"
        class="mt-2"
        block
      >
        <template #title>
          <div v-html="warning.title" />
        </template>
        <template #description>
          <div v-html="warning.description" />
        </template>
      </BalAlert>
    </template>
    <BalAlert
      v-if="!appLoading && noInitLiquidity"
      type="warning"
      :title="$t('noInitLiquidity')"
      :description="$t('noInitLiquidityDetail')"
      class="mt-2"
      block
    />
  </div>
</template>
<style scoped>
.pool-title {
  @apply mr-4 capitalize mt-2;

  font-variation-settings: 'wght' 700;
}
</style><|MERGE_RESOLUTION|>--- conflicted
+++ resolved
@@ -25,13 +25,8 @@
   loadingApr: boolean;
   noInitLiquidity: boolean;
   isStableLikePool: boolean;
-<<<<<<< HEAD
-  pool: Pool;
-  poolApr: AprBreakdown;
-=======
   pool?: Pool;
-  poolApr?: PoolAPRs;
->>>>>>> d4efdd0d
+  poolApr?: AprBreakdown;
   titleTokens: [string, OnchainTokenData][];
   missingPrices: boolean;
   isLiquidityBootstrappingPool: boolean;

<script setup lang="ts">
import { SubgraphPoolBase } from '@balancer-labs/sdk';
import { Pool } from '@balancer-labs/sor/dist/types';
import { formatUnits } from '@ethersproject/units';
import { mapValues } from 'lodash';
import { computed, ref, watch } from 'vue';
import { useI18n } from 'vue-i18n';

<<<<<<< HEAD
import TradeRoute from '@/components/cards/TradeCard/TradeRoute.vue';
import { TradeQuote } from '@/composables/trade/types';
import useRelayerApproval, {
  Relayer,
} from '@/composables/trade/useRelayerApproval';
import useTokenApproval from '@/composables/trade/useTokenApproval';
import useSignRelayerApproval from '@/composables/useSignRelayerApproval';
import { UseTrading } from '@/composables/trade/useTrading';
import useNumbers, { FNumFormats } from '@/composables/useNumbers';
import useTokens from '@/composables/useTokens';
import useUserSettings from '@/composables/useUserSettings';
import { FiatCurrency } from '@/constants/currency';
import { bnum, bnumZero } from '@/lib/utils';
import { isStETH } from '@/lib/utils/balancer/lido';
import { getWrapAction, WrapType } from '@/lib/utils/balancer/wrapper';
import useWeb3 from '@/services/web3/useWeb3';
import { TransactionActionInfo } from '@/types/transactions';
=======
import useRelayerApprovalTx from '@/composables/approvals/useRelayerApprovalTx';
import useTokenApproval from '@/composables/approvals/useTokenApproval';
import useNumbers, { FNumFormats } from '@/composables/useNumbers';
import { useTokens } from '@/providers/tokens.provider';
import { NATIVE_ASSET_ADDRESS } from '@/constants/tokens';
import { isStETH } from '@/lib/utils/balancer/lido';
import { getWrapAction, WrapType } from '@/lib/utils/balancer/wrapper';
import { RelayerType } from '@/composables/approvals/useRelayerApproval';
>>>>>>> 7842a431

const PRICE_UPDATE_THRESHOLD = 0.02;

type Props = {
  trading: UseTrading;
  error?: any;
  warning?: any;
};

/**
 * PROPS & EMITS
 */

const props = defineProps<Props>();

const emit = defineEmits(['trade', 'close']);
// COMPOSABLES
const { t } = useI18n();
const { fNum2, toFiat } = useNumbers();
const { tokens, balanceFor, approvalRequired } = useTokens();
const { relayerSignature, signRelayerAction } = useSignRelayerApproval(
  Relayer.BATCH_V4
);
const { blockNumber, account, startConnectWithInjectedProvider } = useWeb3();
const { slippage } = useUserSettings();

// state
const lastQuote = ref<TradeQuote | null>(
  props.trading.isWrapUnwrapTrade.value ? null : props.trading.getQuote()
);
const priceUpdated = ref(false);
const priceUpdateAccepted = ref(false);

<<<<<<< HEAD
// DATA
const showSummaryInFiat = ref(false);
=======
    const lidoRelayerApproval = useRelayerApprovalTx(
      RelayerType.LIDO,
      isStETHTrade
    );
>>>>>>> 7842a431

// COMPUTED
const slippageRatePercent = computed(() =>
  fNum2(slippage.value, FNumFormats.percent)
);

const addressIn = computed(() => props.trading.tokenIn.value.address);

const tokenInFiatValue = computed(() =>
  fNum2(
    toFiat(
      props.trading.tokenInAmountInput.value,
      props.trading.tokenIn.value.address
    ),
    FNumFormats.fiat
  )
);

const tokenOutFiatValue = computed(() =>
  fNum2(
    toFiat(
      props.trading.tokenOutAmountInput.value,
      props.trading.tokenOut.value.address
    ),
    FNumFormats.fiat
  )
);

const showTradeRoute = computed(() => props.trading.isBalancerTrade.value);

const zeroFee = computed(() =>
  showSummaryInFiat.value ? fNum2('0', FNumFormats.fiat) : '0.0 ETH'
);

const exceedsBalance = computed(() => {
  return (
    account.value &&
    bnum(props.trading.tokenInAmountInput.value).isGreaterThan(
      balanceFor(props.trading.tokenInAddressInput.value)
    )
  );
});

const disableSubmitButton = computed(() => {
  return !!exceedsBalance.value || !!props.error;
});

const summary = computed(() => {
  const summaryItems = {
    amountBeforeFees: '',
    tradeFees: '',
    totalWithoutSlippage: '',
    totalWithSlippage: '',
  };

  const exactIn = props.trading.exactIn.value;

  const tokenIn = props.trading.tokenIn.value;
  const tokenOut = props.trading.tokenOut.value;

  const tokenInAmountInput = props.trading.tokenInAmountInput.value;
  const tokenOutAmountInput = props.trading.tokenOutAmountInput.value;

  if (props.trading.isWrapUnwrapTrade.value) {
    summaryItems.amountBeforeFees = tokenOutAmountInput;
    summaryItems.tradeFees = '0';
    summaryItems.totalWithoutSlippage = tokenOutAmountInput;
    summaryItems.totalWithSlippage = tokenOutAmountInput;
  } else {
    const quote = props.trading.getQuote();

    if (exactIn) {
      summaryItems.amountBeforeFees = tokenOutAmountInput;
      summaryItems.tradeFees = formatUnits(
        quote.feeAmountOutToken,
        tokenOut.decimals
      );
      summaryItems.totalWithoutSlippage = bnum(summaryItems.amountBeforeFees)
        .minus(summaryItems.tradeFees)
        .toString();
      summaryItems.totalWithSlippage = formatUnits(
        quote.minimumOutAmount,
        tokenOut.decimals
      );
    } else {
      summaryItems.amountBeforeFees = tokenInAmountInput;
      summaryItems.tradeFees = formatUnits(
        quote.feeAmountInToken,
        tokenIn.decimals
      );
      summaryItems.totalWithoutSlippage = bnum(summaryItems.amountBeforeFees)
        .plus(summaryItems.tradeFees)
        .toString();
      summaryItems.totalWithSlippage = formatUnits(
        quote.maximumInAmount,
        tokenIn.decimals
      );
    }
  }

  if (showSummaryInFiat.value) {
    return mapValues(
      summaryItems,
      itemValue =>
        `${fNum2(
          toFiat(itemValue, exactIn ? tokenOut.address : tokenIn.address),
          FNumFormats.fiat
        )}`
    );
  } else {
    return mapValues(
      summaryItems,
      itemValue =>
        `${fNum2(itemValue, FNumFormats.token)} ${
          exactIn || props.trading.isWrapUnwrapTrade.value
            ? tokenOut.symbol
            : tokenIn.symbol
        }`
    );
  }
});

const labels = computed(() => {
  if (props.trading.isWrap.value) {
    return {
      modalTitle: t('previewWrap', [props.trading.tokenIn.value.symbol]),
      confirmTrade: t('confirmWrap', [props.trading.tokenIn.value.symbol]),
      tradeSummary: {
        title: t('tradeSummary.wrap.title'),
        tradeFees: t('tradeSummary.wrap.tradeFees'),
        totalBeforeFees: t('tradeSummary.wrap.totalBeforeFees'),
        totalAfterFees: t('tradeSummary.wrap.totalAfterFees'),
        totalWithSlippage: t('tradeSummary.wrap.totalWithSlippage', [
          props.trading.tokenIn.value.symbol,
        ]),
      },
    };
  } else if (props.trading.isUnwrap.value) {
    return {
      modalTitle: t('previewUnwrap', [props.trading.tokenOut.value.symbol]),
      confirmTrade: t('confirmUnwrap', [props.trading.tokenOut.value.symbol]),
      tradeSummary: {
        title: t('tradeSummary.unwrap.title'),
        tradeFees: t('tradeSummary.unwrap.tradeFees'),
        totalBeforeFees: t('tradeSummary.unwrap.totalBeforeFees'),
        totalAfterFees: t('tradeSummary.unwrap.totalAfterFees'),
        totalWithSlippage: t('tradeSummary.unwrap.totalWithSlippage', [
          props.trading.tokenOut.value.symbol,
        ]),
      },
    };
  } else if (props.trading.exactIn.value) {
    return {
      modalTitle: t('previewTrade'),
      confirmTrade: t('confirmTrade'),
      tradeSummary: {
        title: t('tradeSummary.exactIn.title', [
          props.trading.tokenIn.value.symbol,
        ]),
        tradeFees: t('tradeSummary.exactIn.tradeFees'),
        totalBeforeFees: t('tradeSummary.exactIn.totalBeforeFees'),
        totalAfterFees: t('tradeSummary.exactIn.totalAfterFees'),
        totalWithSlippage: t('tradeSummary.exactIn.totalWithSlippage', [
          slippageRatePercent.value,
        ]),
      },
    };
  }
  // exact out
  return {
    modalTitle: t('previewTrade'),
    confirmTrade: t('confirmTrade'),
    tradeSummary: {
      title: t('tradeSummary.exactOut.title', [
        props.trading.tokenOut.value.symbol,
      ]),
      tradeFees: t('tradeSummary.exactOut.tradeFees'),
      totalBeforeFees: t('tradeSummary.exactOut.totalBeforeFees'),
      totalAfterFees: t('tradeSummary.exactOut.totalAfterFees'),
      totalWithSlippage: t('tradeSummary.exactOut.totalWithSlippage', [
        slippageRatePercent.value,
      ]),
    },
  };
});

const tokenApproval = useTokenApproval(
  addressIn,
  props.trading.tokenInAmountInput,
  tokens
);

const batchRelayerApproval = useRelayerApproval(Relayer.BATCH_V4);

const gnosisRelayerApproval = useRelayerApproval(
  Relayer.GNOSIS,
  props.trading.isGnosisTrade
);

const pools = computed<(Pool | SubgraphPoolBase)[]>(
  // @ts-ignore - Fix types incompatibility error
  () => {
    return props.trading.sor.pools.value;
  }
);

const wrapType = computed(() =>
  getWrapAction(
    props.trading.tokenIn.value.address,
    props.trading.tokenOut.value.address
  )
);

const isStETHTrade = computed(
  () =>
    isStETH(addressIn.value, props.trading.tokenOut.value.address) &&
    wrapType.value === WrapType.NonWrap
);

const lidoRelayerApproval = useRelayerApproval(Relayer.LIDO, isStETHTrade);

const requiresTokenApproval = computed(() => {
  if (props.trading.isWrap.value && !props.trading.isEthTrade.value) {
    return approvalRequired(
      props.trading.tokenIn.value.address,
      props.trading.tokenInAmountInput.value,
      props.trading.tokenOut.value.address
    );
  } else if (props.trading.requiresTokenApproval.value) {
    return !tokenApproval.isUnlockedV2.value;
  }
  return false;
});

const requiresBatchRelayerApproval = computed(
  () =>
    props.trading.isJoinExitTrade.value &&
    !batchRelayerApproval.isUnlocked.value &&
    !relayerSignature.value
);

const requiresGnosisRelayerApproval = computed(
  () =>
    props.trading.isGnosisTrade.value &&
    props.trading.requiresTokenApproval.value &&
    !gnosisRelayerApproval.isUnlocked.value
);

const requiresLidoRelayerApproval = computed(
  () =>
    props.trading.isBalancerTrade.value && !lidoRelayerApproval.isUnlocked.value
);

const showTokenApprovalStep = computed(
  () =>
    requiresTokenApproval.value ||
    tokenApproval.approved.value ||
    tokenApproval.approving.value
);

const showBatchRelayerApprovalStep = computed(
  () =>
    props.trading.isJoinExitTrade.value &&
    !batchRelayerApproval.isUnlocked.value
);

const showGnosisRelayerApprovalStep = computed(
  () =>
    requiresGnosisRelayerApproval.value ||
    gnosisRelayerApproval.init.value ||
    gnosisRelayerApproval.approved.value ||
    gnosisRelayerApproval.approving.value
);

const showLidoRelayerApprovalStep = computed(
  () =>
    !props.trading.isJoinExitTrade.value &&
    (requiresLidoRelayerApproval.value ||
      lidoRelayerApproval.init.value ||
      lidoRelayerApproval.approved.value ||
      lidoRelayerApproval.approving.value)
);

const requiresApproval = computed(
  () =>
    requiresBatchRelayerApproval.value ||
    requiresGnosisRelayerApproval.value ||
    requiresLidoRelayerApproval.value ||
    requiresTokenApproval.value
);

const showPriceUpdateError = computed(
  () =>
    !requiresApproval.value && priceUpdated.value && !priceUpdateAccepted.value
);

const actionStepsLoading = computed(
  () =>
    gnosisRelayerApproval.init.value ||
    gnosisRelayerApproval.approving.value ||
    lidoRelayerApproval.init.value ||
    lidoRelayerApproval.approving.value ||
    tokenApproval.approving.value ||
    props.trading.isConfirming.value
);

const actionStepsLoadingLabel = computed(() =>
  requiresGnosisRelayerApproval.value
    ? `${t('approvingGnosisRelayer')}...`
    : requiresLidoRelayerApproval.value
    ? `${t('approvingLidoRelayer')}...`
    : requiresBatchRelayerApproval.value
    ? `${t('approvingBatchRelayer')}...`
    : requiresTokenApproval.value
    ? `${t('approving')} ${props.trading.tokenIn.value.symbol}...`
    : t('confirming')
);

const actions = computed((): TransactionActionInfo[] => [
  ...(showGnosisRelayerApprovalStep.value
    ? [
        {
          label: t('approveGnosisRelayer'),
          loadingLabel: t('approvingGnosisRelayer'),
          confirmingLabel: t('approveGnosisRelayer'),
          action: gnosisRelayerApproval.approve,
          stepTooltip: t(
            'tradeSummary.transactionTypesTooltips.gnosisRelayerApproval.content'
          ),
        },
      ]
    : []),
  ...(showLidoRelayerApprovalStep.value
    ? [
        {
          label: t('approveLidoRelayer'),
          loadingLabel: t('approvingLidoRelayer'),
          confirmingLabel: t('approveLidoRelayer'),
          action: lidoRelayerApproval.approve,
          stepTooltip: t(
            'tradeSummary.transactionTypesTooltips.lidoRelayerApproval.content'
          ),
        },
      ]
    : []),
  ...(showBatchRelayerApprovalStep.value ? [signRelayerAction] : []),
  ...(showTokenApprovalStep.value
    ? [
        {
          label: `${t('approve')} ${props.trading.tokenIn.value.symbol}`,
          loadingLabel: `${t('approving')} ${
            props.trading.tokenIn.value.symbol
          }...`,
          confirmingLabel: `${t('confirming')} ${
            props.trading.tokenIn.value.symbol
          }`,
          action: approveToken as () => Promise<any>,
          stepTooltip: t(
            'tradeSummary.transactionTypesTooltips.tokenApproval.content'
          ),
        },
      ]
    : []),
  {
    label: labels.value.confirmTrade,
    loadingLabel: `${t('approving')} ${props.trading.tokenIn.value.symbol}...`,
    confirmingLabel: t('confirming'),
    action: trade as () => Promise<any>,
    stepTooltip:
      props.trading.isGnosisTrade.value && !props.trading.isJoinExitTrade
        ? t('tradeSummary.transactionTypesTooltips.sign.content')
        : t('tradeSummary.transactionTypesTooltips.trade.content'),
  },
]);

// METHODS
function trade() {
  emit('trade');
}

function onClose() {
  emit('close');
}

function cofirmPriceUpdate() {
  priceUpdated.value = false;
  priceUpdateAccepted.value = true;
  lastQuote.value = props.trading.getQuote();
}

function handlePriceUpdate() {
  if (lastQuote.value != null) {
    const newQuote = props.trading.getQuote();

    /**
     * The bignumber returned via the quotes for some reason throw underflow
     * errors when attempting to use the gt function with the threshold value.
     * For that reason, the price difference has to be cast to our bignumber type.
     */
    if (props.trading.exactIn.value) {
      const lastQuoteMin = bnum(lastQuote.value.minimumOutAmount.toString());
      const newQuoteMin = bnum(newQuote.minimumOutAmount.toString());
      if (lastQuoteMin.eq(bnumZero)) {
        if (newQuoteMin.eq(bnumZero)) {
          priceUpdated.value = false;
        } else {
          priceUpdated.value = true;
        }
      } else {
        const priceDiff = lastQuoteMin
          .minus(newQuoteMin)
          .abs()
          .div(lastQuoteMin);

        priceUpdated.value = priceDiff.gt(PRICE_UPDATE_THRESHOLD);
      }
    } else {
      const lastQuoteMax = bnum(lastQuote.value.maximumInAmount.toString());
      const newQuoteMax = bnum(newQuote.maximumInAmount.toString());
      if (lastQuoteMax.eq(bnumZero)) {
        if (newQuoteMax.eq(bnumZero)) {
          priceUpdated.value = false;
        } else {
          priceUpdated.value = true;
        }
      } else {
        const priceDiff = lastQuoteMax
          .minus(newQuoteMax)
          .abs()
          .div(lastQuoteMax);

        priceUpdated.value = priceDiff.gt(PRICE_UPDATE_THRESHOLD);
      }
    }

    if (priceUpdated.value) {
      priceUpdateAccepted.value = false;
    }
  }
}

async function approveToken(): Promise<void> {
  if (props.trading.isWrap.value && !props.trading.isEthTrade.value) {
    // If we're wrapping a token other than native ETH
    // we need to approve the underlying on the wrapper
    await tokenApproval.approveSpender(props.trading.tokenOut.value.address);
  } else {
    await tokenApproval.approveV2();
  }
}

// WATCHERS
watch(blockNumber, () => {
  handlePriceUpdate();
});
</script>

<template>
  <BalModal show @close="onClose">
    <div>
      <BalStack horizontal align="center" spacing="xs" class="mb-4">
        <button class="flex text-blue-500 hover:text-blue-700" @click="onClose">
          <BalIcon class="flex" name="chevron-left" />
        </button>
        <h4>
          {{ labels.modalTitle }}
        </h4>
      </BalStack>
      <BalCard noPad class="overflow-auto relative mb-6">
        <template #header>
          <div class="w-full">
            <div>
              <BalAlert
                v-if="error"
                class="p-3 mb-2"
                type="error"
                size="sm"
                :title="error.header"
                :description="error.body"
                :actionLabel="error.label"
                block
              />
              <BalAlert
                v-else-if="warning"
                class="p-3 mb-2"
                type="warning"
                size="sm"
                :title="warning.header"
                :description="warning.body"
                block
              />
            </div>
            <div
              class="p-3 w-full text-sm bg-gray-50 dark:bg-gray-800 rounded-t-lg border-b dark:border-gray-800"
            >
              <span>
                {{ $t('effectivePrice') }}
                {{
                  trading.exactIn.value
                    ? trading.effectivePriceMessage.value.tokenIn
                    : trading.effectivePriceMessage.value.tokenOut
                }}
              </span>
            </div>
          </div>
        </template>
        <div>
          <BalAlert
            v-if="exceedsBalance"
            class="p-3"
            type="error"
            size="sm"
            :title="`${t('exceedsBalance')} ${fNum2(
              balanceFor(props.trading.tokenInAddressInput.value),
              FNumFormats.token
            )} ${props.trading.tokenIn.value.symbol}`"
            block
            square
          />
          <div
            class="relative p-3 border-b border-gray-100 dark:border-gray-900"
          >
            <div class="flex items-center">
              <div class="mr-3">
                <BalAsset :address="trading.tokenIn.value.address" :size="36" />
              </div>
              <div>
                <div class="font-medium">
                  {{
                    fNum2(trading.tokenInAmountInput.value, FNumFormats.token)
                  }}
                  {{ trading.tokenIn.value.symbol }}
                </div>
                <div class="text-sm text-secondary">
                  {{ tokenInFiatValue }}
                </div>
              </div>
            </div>
          </div>
          <div class="arrow-down">
            <ArrowDownIcon />
          </div>
          <div class="p-3">
            <div class="flex items-center">
              <div class="mr-3">
                <BalAsset
                  :address="trading.tokenOut.value.address"
                  :size="36"
                />
              </div>
              <div>
                <div class="font-medium">
                  {{
                    fNum2(trading.tokenOutAmountInput.value, FNumFormats.token)
                  }}
                  {{ trading.tokenOut.value.symbol }}
                </div>
                <div class="text-sm text-secondary">
                  {{ tokenOutFiatValue }}
                  <span
                    v-if="
                      trading.isBalancerTrade.value ||
                      trading.isWrapUnwrapTrade.value
                    "
                  >
                    / {{ $t('priceImpact') }}:
                    {{
                      fNum2(trading.sor.priceImpact.value, FNumFormats.percent)
                    }}
                  </span>
                </div>
              </div>
            </div>
          </div>
        </div>
      </BalCard>
      <BalCard noPad shadow="none" class="mb-3">
        <template #header>
          <div
            class="flex justify-between items-center p-3 w-full border-b dark:border-gray-900"
          >
            <div class="font-semibold">
              {{ labels.tradeSummary.title }}
            </div>
            <div class="flex text-xs uppercase divide-x dark:divide-gray-500">
              <div
                :class="[
                  'pr-2 cursor-pointer font-medium',
                  { 'text-blue-600': !showSummaryInFiat },
                ]"
                @click="showSummaryInFiat = false"
              >
                {{ $t('tokens') }}
              </div>
              <div
                :class="[
                  'pl-2 cursor-pointer font-medium uppercase',
                  { 'text-blue-600': showSummaryInFiat },
                ]"
                @click="showSummaryInFiat = true"
              >
                {{ FiatCurrency.usd }}
              </div>
            </div>
          </div>
        </template>
        <div v-if="trading.isGnosisTrade.value" class="p-3 text-sm">
          <div class="summary-item-row">
            <div>
              {{ labels.tradeSummary.totalBeforeFees }}
            </div>
            <div v-html="summary.amountBeforeFees" />
          </div>
          <div class="summary-item-row">
            <div>{{ $t('tradeSummary.gasCosts') }}</div>
            <div class="text-green-400">-{{ zeroFee }}</div>
          </div>
          <div class="summary-item-row">
            <div>{{ labels.tradeSummary.tradeFees }}</div>
            <div
              v-html="
                trading.isWrapUnwrapTrade.value
                  ? zeroFee
                  : trading.exactIn.value
                  ? `-${summary.tradeFees}`
                  : `+${summary.tradeFees}`
              "
            />
          </div>
        </div>
        <template #footer>
          <div
            class="p-3 w-full text-sm bg-white dark:bg-gray-800 rounded-b-lg"
          >
            <div class="font-medium summary-item-row">
              <div class="w-64">
                {{ labels.tradeSummary.totalAfterFees }}
              </div>
              <div v-html="summary.totalWithoutSlippage" />
            </div>
            <div class="summary-item-row text-secondary">
              <div class="w-64">
                {{ labels.tradeSummary.totalWithSlippage }}
              </div>
              <div
                v-html="
                  trading.isWrapUnwrapTrade.value
                    ? ''
                    : summary.totalWithSlippage
                "
              />
            </div>
          </div>
        </template>
      </BalCard>
      <BalAlert
        v-if="showPriceUpdateError"
        class="p-3 mb-4"
        type="error"
        size="md"
        :title="$t('priceUpdatedAlert.title')"
        :description="
          $t('priceUpdatedAlert.description', [
            fNum2(PRICE_UPDATE_THRESHOLD, FNumFormats.percent),
          ])
        "
        :actionLabel="$t('priceUpdatedAlert.actionLabel')"
        block
        @action-click="cofirmPriceUpdate"
      />
      <BalBtn
        v-if="!account"
        color="gradient"
        block
        @click.prevent="startConnectWithInjectedProvider"
      >
        {{ $t('connectWallet') }}
      </BalBtn>
      <BalActionSteps
        v-else
        :actions="actions"
        :isLoading="actionStepsLoading"
        :loadingLabel="actionStepsLoadingLabel"
        :disabled="disableSubmitButton || showPriceUpdateError"
      />
      <BalAlert
        v-if="trading.submissionError.value != null"
        class="p-3 mt-4"
        type="error"
        size="md"
        :title="$t('tradeSubmissionError.title')"
        :description="trading.submissionError.value"
        block
        :actionLabel="$t('tradeSubmissionError.actionLabel')"
        @action-click="trading.resetSubmissionError"
      />
    </div>
    <TradeRoute
      v-if="showTradeRoute"
      :addressIn="trading.tokenIn.value.address"
      :amountIn="trading.tokenInAmountInput.value"
      :addressOut="trading.tokenOut.value.address"
      :amountOut="trading.tokenOutAmountInput.value"
      :pools="pools"
      :sorReturn="trading.sor.sorReturn.value"
      class="mt-3"
    />
  </BalModal>
</template>

<style scoped>
.arrow-down {
  @apply absolute right-0 rounded-full border border-gray-100 flex items-center h-8 w-8 justify-center bg-white mr-3
    dark:border-gray-800 dark:bg-gray-800;

  transform: translateY(-50%);
}

.summary-item-row {
  @apply flex justify-between mb-1;
}

.step {
  @apply rounded-full w-7 h-7 border border-gray-100 dark:border-gray-700 flex items-center
    justify-center text-purple-500 relative;
}

.step-seperator {
  @apply bg-gray-200 dark:bg-gray-700 h-px w-6;
}

.step-active {
  @apply border-purple-500 dark:border-purple-500;
}

.step-approved {
  @apply border-green-500 dark:border-green-500;
}
</style><|MERGE_RESOLUTION|>--- conflicted
+++ resolved
@@ -6,34 +6,23 @@
 import { computed, ref, watch } from 'vue';
 import { useI18n } from 'vue-i18n';
 
-<<<<<<< HEAD
 import TradeRoute from '@/components/cards/TradeCard/TradeRoute.vue';
 import { TradeQuote } from '@/composables/trade/types';
 import useRelayerApproval, {
-  Relayer,
-} from '@/composables/trade/useRelayerApproval';
-import useTokenApproval from '@/composables/trade/useTokenApproval';
-import useSignRelayerApproval from '@/composables/useSignRelayerApproval';
+  RelayerType,
+} from '@/composables/approvals/useRelayerApproval';
+import useRelayerApprovalTx from '@/composables/approvals/useRelayerApprovalTx';
+import useTokenApproval from '@/composables/approvals/useTokenApproval';
 import { UseTrading } from '@/composables/trade/useTrading';
 import useNumbers, { FNumFormats } from '@/composables/useNumbers';
-import useTokens from '@/composables/useTokens';
-import useUserSettings from '@/composables/useUserSettings';
+import { useTokens } from '@/providers/tokens.provider';
+import { useUserSettings } from '@/providers/user-settings.provider';
 import { FiatCurrency } from '@/constants/currency';
 import { bnum, bnumZero } from '@/lib/utils';
 import { isStETH } from '@/lib/utils/balancer/lido';
 import { getWrapAction, WrapType } from '@/lib/utils/balancer/wrapper';
 import useWeb3 from '@/services/web3/useWeb3';
 import { TransactionActionInfo } from '@/types/transactions';
-=======
-import useRelayerApprovalTx from '@/composables/approvals/useRelayerApprovalTx';
-import useTokenApproval from '@/composables/approvals/useTokenApproval';
-import useNumbers, { FNumFormats } from '@/composables/useNumbers';
-import { useTokens } from '@/providers/tokens.provider';
-import { NATIVE_ASSET_ADDRESS } from '@/constants/tokens';
-import { isStETH } from '@/lib/utils/balancer/lido';
-import { getWrapAction, WrapType } from '@/lib/utils/balancer/wrapper';
-import { RelayerType } from '@/composables/approvals/useRelayerApproval';
->>>>>>> 7842a431
 
 const PRICE_UPDATE_THRESHOLD = 0.02;
 
@@ -54,8 +43,12 @@
 const { t } = useI18n();
 const { fNum2, toFiat } = useNumbers();
 const { tokens, balanceFor, approvalRequired } = useTokens();
-const { relayerSignature, signRelayerAction } = useSignRelayerApproval(
-  Relayer.BATCH_V4
+const {
+  relayerSignature: batchRelayerSignature,
+  relayerApprovalAction: batchRelayerApprovalAction,
+} = useRelayerApproval(RelayerType.BATCH_V4);
+const { isUnlocked: batchRelayerIsUnlocked } = useRelayerApprovalTx(
+  RelayerType.BATCH_V4
 );
 const { blockNumber, account, startConnectWithInjectedProvider } = useWeb3();
 const { slippage } = useUserSettings();
@@ -67,15 +60,8 @@
 const priceUpdated = ref(false);
 const priceUpdateAccepted = ref(false);
 
-<<<<<<< HEAD
 // DATA
 const showSummaryInFiat = ref(false);
-=======
-    const lidoRelayerApproval = useRelayerApprovalTx(
-      RelayerType.LIDO,
-      isStETHTrade
-    );
->>>>>>> 7842a431
 
 // COMPUTED
 const slippageRatePercent = computed(() =>
@@ -268,10 +254,8 @@
   tokens
 );
 
-const batchRelayerApproval = useRelayerApproval(Relayer.BATCH_V4);
-
-const gnosisRelayerApproval = useRelayerApproval(
-  Relayer.GNOSIS,
+const gnosisRelayerApproval = useRelayerApprovalTx(
+  RelayerType.GNOSIS,
   props.trading.isGnosisTrade
 );
 
@@ -295,7 +279,10 @@
     wrapType.value === WrapType.NonWrap
 );
 
-const lidoRelayerApproval = useRelayerApproval(Relayer.LIDO, isStETHTrade);
+const lidoRelayerApproval = useRelayerApprovalTx(
+  RelayerType.LIDO,
+  isStETHTrade
+);
 
 const requiresTokenApproval = computed(() => {
   if (props.trading.isWrap.value && !props.trading.isEthTrade.value) {
@@ -313,8 +300,8 @@
 const requiresBatchRelayerApproval = computed(
   () =>
     props.trading.isJoinExitTrade.value &&
-    !batchRelayerApproval.isUnlocked.value &&
-    !relayerSignature.value
+    !batchRelayerIsUnlocked.value &&
+    !batchRelayerSignature.value
 );
 
 const requiresGnosisRelayerApproval = computed(
@@ -337,9 +324,7 @@
 );
 
 const showBatchRelayerApprovalStep = computed(
-  () =>
-    props.trading.isJoinExitTrade.value &&
-    !batchRelayerApproval.isUnlocked.value
+  () => props.trading.isJoinExitTrade.value && !batchRelayerIsUnlocked.value
 );
 
 const showGnosisRelayerApprovalStep = computed(
@@ -421,7 +406,9 @@
         },
       ]
     : []),
-  ...(showBatchRelayerApprovalStep.value ? [signRelayerAction] : []),
+  ...(showBatchRelayerApprovalStep.value
+    ? [batchRelayerApprovalAction.value]
+    : []),
   ...(showTokenApprovalStep.value
     ? [
         {

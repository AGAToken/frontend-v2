--- conflicted
+++ resolved
@@ -7,15 +7,7 @@
       :isLoadingMore="isLoadingMore"
       skeletonClass="h-64"
       sticky="both"
-<<<<<<< HEAD
-      :onRowClick="
-        pool => {
-          router.push({ name: 'pool', params: { id: pool.id } });
-        }
-      "
-=======
       :onRowClick="handleRowClick"
->>>>>>> bbf782d7
       :isPaginated="isPaginated"
       @loadMore="$emit('loadMore')"
     >
@@ -26,14 +18,10 @@
       </template>
       <template v-slot:iconColumnCell="pool">
         <div v-if="!isLoading" class="px-6 py-4">
-<<<<<<< HEAD
-          <BalAssetSet :addresses="pool.tokenAddresses" :width="100" />
-=======
           <BalAssetSet
             :addresses="sortedTokenAddressesFor(pool)"
             :width="100"
           />
->>>>>>> bbf782d7
         </div>
       </template>
       <template v-slot:poolNameCell="pool">
@@ -165,8 +153,6 @@
       }
     ]);
 
-<<<<<<< HEAD
-=======
     function sortedTokenAddressesFor(pool: DecoratedPoolWithShares) {
       const sortedTokens = sortedTokensFor(pool);
       return sortedTokens.map(token => getAddress(token.address));
@@ -183,7 +169,6 @@
       router.push({ name: 'pool', params: { id: pool.id } });
     }
 
->>>>>>> bbf782d7
     return {
       // data
       columns,
@@ -192,13 +177,9 @@
       // methods
       handleRowClick,
       getAddress,
-<<<<<<< HEAD
-      fNum
-=======
       fNum,
       sortedTokenAddressesFor,
       sortedTokensFor
->>>>>>> bbf782d7
     };
   }
 });

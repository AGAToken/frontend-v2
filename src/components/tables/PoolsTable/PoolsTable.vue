--- conflicted
+++ resolved
@@ -24,12 +24,8 @@
   totalAprLabel,
 } from '@/composables/usePool';
 import { bnum } from '@/lib/utils';
-<<<<<<< HEAD
-import { Pool } from '@/services/pool/types';
-=======
 import { PoolWithShares } from '@/services/pool/types';
 import { POOLS } from '@/constants/pools';
->>>>>>> d4efdd0d
 
 import PoolsTableActionsCell from './PoolsTableActionsCell.vue';
 import TokenPills from './TokenPills/TokenPills.vue';
@@ -38,7 +34,7 @@
  * TYPES
  */
 type Props = {
-  data?: Pool[];
+  data?: PoolWithShares[];
   isLoading?: boolean;
   isLoadingMore?: boolean;
   showPoolShares?: boolean;
@@ -84,7 +80,7 @@
 /**
  * DATA
  */
-const columns = computed<ColumnDefinition<Pool>[]>(() => [
+const columns = computed<ColumnDefinition<PoolWithShares>[]>(() => [
   {
     name: 'Icons',
     id: 'icons',
@@ -101,21 +97,21 @@
     Cell: 'poolNameCell',
     width: props.hiddenColumns.length >= 2 ? wideCompositionWidth.value : 350,
   },
-  // {
-  //   name: t('myBalance'),
-  //   accessor: pool =>
-  //     fNum2(pool.shares, {
-  //       style: 'currency',
-  //       maximumFractionDigits: 0,
-  //       fixedFormat: true,
-  //     }),
-  //   align: 'right',
-  //   id: 'myBalance',
-  //   hidden: !props.showPoolShares,
-  //   sortKey: pool => Number(pool.shares),
-  //   width: 160,
-  //   cellClassName: 'font-numeric',
-  // },
+  {
+    name: t('myBalance'),
+    accessor: pool =>
+      fNum2(pool.shares, {
+        style: 'currency',
+        maximumFractionDigits: 0,
+        fixedFormat: true,
+      }),
+    align: 'right',
+    id: 'myBalance',
+    hidden: !props.showPoolShares,
+    sortKey: pool => Number(pool.shares),
+    width: 160,
+    cellClassName: 'font-numeric',
+  },
   {
     name: t('poolValue'),
     accessor: pool =>
@@ -161,7 +157,7 @@
   {
     name: props.showPoolShares ? t('myApr') : t('apr'),
     Cell: 'aprCell',
-    accessor: pool => pool?.apr?.min || '0',
+    accessor: pool => pool?.apr?.min.toString() || '0',
     align: 'right',
     id: 'poolApr',
     sortKey: pool => {
@@ -208,12 +204,12 @@
 /**
  * METHODS
  */
-function handleRowClick(pool: Pool) {
+function handleRowClick(pool: PoolWithShares) {
   trackGoal(Goals.ClickPoolsTableRow);
   router.push({ name: 'pool', params: { id: pool.id } });
 }
 
-function navigateToPoolMigration(pool: Pool) {
+function navigateToPoolMigration(pool: PoolWithShares) {
   router.push({
     name: 'migrate-pool',
     params: {
@@ -224,7 +220,7 @@
   });
 }
 
-function aprLabelFor(pool: Pool): string {
+function aprLabelFor(pool: PoolWithShares): string {
   const poolAPRs = pool?.apr;
   if (!poolAPRs) return '0';
 

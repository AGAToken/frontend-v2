<script setup lang="ts">
import { format } from 'date-fns';
import { computed } from 'vue';
import { useI18n } from 'vue-i18n';
import { useRouter } from 'vue-router';

import { ColumnDefinition } from '@/components/_global/BalTable/types';

import BalChipNew from '@/components/chips/BalChipNew.vue';

import { PRETTY_DATE_FORMAT } from '@/components/forms/lock_actions/constants';
import { POOL_MIGRATIONS_MAP } from '@/components/forms/pool_actions/MigrateForm/constants';
import APRTooltip from '@/components/tooltips/APRTooltip/APRTooltip.vue';
import useBreakpoints from '@/composables/useBreakpoints';
import useDarkMode from '@/composables/useDarkMode';
import useFathom from '@/composables/useFathom';
import useNumbers from '@/composables/useNumbers';
import useNetwork from '@/composables/useNetwork';
import {
  absMaxApr,
  isMigratablePool,
  isStableLike,
  orderedPoolTokens,
  orderedTokenAddresses,
  totalAprLabel,
} from '@/composables/usePool';
import { bnum } from '@/lib/utils';
import { PoolWithShares } from '@/services/pool/types';
import { POOLS } from '@/constants/pools';

import PoolsTableActionsCell from './PoolsTableActionsCell.vue';
import TokenPills from './TokenPills/TokenPills.vue';
import PoolMigrationWarningTooltip from '@/components/pool/PoolMigrationWarningTooltip.vue';

/**
 * TYPES
 */
type Props = {
  data?: PoolWithShares[];
  poolsType?: 'unstaked' | 'staked';
  isLoading?: boolean;
  isLoadingMore?: boolean;
  showPoolShares?: boolean;
  noPoolsLabel?: string;
  isPaginated?: boolean;
  selectedTokens?: string[];
  hiddenColumns?: string[];
  showBoost?: boolean;
  columnStates?: Record<string, string>;
  skeletonClass?: string;
};

/**
 * PROPS & EMITS
 */

const props = withDefaults(defineProps<Props>(), {
  poolsType: 'unstaked',
  isLoadingMore: false,
  showPoolShares: false,
  noPoolsLabel: 'No pools',
  isPaginated: false,
  hiddenColumns: () => [],
  showBoost: false,
  columnStates: () => ({}),
  data: () => [],
  selectedTokens: () => [],
  skeletonClass: 'h-64',
});

const emit = defineEmits(['loadMore', 'triggerStake']);

/**
 * COMPOSABLES
 */
const { fNum2 } = useNumbers();
const router = useRouter();
const { t } = useI18n();
const { trackGoal, Goals } = useFathom();
const { darkMode } = useDarkMode();
const { upToLargeBreakpoint, upToMediumBreakpoint } = useBreakpoints();
const { networkSlug } = useNetwork();

const wideCompositionWidth = computed(() =>
  upToMediumBreakpoint.value ? 450 : undefined
);

/**
 * DATA
 */
const columns = computed<ColumnDefinition<PoolWithShares>[]>(() => [
  {
    name: 'Icons',
    id: 'icons',
    accessor: 'uri',
    Header: 'iconColumnHeader',
    Cell: 'iconColumnCell',
    width: 125,
    noGrow: true,
  },
  {
    name: t('composition'),
    id: 'poolName',
    accessor: 'id',
    Cell: 'poolNameCell',
    width: props.hiddenColumns.length >= 2 ? wideCompositionWidth.value : 350,
  },
  {
    name: t('myBalance'),
    accessor: pool =>
      fNum2(pool.shares, {
        style: 'currency',
        maximumFractionDigits: 0,
        fixedFormat: true,
      }),
    align: 'right',
    id: 'myBalance',
    hidden: !props.showPoolShares,
    sortKey: pool => Number(pool.shares),
    width: 160,
    cellClassName: 'font-numeric',
  },
  {
    name: t('poolValue'),
    accessor: pool =>
      fNum2(pool.totalLiquidity, {
        style: 'currency',
        maximumFractionDigits: 0,
      }),
    align: 'right',
    id: 'poolValue',
    sortKey: pool => {
      const apr = Number(pool.totalLiquidity);
      if (apr === Infinity || isNaN(apr)) return 0;
      return apr;
    },
    width: 150,
    cellClassName: 'font-numeric',
  },
  {
    name: t('volume24h', [t('hourAbbrev')]),
    accessor: pool => pool?.volumeSnapshot || '0',
    align: 'right',
    id: 'poolVolume',
    Cell: 'volumeCell',
    sortKey: pool => {
      const volume = Number(pool?.volumeSnapshot);
      if (volume === Infinity || isNaN(volume)) return 0;
      return volume;
    },
    width: 175,
    cellClassName: 'font-numeric',
  },
  {
    name: t('myBoost'),
    accessor: pool =>
      pool?.boost ? `${bnum(pool?.boost).toFixed(3)}x` : 'N/A',
    align: 'right',
    id: 'myBoost',
    hidden: !props.showBoost,
    sortKey: pool => Number(pool?.boost || '0'),
    width: 150,
    cellClassName: 'font-numeric',
  },
  {
    name: props.showPoolShares ? t('myApr') : t('apr'),
    Cell: 'aprCell',
    accessor: pool => pool?.apr?.total.unstaked || '0',
    align: 'right',
    id: 'poolApr',
    sortKey: pool => {
      let apr = 0;

      if (pool?.apr) {
        apr = Number(absMaxApr(pool.apr, pool.boost));
      }

      return isFinite(apr) ? apr : 0;
    },
    width: 250,
  },
  {
    name: t('expiryDate'),
    Cell: 'lockEndDateCell',
    accessor: 'lockedEndDate',
    align: 'right',
    id: 'lockEndDate',
    width: 150,
  },
  {
    name: t('migrate'),
    Cell: 'migrateCell',
    accessor: 'migrate',
    align: 'center',
    id: 'migrate',
    width: 150,
  },
  {
    name: t('actions'),
    Cell: 'actionsCell',
    accessor: 'actions',
    align: 'center',
    id: 'actions',
    width: 150,
  },
]);

const visibleColumns = computed(() =>
  columns.value.filter(column => !props.hiddenColumns.includes(column.id))
);

/**
 * METHODS
 */
function handleRowClick(pool: PoolWithShares) {
  trackGoal(Goals.ClickPoolsTableRow);
  router.push({ name: 'pool', params: { id: pool.id, networkSlug } });
}

function navigateToPoolMigration(pool: PoolWithShares) {
  router.push({
    name: 'migrate-pool',
    params: {
      from: pool.id,
      to: POOL_MIGRATIONS_MAP[pool.id].toPoolId,
    },
    query: { returnRoute: 'home' },
  });
}

function aprLabelFor(pool: PoolWithShares): string {
  const poolAPRs = pool?.apr;
  if (!poolAPRs) return '0';

  return totalAprLabel(poolAPRs, pool.boost);
}

function lockedUntil(lockEndDate?: number) {
  return lockEndDate ? format(lockEndDate, PRETTY_DATE_FORMAT) : '—';
}

function iconAddresses(pool: PoolWithShares) {
  return POOLS.Metadata[pool.id]?.hasIcon
    ? [pool.address]
    : orderedTokenAddresses(pool);
}
</script>

<template>
  <BalCard
    shadow="lg"
    :square="upToLargeBreakpoint"
    :noBorder="upToLargeBreakpoint"
    noPad
  >
    <BalTable
      :columns="visibleColumns"
      :data="data"
      :noResultsLabel="noPoolsLabel"
      :isLoading="isLoading"
      :isLoadingMore="isLoadingMore"
      :skeletonClass="skeletonClass"
      sticky="both"
      :square="upToLargeBreakpoint"
      :link="{
        to: 'pool',
        getParams: pool => ({ id: pool.id || '', networkSlug }),
      }"
      :onRowClick="handleRowClick"
      :isPaginated="isPaginated"
      :initialState="{
        sortColumn: 'poolValue',
        sortDirection: 'desc',
      }"
      @load-more="emit('loadMore')"
    >
      <template #iconColumnHeader>
        <div class="flex items-center">
          <img
            v-if="darkMode"
            :src="require('@/assets/images/icons/tokens_white.svg')"
          />
          <img
            v-else
            :src="require('@/assets/images/icons/tokens_black.svg')"
          />
        </div>
      </template>
      <template #iconColumnCell="pool">
        <div v-if="!isLoading" class="py-4 px-6">
          <BalAssetSet :addresses="iconAddresses(pool)" :width="100" />
        </div>
      </template>
      <template #poolNameCell="pool">
        <div v-if="!isLoading" class="flex items-center py-4 px-6">
          <div v-if="POOLS.Metadata[pool.id]" class="text-left">
            {{ POOLS.Metadata[pool.id].name }}
          </div>
          <div v-else>
            <TokenPills
              :tokens="orderedPoolTokens(pool, pool.tokens)"
              :isStablePool="isStableLike(pool.poolType)"
              :selectedTokens="selectedTokens"
            />
          </div>
          <BalChipNew v-if="pool?.isNew" class="mt-1" />
<<<<<<< HEAD
<<<<<<< HEAD
          <PoolMigrationWarningTooltip :pool="pool" />
=======
          <BalTooltip
            v-if="isMigratablePool(pool)"
            class="ml-2 text-red-500"
            name="alert-circle"
            filled
            size="md"
          >
            <template #activator>
              <BalIcon class="mt-1" name="alert-triangle" size="md" />
            </template>

            <div class="text-sm text-left">
              {{ $t('deprecatedPool') }}
            </div>
          </BalTooltip>
>>>>>>> 01bd0fb0 (parent 19d9d6e3bfa84441d6855d4c687305e73210512f)
=======
          <PoolMigrationWarningTooltip :pool="pool" />
>>>>>>> 0e597cd6
        </div>
      </template>
      <template #volumeCell="pool">
        <div
          :key="columnStates.volume"
          class="flex justify-end py-4 px-6 -mt-1 font-numeric"
        >
          <BalLoadingBlock v-if="!pool?.volumeSnapshot" class="w-12 h-4" />
          <span v-else class="text-right">
            {{
              fNum2(pool?.volumeSnapshot, {
                style: 'currency',
                maximumFractionDigits: 0,
              })
            }}
          </span>
        </div>
      </template>
      <template #aprCell="pool">
        <div
          :key="columnStates.aprs"
          class="flex justify-end py-4 px-6 -mt-1 text-right font-numeric"
        >
          <BalLoadingBlock
            v-if="!pool?.apr?.total?.unstaked"
            class="w-12 h-4"
          />
          <template v-else>
            {{ aprLabelFor(pool) }}
            <APRTooltip v-if="pool?.apr?.total?.unstaked" :pool="pool" />
          </template>
        </div>
      </template>
      <template #migrateCell="pool">
        <div class="flex justify-center py-4 px-2">
          <BalBtn
            v-if="isMigratablePool(pool)"
            color="gradient"
            size="sm"
            @click.prevent="navigateToPoolMigration(pool)"
          >
            {{ $t('migrate') }}
          </BalBtn>
        </div>
      </template>
      <template #lockEndDateCell="pool">
        <div class="py-4 px-6 text-right">
          {{ lockedUntil(pool.lockedEndDate) }}
        </div>
      </template>
      <template #actionsCell="pool">
        <PoolsTableActionsCell
          :pool="pool"
          :poolsType="poolsType"
          @click:stake="pool => emit('triggerStake', pool)"
          @click:migrate="pool => navigateToPoolMigration(pool)"
        />
      </template>
    </BalTable>
  </BalCard>
</template><|MERGE_RESOLUTION|>--- conflicted
+++ resolved
@@ -304,29 +304,7 @@
             />
           </div>
           <BalChipNew v-if="pool?.isNew" class="mt-1" />
-<<<<<<< HEAD
-<<<<<<< HEAD
           <PoolMigrationWarningTooltip :pool="pool" />
-=======
-          <BalTooltip
-            v-if="isMigratablePool(pool)"
-            class="ml-2 text-red-500"
-            name="alert-circle"
-            filled
-            size="md"
-          >
-            <template #activator>
-              <BalIcon class="mt-1" name="alert-triangle" size="md" />
-            </template>
-
-            <div class="text-sm text-left">
-              {{ $t('deprecatedPool') }}
-            </div>
-          </BalTooltip>
->>>>>>> 01bd0fb0 (parent 19d9d6e3bfa84441d6855d4c687305e73210512f)
-=======
-          <PoolMigrationWarningTooltip :pool="pool" />
->>>>>>> 0e597cd6
         </div>
       </template>
       <template #volumeCell="pool">

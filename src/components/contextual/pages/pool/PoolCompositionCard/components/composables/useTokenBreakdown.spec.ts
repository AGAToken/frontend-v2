import { removeBptFrom } from '@/composables/usePool';
import { PoolToken } from '@/services/pool/types';
import { BoostedPoolMock, PoolMock } from '@/__mocks__/pool';
import { ref } from 'vue';
import { useTokenBreakdown } from './useTokenBreakdown';
import { bnum } from '@/lib/utils';
<<<<<<< HEAD
import { mountComposable } from '@/tests/mount-helpers';
=======
import { mountComposable } from '@tests/mount-helpers';
>>>>>>> c120b18c
import * as tokensProvider from '@/providers/tokens.provider';

const bbaDaiToken = removeBptFrom(BoostedPoolMock).tokens[2];
const isDeepPool = ref(true);

vi.mock('@/providers/tokens.provider');

it('Works for a parent token in a deep nested pool', async () => {
  const token = ref(bbaDaiToken);
  const shareOfParentInPool = ref(1);
  const { result } = mountComposable(() =>
    useTokenBreakdown(token, shareOfParentInPool, isDeepPool)
  );

  // Hides parent token balance and fiat
  expect(result.balanceLabel.value).toEqual('');
  expect(result.fiatLabel.value).toEqual('');

  expect(result.tokenWeightLabel.value).toEqual('');
});

describe('Given a boosted pool with a deep bb-a-DAI linear token, useTokenBreakdown works', () => {
  const shareOfParentInPool = ref(
    bnum(bbaDaiToken.balance)
      .div(bbaDaiToken.token?.pool?.totalShares as string)
      .toNumber()
  );

  it('for wrapped tokens (aDAi)', async () => {
    const aDaiToken = ref(bbaDaiToken.token?.pool?.tokens?.[0] as PoolToken);
    const { result } = mountComposable(() =>
      useTokenBreakdown(aDaiToken, shareOfParentInPool, isDeepPool)
    );

    expect(result.balanceLabel.value).toEqual('24,104');
    //useTokens global mock is mocking priceFor to return 2
    // so fiat should be double the balance
    expect(result.fiatLabel.value).toEqual('$48,209');

    expect(result.tokenWeightLabel.value).toEqual('');
  });

  it('for a non wrapped token (DAI)', async () => {
    const daiToken = ref(bbaDaiToken.token?.pool?.tokens?.[1] as PoolToken);
    const { result } = mountComposable(() =>
      useTokenBreakdown(daiToken, shareOfParentInPool, isDeepPool)
    );

    expect(result.balanceLabel.value).toEqual('17,695');
    //useTokens global mock is mocking priceFor to return 2
    // so fiat should be double the balance
    expect(result.fiatLabel.value).toEqual('$35,389');

    expect(result.tokenWeightLabel.value).toEqual('');
  });
});

describe('Given a weighted pool (GRO-WETH)', () => {
  const shareOfParentInPool = ref(1);
  const isDeepPool = ref(false);

  it('for GRO token', () => {
    const groToken = removeBptFrom(PoolMock).tokens[0];
    const token = ref(groToken);
    const { result } = mountComposable(() =>
      useTokenBreakdown(token, shareOfParentInPool, isDeepPool)
    );

    expect(result.balanceLabel.value).toEqual('408,785');
    expect(result.fiatLabel.value).toEqual('$817,569');

    expect(result.tokenWeightLabel.value).toEqual('80.00%');
  });

  it('works for WETH token', () => {
    const wethToken = removeBptFrom(PoolMock).tokens[1];
    const token = ref(wethToken);
    const { result } = mountComposable(() =>
      useTokenBreakdown(token, shareOfParentInPool, isDeepPool)
    );

    expect(result.balanceLabel.value).toEqual('95.0941');
    expect(result.fiatLabel.value).toEqual('$190.19');

    expect(result.tokenWeightLabel.value).toEqual('20.00%');
  });

  it('works WETH token', () => {
    const wethToken = removeBptFrom(PoolMock).tokens[1];
    const token = ref(wethToken);
    const { result } = mountComposable(() =>
      useTokenBreakdown(token, shareOfParentInPool, isDeepPool)
    );

    expect(result.balanceLabel.value).toEqual('95.0941');
    expect(result.fiatLabel.value).toEqual('$190.19');

    expect(result.tokenWeightLabel.value).toEqual('20.00%');
  });

  it('Uses latestUSDPrice when the token price is not defined (fiat value is zero because priceFor returns zero when token price not found)', () => {
    //@ts-ignore
    vi.spyOn(tokensProvider, 'useTokens').mockReturnValueOnce({
      priceFor: () => 0,
    });

    const groToken = removeBptFrom(PoolMock).tokens[0];
    const token = ref(groToken);
    const { result } = mountComposable(() =>
      useTokenBreakdown(token, shareOfParentInPool, isDeepPool)
    );

    expect(result.balanceLabel.value).toEqual('408,785');
    expect(result.fiatLabel.value).toEqual('$437,400'); // balance x latestUSDPrice = 408,785 x 1.07 = $437,400
  });
});<|MERGE_RESOLUTION|>--- conflicted
+++ resolved
@@ -4,11 +4,7 @@
 import { ref } from 'vue';
 import { useTokenBreakdown } from './useTokenBreakdown';
 import { bnum } from '@/lib/utils';
-<<<<<<< HEAD
-import { mountComposable } from '@/tests/mount-helpers';
-=======
 import { mountComposable } from '@tests/mount-helpers';
->>>>>>> c120b18c
 import * as tokensProvider from '@/providers/tokens.provider';
 
 const bbaDaiToken = removeBptFrom(BoostedPoolMock).tokens[2];

--- conflicted
+++ resolved
@@ -1,49 +1,31 @@
 import { removeBptFrom } from '@/composables/usePool';
 import { PoolToken } from '@/services/pool/types';
 import { BoostedPoolMock, PoolMock } from '@/__mocks__/pool';
-<<<<<<< HEAD
-import { Ref, ref } from 'vue';
-import { mount } from 'vue-composable-tester';
-=======
+
 import { ref } from 'vue';
->>>>>>> e0ddaa56
 import { useTokenBreakdown } from './useTokenBreakdown';
+import { mountComposable } from '@/tests/mount-helpers';
 import { bnum } from '@/lib/utils';
-<<<<<<< HEAD
 import { BigNumber } from 'bignumber.js';
-
-// TODO: refactor providers to avoid mocking useTokens
-vi.mock('@/composables/useTokens');
-=======
-import { mountComposable } from '@/tests/mount-helpers';
 import * as tokensProvider from '@/providers/tokens.provider';
->>>>>>> e0ddaa56
 
 const bbaDaiToken = removeBptFrom(BoostedPoolMock).tokens[2];
 const isDeepPool = ref(true);
 
-<<<<<<< HEAD
 // Assuming that user owns 15% of the pool
 const userPoolPercentage = ref(new BigNumber(15)) as Ref<BigNumber>;
-=======
 vi.mock('@/providers/tokens.provider');
->>>>>>> e0ddaa56
 
 it('Works for a parent token in a deep nested pool', async () => {
   const token = ref(bbaDaiToken);
   const shareOfParentInPool = ref(1);
-<<<<<<< HEAD
-  const { result } = mount(() =>
+  const { result } = mountComposable(() =>
     useTokenBreakdown(
       token,
       shareOfParentInPool,
       isDeepPool,
       userPoolPercentage
     )
-=======
-  const { result } = mountComposable(() =>
-    useTokenBreakdown(token, shareOfParentInPool, isDeepPool)
->>>>>>> e0ddaa56
   );
 
   // Hides parent token balance and fiat
@@ -64,18 +46,13 @@
 
   it('for wrapped tokens (aDAi)', async () => {
     const aDaiToken = ref(bbaDaiToken.token?.pool?.tokens?.[0] as PoolToken);
-<<<<<<< HEAD
-    const { result } = mount(() =>
+    const { result } = mountComposable(() =>
       useTokenBreakdown(
         aDaiToken,
         shareOfParentInPool,
         isDeepPool,
         userPoolPercentage
       )
-=======
-    const { result } = mountComposable(() =>
-      useTokenBreakdown(aDaiToken, shareOfParentInPool, isDeepPool)
->>>>>>> e0ddaa56
     );
 
     expect(result.balanceLabel.value).toEqual('24,104');
@@ -90,18 +67,13 @@
 
   it('for a non wrapped token (DAI)', async () => {
     const daiToken = ref(bbaDaiToken.token?.pool?.tokens?.[1] as PoolToken);
-<<<<<<< HEAD
-    const { result } = mount(() =>
+    const { result } = mountComposable(() =>
       useTokenBreakdown(
         daiToken,
         shareOfParentInPool,
         isDeepPool,
         userPoolPercentage
       )
-=======
-    const { result } = mountComposable(() =>
-      useTokenBreakdown(daiToken, shareOfParentInPool, isDeepPool)
->>>>>>> e0ddaa56
     );
 
     expect(result.balanceLabel.value).toEqual('17,695');
@@ -120,18 +92,13 @@
   it('works for GRO token', () => {
     const groToken = removeBptFrom(PoolMock).tokens[0];
     const token = ref(groToken);
-<<<<<<< HEAD
-    const { result } = mount(() =>
+    const { result } = mountComposable(() =>
       useTokenBreakdown(
         token,
         shareOfParentInPool,
         isDeepPool,
         userPoolPercentage
       )
-=======
-    const { result } = mountComposable(() =>
-      useTokenBreakdown(token, shareOfParentInPool, isDeepPool)
->>>>>>> e0ddaa56
     );
 
     expect(result.balanceLabel.value).toEqual('408,785');
@@ -143,18 +110,13 @@
   it('works for WETH token', () => {
     const wethToken = removeBptFrom(PoolMock).tokens[1];
     const token = ref(wethToken);
-<<<<<<< HEAD
-    const { result } = mount(() =>
+    const { result } = mountComposable(() =>
       useTokenBreakdown(
         token,
         shareOfParentInPool,
         isDeepPool,
         userPoolPercentage
       )
-=======
-    const { result } = mountComposable(() =>
-      useTokenBreakdown(token, shareOfParentInPool, isDeepPool)
->>>>>>> e0ddaa56
     );
 
     expect(result.balanceLabel.value).toEqual('95.0941');
@@ -166,18 +128,13 @@
   it('works WETH token', () => {
     const wethToken = removeBptFrom(PoolMock).tokens[1];
     const token = ref(wethToken);
-<<<<<<< HEAD
-    const { result } = mount(() =>
+    const { result } = mountComposable(() =>
       useTokenBreakdown(
         token,
         shareOfParentInPool,
         isDeepPool,
         userPoolPercentage
       )
-=======
-    const { result } = mountComposable(() =>
-      useTokenBreakdown(token, shareOfParentInPool, isDeepPool)
->>>>>>> e0ddaa56
     );
 
     expect(result.balanceLabel.value).toEqual('95.0941');
@@ -194,18 +151,13 @@
 
     const groToken = removeBptFrom(PoolMock).tokens[0];
     const token = ref(groToken);
-<<<<<<< HEAD
-    const { result } = mount(() =>
+    const { result } = mountComposable(() =>
       useTokenBreakdown(
         token,
         shareOfParentInPool,
         isDeepPool,
         userPoolPercentage
       )
-=======
-    const { result } = mountComposable(() =>
-      useTokenBreakdown(token, shareOfParentInPool, isDeepPool)
->>>>>>> e0ddaa56
     );
 
     expect(result.balanceLabel.value).toEqual('408,785');

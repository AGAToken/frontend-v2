import BalLink from '@/components/_global/BalLink/BalLink.vue';
import BalAsset from '@/components/_global/BalAsset/BalAsset.vue';
import { BoostedPoolMock } from '@/__mocks__/pool';
import PoolCompositionCard from './PoolCompositionCard.vue';
import { render, screen, within } from '@testing-library/vue';

<<<<<<< HEAD
// TODO: refactor providers to avoid mocking useTokens
vi.mock('@/composables/useTokens');
vi.mock('@/services/web3/useWeb3');
=======
jest.mock('@/providers/tokens.provider');
>>>>>>> 8fd2159b

function renderComponent() {
  render(PoolCompositionCard, {
    props: { pool: BoostedPoolMock },
    global: {
      components: {
        // TODO: refactor tests to use registerComponents without warnings
        BalAsset,
        BalLink,
      },
    },
  });
}

describe('Given a boosted pool with a deep bb-a-DAI linear token, should render correct balance and fiat', () => {
  it('for wrapped tokens (aUSDT)', async () => {
    renderComponent();
    const aUSDT = await screen.findByRole('link', {
      name: /aUSDT/i,
    });
    const aUSDTContainer = within(aUSDT.parentElement as HTMLElement);
    await aUSDTContainer.findByText('16,616');
    await aUSDTContainer.findByText('$33,232');
  });

  it('for a non wrapped token (DAI)', async () => {
    renderComponent();

    const dai = await screen.findAllByRole('link', { name: /dai/i });

    const aUSDTContainer = within(dai[1].parentElement as HTMLElement);
    await aUSDTContainer.findByText('24,104');
    await aUSDTContainer.findByText('$48,209');
  });
});<|MERGE_RESOLUTION|>--- conflicted
+++ resolved
@@ -1,33 +1,19 @@
-import BalLink from '@/components/_global/BalLink/BalLink.vue';
-import BalAsset from '@/components/_global/BalAsset/BalAsset.vue';
 import { BoostedPoolMock } from '@/__mocks__/pool';
 import PoolCompositionCard from './PoolCompositionCard.vue';
-import { render, screen, within } from '@testing-library/vue';
+import { screen, within } from '@testing-library/vue';
+import { renderComponent } from '@/tests/renderComponent';
 
-<<<<<<< HEAD
-// TODO: refactor providers to avoid mocking useTokens
-vi.mock('@/composables/useTokens');
-vi.mock('@/services/web3/useWeb3');
-=======
-jest.mock('@/providers/tokens.provider');
->>>>>>> 8fd2159b
+vi.mock('@/providers/tokens.provider');
 
-function renderComponent() {
-  render(PoolCompositionCard, {
+function renderCard() {
+  renderComponent(PoolCompositionCard, {
     props: { pool: BoostedPoolMock },
-    global: {
-      components: {
-        // TODO: refactor tests to use registerComponents without warnings
-        BalAsset,
-        BalLink,
-      },
-    },
   });
 }
 
 describe('Given a boosted pool with a deep bb-a-DAI linear token, should render correct balance and fiat', () => {
   it('for wrapped tokens (aUSDT)', async () => {
-    renderComponent();
+    renderCard();
     const aUSDT = await screen.findByRole('link', {
       name: /aUSDT/i,
     });
@@ -37,7 +23,7 @@
   });
 
   it('for a non wrapped token (DAI)', async () => {
-    renderComponent();
+    renderCard();
 
     const dai = await screen.findAllByRole('link', { name: /dai/i });
 

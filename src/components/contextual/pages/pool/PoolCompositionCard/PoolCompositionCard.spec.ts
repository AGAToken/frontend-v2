--- conflicted
+++ resolved
@@ -1,12 +1,10 @@
 import { BoostedPoolMock } from '@/__mocks__/pool';
 import PoolCompositionCard from './PoolCompositionCard.vue';
-<<<<<<< HEAD
-import { render, screen, within } from '@testing-library/vue';
+import { screen, within } from '@testing-library/vue';
+import { renderComponent } from '@/tests/renderComponent';
 import { ref } from 'vue';
 
-// TODO: refactor providers to avoid mocking useTokens
-vi.mock('@/composables/useTokens');
-vi.mock('@/services/web3/useWeb3');
+vi.mock('@/providers/tokens.provider');
 vi.mock('@/composables/staking/useStaking', () => {
   return {
     default: () => {
@@ -18,12 +16,6 @@
     },
   };
 });
-=======
-import { screen, within } from '@testing-library/vue';
-import { renderComponent } from '@/tests/renderComponent';
-
-vi.mock('@/providers/tokens.provider');
->>>>>>> e0ddaa56
 
 function renderCard() {
   renderComponent(PoolCompositionCard, {

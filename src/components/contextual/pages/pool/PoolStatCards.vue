<script lang="ts" setup>
import { computed } from 'vue';
import { useI18n } from 'vue-i18n';

import APRTooltip from '@/components/tooltips/APRTooltip/APRTooltip.vue';
import useNumbers, { FNumFormats } from '@/composables/useNumbers';
import { totalAprLabel } from '@/composables/usePool';
import { APR_THRESHOLD } from '@/constants/pools';
import { Pool } from '@/services/pool/types';
import { AprBreakdown } from '@balancer-labs/sdk';

/**
 * TYPES
 */
type Props = {
<<<<<<< HEAD
  pool: Pool;
  poolApr: AprBreakdown;
=======
  pool?: Pool | null;
  poolApr?: PoolAPRs | null;
>>>>>>> d4efdd0d
  loading?: boolean;
  loadingApr?: boolean;
};

/**
 * PROPS & EMITS
 */
const props = withDefaults(defineProps<Props>(), {
  loading: false,
  pool: null,
  poolApr: null,
});

/**
 * COMPOSABLES
 */
const { fNum2 } = useNumbers();
const { t } = useI18n();

/**
 * COMPUTED
 */
const aprLabel = computed((): string => {
  const poolAPRs = props.poolApr;
  if (!poolAPRs) return '0';

  return totalAprLabel(poolAPRs, props.pool?.boost);
});

const stats = computed(() => {
  if (!props.pool) return [];

  return [
    {
      id: 'poolValue',
      label: t('poolValue'),
      value: fNum2(props.pool.totalLiquidity || '0', FNumFormats.fiat),
      loading: props.loading,
    },
    {
      id: 'volumeTime',
      label: t('volumeTime', ['24h']),
      value: fNum2(props.pool.volumeSnapshot || '0', FNumFormats.fiat),
      loading: props.loading,
    },
    {
      id: 'feesTime',
      label: t('feesTime', ['24h']),
      value: fNum2(props.pool.feesSnapshot || '0', FNumFormats.fiat),
      loading: props.loading,
    },
    {
      id: 'apr',
      label: 'APR',
      value:
        Number(props.poolApr?.min || '0') * 100 > APR_THRESHOLD
          ? '-'
          : aprLabel.value,
      loading: props.loadingApr,
    },
  ];
});
</script>

<template>
  <div class="grid grid-cols-1 sm:grid-cols-2 xl:grid-cols-4 gap-4">
    <template v-for="stat in stats" :key="stat.id">
      <BalLoadingBlock v-if="stat.loading || !pool" class="h-24" />
      <BalCard v-else>
        <div class="flex mb-2 text-sm font-medium text-secondary">
          <span>{{ stat.label }}</span>
          <APRTooltip
            v-if="stat.id === 'apr' && poolApr"
            :pool="pool"
            :poolApr="poolApr"
          />
        </div>
        <div class="flex items-center text-xl font-medium truncate">
          {{ stat.value }}
        </div>
      </BalCard>
    </template>
  </div>
</template><|MERGE_RESOLUTION|>--- conflicted
+++ resolved
@@ -13,13 +13,8 @@
  * TYPES
  */
 type Props = {
-<<<<<<< HEAD
-  pool: Pool;
-  poolApr: AprBreakdown;
-=======
   pool?: Pool | null;
-  poolApr?: PoolAPRs | null;
->>>>>>> d4efdd0d
+  poolApr?: AprBreakdown | null;
   loading?: boolean;
   loadingApr?: boolean;
 };

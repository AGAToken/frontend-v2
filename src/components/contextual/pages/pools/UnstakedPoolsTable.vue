--- conflicted
+++ resolved
@@ -63,13 +63,6 @@
 
 const poolsToRenderKey = computed(() => JSON.stringify(poolsToRender.value));
 
-<<<<<<< HEAD
-// first retrieve all the pools the user has liquidity for
-const { data: userPools, isInitialLoading: isLoadingUserPools } =
-  useUserPoolsQuery();
-
-=======
->>>>>>> c120b18c
 const partiallyStakedPools = computed(() => {
   const stakedPoolIds = stakedPools.value?.map(pool => pool.id);
   // The pools which are both staked, but also have BPT available for staking

--- conflicted
+++ resolved
@@ -25,13 +25,10 @@
 import GaugesTableVoteBtn from './GaugesTableVoteBtn.vue';
 import GaugeVoteInfo from './GaugeVoteInfo.vue';
 import IconLimit from '@/components/icons/IconLimit.vue';
-<<<<<<< HEAD
-=======
 import {
   isVotingTimeLocked,
   remainingVoteLockTime,
 } from '@/composables/useVeBAL';
->>>>>>> 5c377a2a
 
 /**
  * TYPES
@@ -241,29 +238,6 @@
       <template #nextPeriodVotesCell="gauge">
         <div v-if="!isLoading" class="flex justify-end py-4 px-6">
           <GaugeVoteInfo :gauge="gauge" />
-<<<<<<< HEAD
-          <IconLimit
-            v-if="gauge.pool.symbol === 'veBAL'"
-            size="sm"
-            amount="10"
-            :tooltip="
-              $t('veBAL.liquidityMining.limitsTooltip.distributionsCappedVeBAL')
-            "
-            class="ml-1"
-          />
-          <IconLimit
-            v-else-if="gauge.relativeWeightCap !== 'null'"
-            size="sm"
-            :amount="(Number(gauge.relativeWeightCap) * 100).toFixed()"
-            :tooltip="
-              $t('veBAL.liquidityMining.limitsTooltip.distributionsCappedAt', [
-                (Number(gauge.relativeWeightCap) * 100).toFixed(),
-              ])
-            "
-            class="ml-1"
-          />
-          <div v-else class="ml-1 w-5 h-5" />
-=======
           <div class="flex justify-end w-6">
             <IconLimit
               v-if="gauge.pool.symbol === 'veBAL'"
@@ -321,7 +295,6 @@
               </div>
             </BalTooltip>
           </div>
->>>>>>> 5c377a2a
         </div>
       </template>
       <template #voteColumnCell="gauge">

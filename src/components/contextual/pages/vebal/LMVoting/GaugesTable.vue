--- conflicted
+++ resolved
@@ -264,10 +264,7 @@
       :logoURIs="orderedTokenURIs(activeGaugeVote)"
       :poolURL="poolURLFor(activeGaugeVote)"
       :unallocatedVoteWeight="unallocatedVoteWeight"
-<<<<<<< HEAD
-=======
       :veBalLockInfo="veBalLockInfo"
->>>>>>> 6be16c2d
       @success="handleVoteSuccess"
     />
   </teleport>

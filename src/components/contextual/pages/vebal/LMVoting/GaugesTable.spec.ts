--- conflicted
+++ resolved
@@ -1,8 +1,9 @@
-import { render, screen } from '@testing-library/vue';
+import { screen } from '@testing-library/vue';
 
 import BalAssetSet from '@/components/_global/BalAsset/BalAssetSet.vue';
 
 import GaugesTable from './GaugesTable.vue';
+import { renderComponent } from '@/tests/renderComponent';
 GaugesTable.components = {
   BalAssetSet,
 };
@@ -61,14 +62,8 @@
   },
 };
 
-<<<<<<< HEAD
 vi.mock('vue-router');
-vi.mock('@/composables/useTokens');
-vi.mock('@/services/web3/useWeb3');
-=======
-jest.mock('vue-router');
-jest.mock('@/providers/tokens.provider');
->>>>>>> 8fd2159b
+vi.mock('@/providers/tokens.provider');
 
 const gaugeId = '0x34f33CDaED8ba0E1CEECE80e5f4a73bcf234cfac';
 
@@ -117,7 +112,7 @@
 
 describe('GaugesTable', () => {
   it('should render right tokens for gauge', async () => {
-    render(GaugesTable, {
+    renderComponent(GaugesTable, {
       global,
       props: {
         data: gauges,
@@ -137,7 +132,7 @@
   });
 
   it('should render Expired label and disabled Vote btn, if gauge is expired', async () => {
-    render(GaugesTable, {
+    renderComponent(GaugesTable, {
       global,
       props: {
         expiredGauges,
@@ -155,7 +150,7 @@
   });
 
   it("should render Expired label and Remove Votes btn if gauge is expired and it has user's votes", async () => {
-    render(GaugesTable, {
+    renderComponent(GaugesTable, {
       global,
       props: {
         expiredGauges,

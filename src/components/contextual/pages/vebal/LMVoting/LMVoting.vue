<script lang="ts" setup>
import { computed, ref } from 'vue';

import useVeBalLockInfoQuery from '@/composables/queries/useVeBalLockInfoQuery';
import useNumbers, { FNumFormats } from '@/composables/useNumbers';
import { orderedPoolTokens, poolURLFor } from '@/composables/usePool';
import useVotingGauges from '@/composables/useVotingGauges';
import { bnum, scale } from '@/lib/utils';
import { VotingGaugeWithVotes } from '@/services/balancer/gauges/gauge-controller.decorator';

import GaugesTable from './GaugesTable.vue';
import GaugeVoteModal from './GaugeVoteModal.vue';

/**
 * DATA
 */
const activeVotingGauge = ref<VotingGaugeWithVotes | null>(null);

/**
 * COMPOSABLES
 */
const {
  isLoading,
  votingGauges,
  unallocatedVotes,
  votingPeriodEnd,
  refetch: refetchVotingGauges
} = useVotingGauges();
const { fNum2 } = useNumbers();
const veBalLockInfoQuery = useVeBalLockInfoQuery();

/**
 * COMPUTED
 */
const unallocatedVotesFormatted = computed<string>(() =>
  fNum2(scale(bnum(unallocatedVotes.value), -4).toString(), FNumFormats.percent)
);

<<<<<<< HEAD
=======
const votingPeriodEnd = computed<number[]>(() => {
  const periodEnd = getVotePeriodEndTime();
  const interval: Interval = { start: now.value, end: periodEnd };
  const timeUntilEnd: Duration = intervalToDuration(interval);
  const formattedTime = [
    timeUntilEnd.days || 0,
    timeUntilEnd.hours || 0,
    timeUntilEnd.minutes || 0,
    timeUntilEnd.seconds || 0
  ];
  return formattedTime;
});

const votingPeriodLastHour = computed((): boolean => {
  const periodEnd = getVotePeriodEndTime();
  const interval: Interval = { start: now.value, end: periodEnd };
  const timeUntilEnd: Duration = intervalToDuration(interval);
  return (timeUntilEnd.days || 0) < 1 && (timeUntilEnd.hours || 0) < 1;
});

>>>>>>> 3d26d334
const unallocatedVoteWeight = computed(() => {
  const totalVotes = 1e4;
  if (isLoading.value || !votingGauges.value) return totalVotes;

  const votesRemaining = votingGauges.value.reduce((remainingVotes, gauge) => {
    return remainingVotes - parseFloat(gauge.userVotes);
  }, totalVotes);
  return votesRemaining;
});

const hasLock = computed(
  (): boolean =>
    !!veBalLockInfoQuery.data.value?.hasExistingLock &&
    !veBalLockInfoQuery.data.value?.isExpired
);

const hasExpiredLock = computed(
  (): boolean =>
    !!veBalLockInfoQuery.data.value?.hasExistingLock &&
    veBalLockInfoQuery.data.value?.isExpired
);

/**
 * METHODS
 */
function setActiveGaugeVote(votingGauge: VotingGaugeWithVotes) {
  activeVotingGauge.value = votingGauge;
}

function orderedTokenURIs(gauge: VotingGaugeWithVotes): string[] {
  const sortedTokens = orderedPoolTokens(
    gauge.pool.poolType,
    gauge.pool.address,
    gauge.pool.tokens
  );
  return sortedTokens.map(token => gauge.tokenLogoURIs[token?.address || '']);
}

function handleModalClose() {
  activeVotingGauge.value = null;
  refetchVotingGauges.value();
}

function handleVoteSuccess() {
  refetchVotingGauges.value();
}
</script>

<template>
  <div
    class="flex flex-col lg:flex-row lg:justify-between lg:items-end mb-2 gap-4"
  >
    <div class="max-w-3xl">
      <h3 class="mb-2">{{ $t('veBAL.liquidityMining.title') }}</h3>
      <p class="">{{ $t('veBAL.liquidityMining.description') }}</p>
    </div>
    <div class="flex gap-2 xs:gap-3">
      <BalCard shadow="none" class="min-w-max md:w-48">
        <div class="flex items-center">
          <p class="text-sm text-gray-500 inline mr-1">
            My unallocated votes
          </p>
          <BalTooltip
            :text="$t('veBAL.liquidityMining.myUnallocatedVotesTooltip')"
            iconClass="text-gray-400 dark:text-gray-600"
            icon-size="sm"
            width="72"
            class="mt-1"
          />
        </div>
        <p
          class="text-lg font-semibold inline mr-1"
          :class="{ 'text-red-500': hasExpiredLock }"
        >
          <span v-if="hasLock">
            {{ unallocatedVotesFormatted }}
          </span>
          <span class="mr-1" v-else>—</span>
        </p>
        <BalTooltip
          v-if="hasExpiredLock"
          :text="$t('veBAL.liquidityMining.votingPowerExpiredTooltip')"
          icon-size="sm"
          :icon-name="'alert-triangle'"
          :icon-class="
            'text-red-500 hover:text-red-700 dark:hover:text-red-400 transition-colors'
          "
          width="72"
          class="relative top-0.5"
        />
      </BalCard>
      <BalCard shadow="none" class="min-w-max md:w-48">
        <div class="flex items-center">
          <p
            :class="{ 'text-orange-500 font-medium': votingPeriodLastHour }"
            class="text-sm text-gray-500 inline mr-1"
          >
            Voting period ends
          </p>
          <BalTooltip
            :text="$t('veBAL.liquidityMining.votingPeriodTooltip')"
            icon-size="sm"
            iconClass="text-gray-400 dark:text-gray-600"
            width="72"
            class="mt-1"
          />
        </div>
        <p class="text-lg font-semibold tabular-nums">
          <span
            :class="{ 'text-orange-500': votingPeriodLastHour }"
            v-if="votingPeriodEnd.length"
          >
            {{
              $t('veBAL.liquidityMining.votingPeriodCountdown', votingPeriodEnd)
            }}
          </span>
          <span>{{ timeUntilEnd }}</span>
        </p>
      </BalCard>
    </div>
  </div>
  <GaugesTable
    :isLoading="isLoading"
    :data="votingGauges"
    :key="votingGauges && isLoading"
    :noPoolsLabel="$t('noInvestments')"
    showPoolShares
    class="mb-8"
    @clickedVote="setActiveGaugeVote"
  />
  <teleport to="#modal">
    <GaugeVoteModal
      v-if="!!activeVotingGauge"
      :gauge="activeVotingGauge"
      :logoURIs="orderedTokenURIs(activeVotingGauge)"
      :poolURL="
        poolURLFor(activeVotingGauge.pool.id, activeVotingGauge.network)
      "
      :unallocatedVoteWeight="unallocatedVoteWeight"
      :veBalLockInfo="veBalLockInfoQuery.data"
      @success="handleVoteSuccess"
      @close="handleModalClose"
    />
  </teleport>
</template><|MERGE_RESOLUTION|>--- conflicted
+++ resolved
@@ -24,6 +24,7 @@
   votingGauges,
   unallocatedVotes,
   votingPeriodEnd,
+  votingPeriodLastHour,
   refetch: refetchVotingGauges
 } = useVotingGauges();
 const { fNum2 } = useNumbers();
@@ -36,29 +37,6 @@
   fNum2(scale(bnum(unallocatedVotes.value), -4).toString(), FNumFormats.percent)
 );
 
-<<<<<<< HEAD
-=======
-const votingPeriodEnd = computed<number[]>(() => {
-  const periodEnd = getVotePeriodEndTime();
-  const interval: Interval = { start: now.value, end: periodEnd };
-  const timeUntilEnd: Duration = intervalToDuration(interval);
-  const formattedTime = [
-    timeUntilEnd.days || 0,
-    timeUntilEnd.hours || 0,
-    timeUntilEnd.minutes || 0,
-    timeUntilEnd.seconds || 0
-  ];
-  return formattedTime;
-});
-
-const votingPeriodLastHour = computed((): boolean => {
-  const periodEnd = getVotePeriodEndTime();
-  const interval: Interval = { start: now.value, end: periodEnd };
-  const timeUntilEnd: Duration = intervalToDuration(interval);
-  return (timeUntilEnd.days || 0) < 1 && (timeUntilEnd.hours || 0) < 1;
-});
-
->>>>>>> 3d26d334
 const unallocatedVoteWeight = computed(() => {
   const totalVotes = 1e4;
   if (isLoading.value || !votingGauges.value) return totalVotes;
@@ -94,7 +72,9 @@
     gauge.pool.address,
     gauge.pool.tokens
   );
-  return sortedTokens.map(token => gauge.tokenLogoURIs[token?.address || '']);
+  return sortedTokens.map(
+    token => gauge.tokenLogoURIs[token?.address || ''] || ''
+  );
 }
 
 function handleModalClose() {
@@ -175,7 +155,6 @@
               $t('veBAL.liquidityMining.votingPeriodCountdown', votingPeriodEnd)
             }}
           </span>
-          <span>{{ timeUntilEnd }}</span>
         </p>
       </BalCard>
     </div>

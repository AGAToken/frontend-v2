<script setup lang="ts">
import { Network } from '@/lib/config';
import { buildNetworkIconURL } from '@/lib/utils/urls';
import { TransactionActionInfo } from '@/types/transactions';
import { networkLabelMap } from '@/composables/useNetwork';
import { useI18n } from 'vue-i18n';
<<<<<<< HEAD
import {
  TransactionReceipt,
  TransactionResponse,
} from '@ethersproject/abstract-provider';
import {
  L2VeBalBalances,
  TempSyncingNetworks,
} from '@/providers/cross-chain-sync.provider';
=======
import { TransactionResponse } from '@ethersproject/abstract-provider';
import { useCrossChainSync } from '@/providers/cross-chain-sync.provider';
>>>>>>> b84af3a4
import useTransactions from '@/composables/useTransactions';
import useEthers from '@/composables/useEthers';

/**
 * TYPES
 */
type Props = {
  chosenNetworks: Set<Network>;
  activeTabIdx: number;
  veBalBalance: string;
};

/**
 * PROPS & EMITS
 */
const props = defineProps<Props>();
const emit = defineEmits(['update:activeTabIdx']);

/**
 * COMPOSABLES
 */
const { t } = useI18n();
const { addTransaction } = useTransactions();
<<<<<<< HEAD
const { txListener } = useEthers();

=======
const { l2VeBalBalances, sync, setTempSyncingNetworks, tempSyncingNetworks } =
  useCrossChainSync();
>>>>>>> b84af3a4
/**
 * STATE
 */
const currentActionIndex = ref(0);

/**
 * METHODS
 */
async function handleTransaction(
  tx: TransactionResponse,
  network: Network
): Promise<void> {
  addTransaction({
    id: tx.hash,
    type: 'tx',
    action: 'sync',
    summary: `Sync veBal to ${networkLabelMap[network]} network`,
  });

  txListener(tx, {
    onTxConfirmed: (receipt: TransactionReceipt) => {
      console.log('Receipt', receipt);
    },
    onTxFailed: () => {
      //
    },
  });
}

async function handleAction(network: Network) {
  try {
    const tx = await sync(network);
    console.log('Receipt', tx);
    handleTransaction(tx, network);
    return tx;
  } catch (error) {
    console.error(error);
    return Promise.reject(error);
  }
}

function handleSuccess() {
  setTempSyncingNetworks(Array.from(props.chosenNetworks));

  localStorage.setItem(
    'tempSyncingNetworks',
    JSON.stringify(tempSyncingNetworks.value)
  );
  emit('update:activeTabIdx', 2);
}

/**
 * COMPUTED
 */
const networkSyncSteps = computed(() => {
  const actions: TransactionActionInfo[] = [];
  props.chosenNetworks.forEach(network => {
    actions.push({
      label: t('crossChainBoost.syncToNetwork', {
        network: networkLabelMap[network],
      }),
      loadingLabel: t('crossChainBoost.syncingToNetwork', {
        network: networkLabelMap[network],
      }),
      confirmingLabel: t('crossChainBoost.syncingToNetwork', {
        network: networkLabelMap[network],
      }),
      action: async () => {
        return handleAction(network);
      },
      stepTooltip: t('crossChainBoost.syncToNetwork', {
        network: networkLabelMap[network],
      }),
    });
  });
  console.log('actions', actions);
  return actions;
});
</script>

<template>
  <div class="flex flex-col">
    <div class="mb-1.5 text-lg font-bold">Sync veBAL</div>
    <div class="mb-5 text-sm text-gray-600">
      {{ $t('crossChainBoost.syncNetworkAction.title') }}
    </div>

    <div
      v-for="network in chosenNetworks.values()"
      :key="network"
      class="mb-4 rounded-lg border-2 border-gray-200 dark:border-gray-800"
    >
      <div
        class="flex items-center py-1 px-4 border-b-2 border-gray-200 dark:border-gray-800 bg-slate-100 dark:bg-slate-800"
      >
        <img
          :src="buildNetworkIconURL(network)"
          alt=""
          class="mr-2 w-8 h-8 rounded-full cursor-pointer"
        />
        <div class="font-semibold">{{ networkLabelMap[network] }}</div>
      </div>

      <div>
        <div class="flex border-b-2 last:border-b-0 dark:border-gray-800">
          <div class="p-4 w-6/12 text-gray-600 border-r-2 dark:border-gray-800">
            <div class="font-medium dark:text-gray-300">
              {{ $t('crossChainBoost.currentBalance') }}
            </div>
            <div class="font-bold text-black dark:text-white">
              {{ l2VeBalBalances?.[network] || '0.0000' }} veBAL
            </div>
          </div>
          <div class="p-4 w-6/12 text-gray-600 dark:text-gray-300">
            <div>{{ $t('crossChainBoost.postSyncBalance') }}</div>
            <div class="font-bold text-black dark:text-white">
              {{ veBalBalance || '0.0000' }} veBAL
            </div>
          </div>
        </div>
      </div>
    </div>

    <div class="grow"></div>

    <BalActionSteps
      :actions="networkSyncSteps"
      :spacerWidth="10"
      @success="handleSuccess"
      @set-current-action-index="currentActionIndex = $event"
    />
  </div>
</template><|MERGE_RESOLUTION|>--- conflicted
+++ resolved
@@ -4,19 +4,11 @@
 import { TransactionActionInfo } from '@/types/transactions';
 import { networkLabelMap } from '@/composables/useNetwork';
 import { useI18n } from 'vue-i18n';
-<<<<<<< HEAD
 import {
   TransactionReceipt,
   TransactionResponse,
 } from '@ethersproject/abstract-provider';
-import {
-  L2VeBalBalances,
-  TempSyncingNetworks,
-} from '@/providers/cross-chain-sync.provider';
-=======
-import { TransactionResponse } from '@ethersproject/abstract-provider';
 import { useCrossChainSync } from '@/providers/cross-chain-sync.provider';
->>>>>>> b84af3a4
 import useTransactions from '@/composables/useTransactions';
 import useEthers from '@/composables/useEthers';
 
@@ -40,13 +32,10 @@
  */
 const { t } = useI18n();
 const { addTransaction } = useTransactions();
-<<<<<<< HEAD
 const { txListener } = useEthers();
-
-=======
 const { l2VeBalBalances, sync, setTempSyncingNetworks, tempSyncingNetworks } =
   useCrossChainSync();
->>>>>>> b84af3a4
+
 /**
  * STATE
  */

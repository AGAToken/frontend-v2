--- conflicted
+++ resolved
@@ -12,17 +12,8 @@
 import useTokenApprovalActions from '@/composables/useTokenApprovalActions';
 import useTokens from '@/composables/useTokens';
 import { bnum } from '@/lib/utils';
-<<<<<<< HEAD
-import {
-  getGaugeAddress
-  // isL2StakingAprLive
-} from '@/providers/local/staking/staking.provider';
-import { DecoratedPoolWithShares } from '@/services/balancer/subgraph/types';
-// import { getAprRangeWithRewardEmissions } from '@/services/staking/utils';
-=======
 import { getGaugeAddress } from '@/providers/local/staking/staking.provider';
 import { PoolWithShares } from '@/services/balancer/subgraph/types';
->>>>>>> ff22ed1e
 import useWeb3 from '@/services/web3/useWeb3';
 import { TransactionActionInfo } from '@/types/transactions';
 
@@ -49,10 +40,6 @@
     stakedSharesForProvidedPool,
     refetchStakedShares,
     refetchUserStakingData
-<<<<<<< HEAD
-    // getBoostFor
-=======
->>>>>>> ff22ed1e
   },
   stakeBPT,
   unstakeBPT
@@ -131,29 +118,6 @@
     .toString()
 );
 
-<<<<<<< HEAD
-/**
- * TODO implement staking APR and potential weekly yield
- * Doesn't currently work because getBoostFor only returns boosts
- * For staked positions and not pools you're invested in but not staked.
- */
-// const stakingApr = computed(() => {
-//   return bnum(getAprRangeWithRewardEmissions(props.pool).min).times(
-//     getBoostFor(props.pool.id)
-//   );
-// });
-
-// const potentialyWeeklyYield = computed(() => {
-//   console.log('boost', getBoostFor(props.pool.id))
-//   return bnum(getAprRangeWithRewardEmissions(props.pool).min)
-//     .times(getBoostFor(props.pool.id))
-//     .times(fiatValueOfModifiedShares.value)
-//     .div(52)
-//     .toString();
-// });
-
-=======
->>>>>>> ff22ed1e
 /**
  * LIFECYCLE
  */
@@ -254,41 +218,6 @@
             />
           </BalStack>
         </BalStack>
-<<<<<<< HEAD
-        <!-- <BalStack horizontal justify="between" v-if="isL2StakingAprLive">
-          <span class="text-sm">
-            {{ action === 'stake' ? $t('your') : $t('lost') }}
-            {{ $t('staking.stakingApr') }}:
-          </span>
-          <BalStack horizontal spacing="base">
-            <span class="text-sm capitalize">
-              ~{{ fNum2(stakingApr, FNumFormats.percent) }}</span
-            >
-            <BalTooltip
-              :text="$t('staking.stakingAprTooltip')"
-              width="20"
-              textAlign="center"
-            />
-          </BalStack>
-        </BalStack>
-        <BalStack horizontal justify="between" v-if="isL2StakingAprLive">
-          <span class="text-sm">
-            {{ action === 'stake' ? $t('potential') : $t('lost') }}
-            {{ $t('staking.weeklyEarning') }}:
-          </span>
-          <BalStack horizontal spacing="base">
-            <span class="text-sm capitalize"
-              >~{{ fNum2(potentialyWeeklyYield, FNumFormats.fiat) }}</span
-            >
-            <BalTooltip
-              :text="$t('staking.potentialWeeklyEarningTooltip')"
-              width="20"
-              textAlign="center"
-            />
-          </BalStack>
-        </BalStack> -->
-=======
->>>>>>> ff22ed1e
       </BalStack>
     </BalCard>
     <BalActionSteps

--- conflicted
+++ resolved
@@ -92,10 +92,6 @@
         </div>
 
         <!-- VeBal APR -->
-<<<<<<< HEAD
-
-=======
->>>>>>> 77d6a834
         <VeBalBreakdown v-if="hasVebalAPR" :apr="apr?.protocolApr || 0" />
 
         <!-- YIELD APR BREAKDOWN -->

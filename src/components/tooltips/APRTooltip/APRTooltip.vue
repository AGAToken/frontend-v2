--- conflicted
+++ resolved
@@ -94,14 +94,8 @@
         <!-- YIELD APR BREAKDOWN -->
         <YieldBreakdown
           v-if="hasYieldAPR && apr"
-<<<<<<< HEAD
           :yieldAPR="apr?.tokenAprs"
-          :poolTokens="pool.tokensList"
-          :poolType="pool.poolType"
-=======
-          :yieldAPR="apr.yield"
           :pool="pool"
->>>>>>> d419897a
         />
 
         <!-- STAKING APR BREAKDOWN -->

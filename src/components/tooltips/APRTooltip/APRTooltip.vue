<script setup lang="ts">
import { computed } from 'vue';

import useNumbers, { FNumFormats } from '@/composables/useNumbers';
import { isVeBalPool, totalAprLabel } from '@/composables/usePool';
import { APR_THRESHOLD } from '@/constants/pools';
import { bnum } from '@/lib/utils';
import { Pool } from '@/services/pool/types';
import { hasStakingRewards, divApr } from '@/services/staking/utils';

import StakingBreakdown from './components/StakingBreakdown.vue';
import VeBalBreakdown from './components/VeBalBreakdown.vue';
import YieldBreakdown from './components/YieldBreakdown.vue';
import { AprBreakdown } from '@balancer-labs/sdk';

/**
 * TYPES
 */
type Props = {
  pool: Pool;
  poolApr?: AprBreakdown;
};

/**
 * PROPS
 */
const props = defineProps<Props>();

/**
 * COMPOSABLES
 */
const { fNum2 } = useNumbers();

/**
 * COMPUTED
 */
const apr = computed<AprBreakdown>(() => props.pool?.apr || props.poolApr);
const validAPR = computed(() => Number(apr.value?.min || 0) <= APR_THRESHOLD);

const hasYieldAPR = computed(() =>
  bnum(apr.value?.tokenAprs.total || '0').gt(0)
);

const hasVebalAPR = computed((): boolean => isVeBalPool(props.pool.id));

const totalLabel = computed((): string =>
  apr.value ? totalAprLabel(apr.value, props.pool.boost) : '0'
);
</script>

<template v-slot:aprCell="pool">
  <BalTooltip v-if="validAPR" width="auto" noPad>
    <template #activator>
      <div class="ml-1">
        <StarsIcon
          v-if="hasYieldAPR || hasStakingRewards(apr) || hasVebalAPR"
          :gradFrom="hasVebalAPR ? 'purple' : 'yellow'"
          class="-mr-1 h-4"
          v-bind="$attrs"
        />
        <BalIcon
          v-else
          name="info"
          size="sm"
          class="text-gray-400 dark:text-gray-500"
          v-bind="$attrs"
        />
      </div>
    </template>
    <div class="text-sm divide-y dark:divide-gray-900">
      <div class="px-3 pt-3 pb-1 bg-gray-50 dark:bg-gray-800 rounded-t">
        <div class="text-secondary">
          {{ $t('totalAPR') }}
        </div>
        <div>{{ totalLabel }}</div>
      </div>
      <div class="p-3">
        <!-- SWAP FEE APR -->
        <div class="flex items-center mb-1 whitespace-nowrap">
          {{ fNum2(divApr(apr?.swapFees || '0'), FNumFormats.percent) }}
          <span class="ml-1 text-xs text-secondary">
            {{ $t('swapFeeAPR') }}
          </span>
        </div>

        <!-- VeBal APR -->
        <VeBalBreakdown v-if="hasVebalAPR" :apr="apr?.protocolApr || '0'" />

        <!-- YIELD APR BREAKDOWN -->
        <YieldBreakdown
<<<<<<< HEAD
          v-if="hasYieldAPR"
          :yieldAPR="apr?.tokenAprs"
=======
          v-if="hasYieldAPR && apr"
          :yieldAPR="apr.yield"
>>>>>>> d4efdd0d
          :poolTokens="pool.tokensList"
          :poolType="pool.poolType"
        />

        <!-- STAKING APR BREAKDOWN -->
        <StakingBreakdown :pool="pool" :poolApr="apr" />
      </div>
    </div>
  </BalTooltip>
</template><|MERGE_RESOLUTION|>--- conflicted
+++ resolved
@@ -34,7 +34,9 @@
 /**
  * COMPUTED
  */
-const apr = computed<AprBreakdown>(() => props.pool?.apr || props.poolApr);
+const apr = computed<AprBreakdown | undefined>(
+  () => props.pool?.apr || props.poolApr
+);
 const validAPR = computed(() => Number(apr.value?.min || 0) <= APR_THRESHOLD);
 
 const hasYieldAPR = computed(() =>
@@ -84,17 +86,15 @@
         </div>
 
         <!-- VeBal APR -->
-        <VeBalBreakdown v-if="hasVebalAPR" :apr="apr?.protocolApr || '0'" />
+        <VeBalBreakdown
+          v-if="hasVebalAPR"
+          :apr="apr?.protocolApr.toString() || '0'"
+        />
 
         <!-- YIELD APR BREAKDOWN -->
         <YieldBreakdown
-<<<<<<< HEAD
-          v-if="hasYieldAPR"
+          v-if="hasYieldAPR && apr"
           :yieldAPR="apr?.tokenAprs"
-=======
-          v-if="hasYieldAPR && apr"
-          :yieldAPR="apr.yield"
->>>>>>> d4efdd0d
           :poolTokens="pool.tokensList"
           :poolType="pool.poolType"
         />

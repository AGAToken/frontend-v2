--- conflicted
+++ resolved
@@ -1,9 +1,5 @@
 <script lang="ts" setup>
-<<<<<<< HEAD
 import { AprBreakdown, PoolType } from '@balancer-labs/sdk';
-=======
-import { PoolType } from '@/services/pool/types';
->>>>>>> d4efdd0d
 import { getAddress } from '@ethersproject/address';
 import { computed } from 'vue';
 import { useI18n } from 'vue-i18n';
@@ -53,7 +49,7 @@
   return '';
 });
 
-const yieldBreakdownItems = computed((): [string, string][] =>
+const yieldBreakdownItems = computed((): [string, number][] =>
   Object.entries(props.yieldAPR.breakdown)
 );
 </script>

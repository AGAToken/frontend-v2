<script lang="ts" setup>
import { AprBreakdown } from '@balancer-labs/sdk';
import { Pool } from '@/services/pool/types';
import { AprBreakdown } from '@balancer-labs/sdk';
import { getAddress } from '@ethersproject/address';
import { computed } from 'vue';
import { useI18n } from 'vue-i18n';

import useNumbers, { FNumFormats, bpToDec } from '@/composables/useNumbers';
<<<<<<< HEAD
import { isDeep } from '@/composables/usePool';
import useTokens from '@/composables/useTokens';
import { includesWstEth } from '@/lib/utils/balancer/lido';
=======
import { isBoostedPool, isDeep, isVeBalAddress } from '@/composables/usePool';
import useTokens from '@/composables/useTokens';
import { includesWstEth } from '@/lib/utils/balancer/lido';
import { includesAddress } from '@/lib/utils';
import { configService } from '@/services/config/config.service';
>>>>>>> f8f48d5d

/**
 * TYPES
 */
type Props = {
  yieldAPR: AprBreakdown['tokenAprs'];
  pool: Pool;
};

/**
 * PROPS & EMITS
 */
const props = defineProps<Props>();

/**
 * COMPOSABLES
 */
const { getTokens } = useTokens();
const { fNum2 } = useNumbers();
const { t } = useI18n();

/**
 * COMPUTED
 */
const yieldAPRTokens = computed(() => {
  return getTokens(Object.keys(props.yieldAPR.breakdown));
});

const hasMultiRewardTokens = computed(
  () => Object.keys(yieldAPRTokens.value).length > 1
);

const yieldAPRLabel = computed(() => {
  const poolTokensList = props.pool.tokensList;
  if (includesWstEth(poolTokensList)) return t('yieldAprRewards.apr.steth');
  if (includesAddress(poolTokensList, configService.network.addresses.rETH))
    return t('yieldAprRewards.apr.reth');
  if (isDeep(props.pool)) return t('yieldAprRewards.apr.boosted');

  const yieldTokensList = Object.keys(props.yieldAPR.breakdown);
  if (yieldTokensList.length === 1) {
    if (isBoostedPool(yieldTokensList[0]))
      return t('yieldAprRewards.apr.boosted');
    if (isVeBalAddress(yieldTokensList[0]))
      return t('yieldAprRewards.apr.veBAL');
  }

  return '';
});

const yieldBreakdownItems = computed((): [string, number][] =>
  Object.entries(props.yieldAPR.breakdown)
);
</script>

<template>
<<<<<<< HEAD
  <BalBreakdown :items="yieldBreakdownItems" :hideItems="!hasMultiRewardTokens">
    <div class="flex items-center">
      {{ fNum2(bpToDec(yieldAPR.total), FNumFormats.percent) }}
      <span class="ml-1 text-xs text-secondary">
        {{ yieldAPRLabel }}
      </span>
    </div>
    <template v-if="hasMultiRewardTokens" #item="{ item: [address, amount] }">
      {{ fNum2(bpToDec(amount), FNumFormats.percent) }}
      <span class="ml-1 text-xs text-secondary">
        {{ yieldAPRTokens[getAddress(address)].symbol }} {{ $t('apr') }}
      </span>
    </template>
  </BalBreakdown>
=======
  <div data-testid="yield-apr">
    <BalBreakdown
      :items="yieldBreakdownItems"
      :hideItems="!hasMultiRewardTokens"
    >
      <div class="flex items-center">
        {{ fNum2(bpToDec(yieldAPR.total), FNumFormats.percent) }}
        <span class="ml-1 text-xs text-secondary">
          {{ yieldAPRLabel }}
        </span>
      </div>
      <template v-if="hasMultiRewardTokens" #item="{ item: [address, amount] }">
        {{ fNum2(bpToDec(amount), FNumFormats.percent) }}
        <span class="ml-1 text-xs text-secondary">
          {{ yieldAPRTokens[getAddress(address)].symbol }} {{ $t('apr') }}
        </span>
      </template>
    </BalBreakdown>
  </div>
>>>>>>> f8f48d5d
</template><|MERGE_RESOLUTION|>--- conflicted
+++ resolved
@@ -1,5 +1,4 @@
 <script lang="ts" setup>
-import { AprBreakdown } from '@balancer-labs/sdk';
 import { Pool } from '@/services/pool/types';
 import { AprBreakdown } from '@balancer-labs/sdk';
 import { getAddress } from '@ethersproject/address';
@@ -7,17 +6,11 @@
 import { useI18n } from 'vue-i18n';
 
 import useNumbers, { FNumFormats, bpToDec } from '@/composables/useNumbers';
-<<<<<<< HEAD
-import { isDeep } from '@/composables/usePool';
-import useTokens from '@/composables/useTokens';
-import { includesWstEth } from '@/lib/utils/balancer/lido';
-=======
 import { isBoostedPool, isDeep, isVeBalAddress } from '@/composables/usePool';
 import useTokens from '@/composables/useTokens';
 import { includesWstEth } from '@/lib/utils/balancer/lido';
 import { includesAddress } from '@/lib/utils';
 import { configService } from '@/services/config/config.service';
->>>>>>> f8f48d5d
 
 /**
  * TYPES
@@ -74,22 +67,6 @@
 </script>
 
 <template>
-<<<<<<< HEAD
-  <BalBreakdown :items="yieldBreakdownItems" :hideItems="!hasMultiRewardTokens">
-    <div class="flex items-center">
-      {{ fNum2(bpToDec(yieldAPR.total), FNumFormats.percent) }}
-      <span class="ml-1 text-xs text-secondary">
-        {{ yieldAPRLabel }}
-      </span>
-    </div>
-    <template v-if="hasMultiRewardTokens" #item="{ item: [address, amount] }">
-      {{ fNum2(bpToDec(amount), FNumFormats.percent) }}
-      <span class="ml-1 text-xs text-secondary">
-        {{ yieldAPRTokens[getAddress(address)].symbol }} {{ $t('apr') }}
-      </span>
-    </template>
-  </BalBreakdown>
-=======
   <div data-testid="yield-apr">
     <BalBreakdown
       :items="yieldBreakdownItems"
@@ -109,5 +86,4 @@
       </template>
     </BalBreakdown>
   </div>
->>>>>>> f8f48d5d
 </template>
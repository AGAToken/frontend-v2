--- conflicted
+++ resolved
@@ -6,15 +6,11 @@
 import { useI18n } from 'vue-i18n';
 
 import useNumbers, { FNumFormats, bpToDec } from '@/composables/useNumbers';
-<<<<<<< HEAD
-import { isBoostedPool, isDeep, isVeBalAddress } from '@/composables/usePool';
-=======
 import {
   isBoostedPool,
   isDeep,
   isVeBalPoolAddress,
 } from '@/composables/usePool';
->>>>>>> 77d6a834
 import useTokens from '@/composables/useTokens';
 import { includesWstEth } from '@/lib/utils/balancer/lido';
 import { includesAddress } from '@/lib/utils';
@@ -62,11 +58,7 @@
   if (yieldTokensList.length === 1) {
     if (isBoostedPool(yieldTokensList[0]))
       return t('yieldAprRewards.apr.boosted');
-<<<<<<< HEAD
-    if (isVeBalAddress(yieldTokensList[0]))
-=======
     if (isVeBalPoolAddress(yieldTokensList[0]))
->>>>>>> 77d6a834
       return t('yieldAprRewards.apr.veBAL');
   }
 
@@ -86,13 +78,7 @@
     >
       <div class="flex items-center">
         {{ fNum2(bpToDec(yieldAPR.total), FNumFormats.percent) }}
-<<<<<<< HEAD
-        <span class="ml-1 text-xs text-secondary">
-          {{ yieldAPRLabel }}
-        </span>
-=======
         <span class="ml-1 text-xs text-secondary"> {{ yieldAPRLabel }} </span>
->>>>>>> 77d6a834
       </div>
       <template v-if="hasMultiRewardTokens" #item="{ item: [address, amount] }">
         {{ fNum2(bpToDec(amount), FNumFormats.percent) }}

--- conflicted
+++ resolved
@@ -36,11 +36,7 @@
 </script>
 
 <template>
-<<<<<<< HEAD
-  <div data-testid="protocol-apr">
-=======
   <div data-testid="vebal-apr">
->>>>>>> 77d6a834
     <BalBreakdown :items="items">
       {{ aprLabel }}
       <span class="ml-1 text-xs text-secondary">

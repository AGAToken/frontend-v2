--- conflicted
+++ resolved
@@ -36,12 +36,9 @@
 const stakingAPR = computed(
   (): AprBreakdown['stakingApr'] | undefined => apr.value?.stakingApr
 );
-<<<<<<< HEAD
-=======
 const isMinMaxSame = computed(
   (): boolean => stakingAPR.value?.min === stakingAPR.value?.max
 );
->>>>>>> a297c637
 const minBalAPR = computed((): number => stakingAPR.value?.min || 0);
 const maxBalAPR = computed((): number => stakingAPR.value?.max || 0);
 const rewardTokensAPR = computed(

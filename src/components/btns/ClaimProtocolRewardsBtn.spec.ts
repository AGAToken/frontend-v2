import { AddressZero } from '@ethersproject/constants';
import { fireEvent, render } from '@testing-library/vue';

import { txResponseMock } from '@/__mocks__/transactions';
import BalBtn from '@/components/_global/BalBtn/BalBtn.vue';
import { FeeDistributor } from '@/services/balancer/contracts/contracts/fee-distributor';

import ClaimProtocolRewardsBtn from './ClaimProtocolRewardsBtn.vue';
import TxActionBtn from './TxActionBtn/TxActionBtn.vue';

ClaimProtocolRewardsBtn.components = { TxActionBtn };
TxActionBtn.components = { BalBtn };

<<<<<<< HEAD
vi.mock('@/services/balancer/contracts/contracts/fee-distributor');
vi.mock('@/composables/useTransactions');
vi.mock('@/composables/useTokens');
vi.mock('@/composables/useEthers');
vi.mock('@/composables/useNumbers');
vi.mock('@/composables/queries/useProtocolRewardsQuery');
vi.mock('@/services/web3/useWeb3');
vi.mock('@/services/rpc-provider/rpc-provider.service');

const mockClaimBalance = vi.fn().mockResolvedValue(txResponseMock);
const mockClaimBalances = vi.fn().mockResolvedValue(txResponseMock);
=======
jest.mock('@/services/balancer/contracts/contracts/fee-distributor');
jest.mock('@/providers/tokens.provider');
jest.mock('@/composables/queries/useProtocolRewardsQuery');
jest.mock('@/services/rpc-provider/rpc-provider.service');

const mockClaimBalance = jest.fn().mockResolvedValue(txResponseMock);
const mockClaimBalances = jest.fn().mockResolvedValue(txResponseMock);
>>>>>>> 8fd2159b

describe('ClaimProtocolRewardsBtn', () => {
  beforeAll(() => {
    // @ts-ignore
    FeeDistributor.mockImplementation(() => {
      return {
        claimableTokens: [
          '0x7B50775383d3D6f0215A8F290f2C9e2eEBBEceb2',
          '0xba100000625a3754423978a60c9317c58a424e3D',
        ],
        claimBalance: mockClaimBalance,
        claimBalances: mockClaimBalances,
      };
    });
  });

  beforeEach(() => {
    // @ts-ignore
    FeeDistributor.mockClear();
  });

  it('should render props', () => {
    const { getByText } = render(ClaimProtocolRewardsBtn, {
      props: {
        fiatValue: '1000',
      },
    });

    expect(getByText('Claim all')).toBeVisible();
  });

  it('Calls FeeDistributor.claimBalances on click: Claim all', async () => {
    const { getByText } = render(ClaimProtocolRewardsBtn, {
      props: {
        fiatValue: '1000',
      },
    });

    const btn = getByText('Claim all');

    await fireEvent.click(btn);

    expect(mockClaimBalances).toBeCalled();
  });

  it('Calls FeeDistributor.claimBalance on click: Claim', async () => {
    const { getByText } = render(ClaimProtocolRewardsBtn, {
      props: {
        tokenAddress: '0x7B50775383d3D6f0215A8F290f2C9e2eEBBEceb2',
        fiatValue: '1000',
      },
    });

    const btn = getByText('Claim');

    await fireEvent.click(btn);

    // @ts-ignore
    expect(mockClaimBalance).toBeCalledWith(
      AddressZero,
      '0x7B50775383d3D6f0215A8F290f2C9e2eEBBEceb2'
    );
  });
});<|MERGE_RESOLUTION|>--- conflicted
+++ resolved
@@ -1,5 +1,5 @@
 import { AddressZero } from '@ethersproject/constants';
-import { fireEvent, render } from '@testing-library/vue';
+import { fireEvent } from '@testing-library/vue';
 
 import { txResponseMock } from '@/__mocks__/transactions';
 import BalBtn from '@/components/_global/BalBtn/BalBtn.vue';
@@ -7,31 +7,18 @@
 
 import ClaimProtocolRewardsBtn from './ClaimProtocolRewardsBtn.vue';
 import TxActionBtn from './TxActionBtn/TxActionBtn.vue';
+import { renderComponent } from '@/tests/renderComponent';
 
 ClaimProtocolRewardsBtn.components = { TxActionBtn };
 TxActionBtn.components = { BalBtn };
 
-<<<<<<< HEAD
 vi.mock('@/services/balancer/contracts/contracts/fee-distributor');
-vi.mock('@/composables/useTransactions');
-vi.mock('@/composables/useTokens');
-vi.mock('@/composables/useEthers');
-vi.mock('@/composables/useNumbers');
+vi.mock('@/providers/tokens.provider');
 vi.mock('@/composables/queries/useProtocolRewardsQuery');
-vi.mock('@/services/web3/useWeb3');
 vi.mock('@/services/rpc-provider/rpc-provider.service');
 
 const mockClaimBalance = vi.fn().mockResolvedValue(txResponseMock);
 const mockClaimBalances = vi.fn().mockResolvedValue(txResponseMock);
-=======
-jest.mock('@/services/balancer/contracts/contracts/fee-distributor');
-jest.mock('@/providers/tokens.provider');
-jest.mock('@/composables/queries/useProtocolRewardsQuery');
-jest.mock('@/services/rpc-provider/rpc-provider.service');
-
-const mockClaimBalance = jest.fn().mockResolvedValue(txResponseMock);
-const mockClaimBalances = jest.fn().mockResolvedValue(txResponseMock);
->>>>>>> 8fd2159b
 
 describe('ClaimProtocolRewardsBtn', () => {
   beforeAll(() => {
@@ -54,7 +41,7 @@
   });
 
   it('should render props', () => {
-    const { getByText } = render(ClaimProtocolRewardsBtn, {
+    const { getByText } = renderComponent(ClaimProtocolRewardsBtn, {
       props: {
         fiatValue: '1000',
       },
@@ -64,7 +51,7 @@
   });
 
   it('Calls FeeDistributor.claimBalances on click: Claim all', async () => {
-    const { getByText } = render(ClaimProtocolRewardsBtn, {
+    const { getByText } = renderComponent(ClaimProtocolRewardsBtn, {
       props: {
         fiatValue: '1000',
       },
@@ -78,7 +65,7 @@
   });
 
   it('Calls FeeDistributor.claimBalance on click: Claim', async () => {
-    const { getByText } = render(ClaimProtocolRewardsBtn, {
+    const { getByText } = renderComponent(ClaimProtocolRewardsBtn, {
       props: {
         tokenAddress: '0x7B50775383d3D6f0215A8F290f2C9e2eEBBEceb2',
         fiatValue: '1000',

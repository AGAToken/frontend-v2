<script setup lang="ts">
/**
 * A series of actions the user must perform, displayed horizontally as a series of dots
 * As each action is in progress or completed the dot changes to reflect its
 * current state.
 *
 * Useful if there are an arbitrary number of actions the user must take such as
 * "approve n tokens, then add liquidity to a pool.""
 */
import { ChainId } from '@aave/protocol-js';
import {
  TransactionReceipt,
  TransactionResponse,
} from '@ethersproject/abstract-provider';
import { computed, ref, watch } from 'vue';

import AnimatePresence from '@/components/animate/AnimatePresence.vue';
import useEthers from '@/composables/useEthers';
import { dateTimeLabelFor } from '@/composables/useTime';
import useTransactionErrors from '@/composables/useTransactionErrors';
import { configService } from '@/services/config/config.service';
import { Step, StepState } from '@/types';
import {
  TransactionAction,
  TransactionActionInfo,
  TransactionActionState,
} from '@/types/transactions';
<<<<<<< HEAD
import signature from '@/assets/images/icons/signature.svg';
=======
import { captureException } from '@sentry/core';
>>>>>>> ff8141f4

/**
 * TYPES
 */
type Props = {
  actions: TransactionActionInfo[];
  disabled?: boolean;
  // override action state loading prop and show
  // loading for all steps
  isLoading?: boolean;
  // override action state loading label
  // for all steps
  loadingLabel?: string;
};

/**
 * PROPS & EMITS
 */
const props = withDefaults(defineProps<Props>(), {
  disabled: false,
  isLoading: false,
  loadingLabel: '',
});

const emit = defineEmits<{
  (e: 'success', value: any): void;
  (e: 'setCurrentActionIndex', value: number): void;
}>();

const defaultActionState: TransactionActionState = {
  init: false,
  confirming: false,
  confirmed: false,
  confirmedAt: '',
};

/**
 * STATE
 */
const currentActionIndex = ref(0);
const _actions = ref<TransactionActionInfo[]>(props.actions);

const actionStates = ref(
  _actions.value.map(() => ({
    ...defaultActionState,
  }))
);

/**
 * WATCHERS
 */
watch(
  () => [props.actions, props.isLoading],
  () => {
    _actions.value = props.actions;
    actionStates.value = _actions.value.map(() => ({
      ...defaultActionState,
    }));
  },
  {
    deep: true,
  }
);

watch(
  () => currentActionIndex.value,
  (val: number) => {
    emit('setCurrentActionIndex', val);
  },
  { immediate: true }
);
/**
 * COMPOSABLES
 */
const { txListener, getTxConfirmedAt } = useEthers();
const { parseError } = useTransactionErrors();

/**
 * COMPUTED
 */

const actions = computed((): TransactionAction[] => {
  return _actions.value.map((actionInfo, idx) => {
    const actionState = actionStates.value[idx];
    return {
      label: actionInfo.label,
      loadingLabel: actionState.init
        ? actionInfo.loadingLabel
        : actionInfo.confirmingLabel,
      pending: actionState.init || actionState.confirming,
      isSignAction: actionInfo.isSignAction,
      promise: submit.bind(null, actionInfo.action, actionState),
      step: {
        tooltip: actionInfo.stepTooltip,
        state: getStepState(actionState, idx),
      },
    };
  });
});

const currentAction = computed(
  (): TransactionAction => actions.value[currentActionIndex.value]
);

const currentActionState = computed(
  (): TransactionActionState => actionStates.value[currentActionIndex.value]
);

const lastActionState = computed(
  (): TransactionActionState =>
    actionStates.value[actionStates.value.length - 1]
);

const steps = computed((): Step[] => actions.value.map(action => action.step));

const spacerWidth = computed((): number => {
  return 13 - steps.value.length;
});

/**
 * METHODS
 */

function getStepState(
  actionState: TransactionActionState,
  index: number
): StepState {
  if (currentActionIndex.value < index) return StepState.Todo;
  else if (actionState.confirming) return StepState.Pending;
  else if (actionState.init) return StepState.WalletOpen;
  else if (actionState.confirmed) return StepState.Success;
  return StepState.Active;
}

async function submit(
  action: () => Promise<TransactionResponse>,
  state: TransactionActionState
): Promise<void> {
  try {
    state.init = true;
    state.error = null;

    const tx = await action();

    state.init = false;
    state.confirming = true;

    if (currentAction.value.isSignAction) {
      handleSignAction(state);
      return;
    }

    handleTransaction(tx, state);
  } catch (error) {
    state.init = false;
    state.confirming = false;
    state.error = parseError(error);
    console.error(error);
    captureException(error);
  }
}

function handleSignAction(state: TransactionActionState) {
  currentActionIndex.value += 1;
  state.confirming = false;
  state.confirmed = true;
}

async function handleTransaction(
  tx: TransactionResponse,
  state: TransactionActionState
): Promise<void> {
  await txListener(tx, {
    onTxConfirmed: async (receipt: TransactionReceipt) => {
      state.receipt = receipt;

      // need to explicity wait for a number of confirmations
      // on polygon
      if (Number(configService.network.chainId) === ChainId.polygon) {
        await tx.wait(10);
      }

      const confirmedAt = await getTxConfirmedAt(receipt);
      state.confirmedAt = dateTimeLabelFor(confirmedAt);

      if (currentActionIndex.value >= actions.value.length - 1) {
        emit('success', { receipt, confirmedAt: state.confirmedAt });
      } else {
        currentActionIndex.value += 1;
      }

      state.confirming = false;
      state.confirmed = true;
    },
    onTxFailed: () => {
      state.confirming = false;
    },
  });
}
</script>

<template>
  <div>
    <AnimatePresence isVisible>
      <BalAlert
        v-if="currentActionState?.error && !isLoading"
        type="error"
        :title="currentActionState?.error?.title"
        :description="currentActionState?.error?.description"
        block
        class="mb-4"
      />
      <BalStack vertical>
        <BalHorizSteps
          v-if="actions.length > 1 && !lastActionState?.confirmed"
          :steps="steps"
          :spacerWidth="spacerWidth"
          class="flex justify-center"
        />
        <BalBtn
          v-if="!lastActionState?.confirmed"
          :disabled="props.disabled"
          color="gradient"
          :loading="currentAction?.pending || isLoading"
          :loadingLabel="
            isLoading
              ? loadingLabel || $t('loading')
              : currentAction?.loadingLabel
          "
          block
          @click="currentAction.promise()"
        >
          <div
            :class="{
              'flex flex-grow justify-between items-center':
                currentAction.isSignAction,
            }"
          >
            <img v-if="currentAction.isSignAction" :src="signature" />
            {{ currentAction?.label }}
            <div v-if="currentAction.isSignAction" class="w-8"></div>
          </div>
        </BalBtn>
      </BalStack>
    </AnimatePresence>
  </div>
</template><|MERGE_RESOLUTION|>--- conflicted
+++ resolved
@@ -25,11 +25,8 @@
   TransactionActionInfo,
   TransactionActionState,
 } from '@/types/transactions';
-<<<<<<< HEAD
 import signature from '@/assets/images/icons/signature.svg';
-=======
 import { captureException } from '@sentry/core';
->>>>>>> ff8141f4
 
 /**
  * TYPES

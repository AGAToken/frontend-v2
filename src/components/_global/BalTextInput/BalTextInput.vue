--- conflicted
+++ resolved
@@ -125,227 +125,6 @@
   </div>
 </template>
 
-<<<<<<< HEAD
-<script lang="ts">
-import {
-  defineComponent,
-  ref,
-  computed,
-  toRefs,
-  PropType,
-  watchEffect,
-  watch
-} from 'vue';
-import { Rules, RuleFunction } from '@/types';
-
-export default defineComponent({
-  name: 'BalTextInput',
-
-  inheritAttrs: false,
-
-  emits: [
-    'input',
-    'blur',
-    'update:modelValue',
-    'update:isValid',
-    'click',
-    'keydown'
-  ],
-
-  props: {
-    modelValue: {
-      type: [String, Number],
-      default: ''
-    },
-    isValid: {
-      type: Boolean,
-      default: true
-    },
-    name: { type: String, required: true },
-    label: { type: String, default: '' },
-    squareTop: { type: Boolean, default: false },
-    noMargin: { type: Boolean, default: false },
-    textRight: { type: Boolean, default: false },
-    disabled: { type: Boolean, default: false },
-    appendBorder: { type: Boolean, default: false },
-    prependBorder: { type: Boolean, default: false },
-    fadedOut: { type: Boolean, default: false },
-    info: { type: String, default: '' },
-    decimalLimit: { type: Number, default: 18 },
-    type: {
-      type: String,
-      default: 'text',
-      validator: (val: string): boolean => {
-        return ['text', 'number', 'date', 'email', 'password'].includes(val);
-      }
-    },
-    size: {
-      type: String,
-      default: 'md',
-      validator: (val: string): boolean => ['sm', 'md', 'lg'].includes(val)
-    },
-    validateOn: {
-      type: String,
-      default: 'blur',
-      validator: (val: string): boolean => ['blur', 'input'].includes(val)
-    },
-    rules: {
-      type: Array as PropType<Rules>,
-      default: () => []
-    }
-  },
-
-  setup(props, { emit, slots }) {
-    const { rules, size, validateOn, noMargin } = toRefs(props);
-    const errors = ref([] as Array<string>);
-
-    const hasError = computed(() => errors.value.length > 0);
-
-    function validate(val: string | number): void {
-      errors.value = [];
-      rules.value.forEach((rule: RuleFunction) => {
-        const result = rule(val);
-        if (typeof result === 'string') errors.value.push(result);
-      });
-    }
-
-    function onBlur(event): void {
-      emit('blur', event.target.value);
-      emit('update:modelValue', event.target.value);
-      if (validateOn.value === 'blur') validate(event.target.value);
-    }
-
-    function onInput(event): void {
-      if (props.type === 'number') {
-        const overflowProtectedVal = overflowProtected(event.target.value);
-        if (overflowProtectedVal) event.target.value = overflowProtectedVal;
-      }
-      emit('input', event.target.value);
-      emit('update:modelValue', event.target.value);
-    }
-
-    function onKeydown(event): void {
-      if (props.type === 'number') {
-        blockInvalidChar(event);
-      }
-      emit('keydown', event);
-    }
-
-    function blockInvalidChar(event): void {
-      ['e', 'E', '+', '-'].includes(event.key) && event.preventDefault();
-    }
-
-    function overflowProtected(value: string): string | undefined {
-      const [numberStr, decimalStr] = value.toString().split('.');
-
-      if (decimalStr && decimalStr.length > props.decimalLimit) {
-        const maxLength = numberStr.length + props.decimalLimit + 1;
-        return value.toString().slice(0, maxLength);
-      } else return;
-    }
-
-    watchEffect(() => {
-      if (validateOn.value === 'input') validate(props.modelValue);
-    });
-
-    watch(hasError, newVal => {
-      emit('update:isValid', !newVal);
-    });
-
-    const textSizeClasses = (): string => {
-      switch (size.value) {
-        case 'sm':
-          return 'text-base';
-        case 'lg':
-          return 'text-lg';
-        default:
-          return 'text-base';
-      }
-    };
-
-    const inputHeightClasses = (): string => {
-      switch (size.value) {
-        case 'sm':
-          return 'h-9';
-        case 'lg':
-          return 'h-18';
-        default:
-          return 'h-12';
-      }
-    };
-
-    const wrapperClasses = computed(() => {
-      return {
-        'mb-5': !noMargin.value
-      };
-    });
-
-    const inputGroupClasses = computed(() => {
-      return {
-        'rounded-lg': !props.squareTop,
-        'rounded-b-lg': props.squareTop,
-        'border-red-500': hasError.value,
-        'shadow-inner': !props.disabled
-      };
-    });
-
-    const inputContainerClasses = computed(() => {
-      return {
-        [inputHeightClasses()]: true,
-        'border-l dark:border-gray-850': slots.prepend && props.prependBorder,
-        'border-r dark:border-gray-850': slots.append && props.appendBorder
-      };
-    });
-
-    const inputClasses = computed(() => {
-      return {
-        [textSizeClasses()]: true,
-        'text-right': props.textRight
-      };
-    });
-
-    const appendClasses = computed(() => {
-      return {
-        [textSizeClasses()]: true,
-        [inputHeightClasses()]: true,
-        ['bg-white dark:bg-gray-900']: props.appendBorder
-      };
-    });
-
-    const prependClasses = computed(() => {
-      return {
-        [textSizeClasses()]: true,
-        [inputHeightClasses()]: true,
-        ['bg-white dark:bg-gray-900']: props.prependBorder
-      };
-    });
-
-    const infoClasses = computed(() => {
-      return {};
-    });
-
-    return {
-      errors,
-      hasError,
-      validate,
-      onBlur,
-      onInput,
-      onKeydown,
-      wrapperClasses,
-      inputGroupClasses,
-      inputContainerClasses,
-      inputClasses,
-      appendClasses,
-      prependClasses,
-      infoClasses,
-      blockInvalidChar
-    };
-  }
-});
-</script>
-
-=======
->>>>>>> f6d2b085
 <style scoped>
 .bal-text-input {
   @apply shadow-lg rounded-lg;

<script setup lang="ts">
import { computed, toRef } from 'vue';
import { useI18n } from 'vue-i18n';

import useBreakpoints from '@/composables/useBreakpoints';
import { isMainnet } from '@/composables/useNetwork';
import { includesAddress } from '@/lib/utils';
import { configService } from '@/services/config/config.service';
import useWeb3 from '@/services/web3/useWeb3';
import { Address } from '@/types';
import { AnyPool } from '@/services/pool/types';
import MyWalletSubheader from './MyWalletSubheader.vue';
import useNativeBalance from '@/composables/useNativeBalance';
import { usePool } from '@/composables/usePool';
import useMyWalletTokens from '@/composables/useMyWalletTokens';

type Props = {
  excludedTokens?: string[];
  // If pool prop is provided, Tokens are grouped into:
  // 'Pool tokens in wallet' or 'Other tokens in wallet'
  pool?: AnyPool;
  includeNativeAsset?: boolean;
};

const props = withDefaults(defineProps<Props>(), {
  excludedTokens: () => [],
  pool: undefined,
  includeNativeAsset: false,
});

const { isWalletReady, startConnectWithInjectedProvider } = useWeb3();
const { upToLargeBreakpoint } = useBreakpoints();

const networkName = configService.network.name;
const { t } = useI18n();
const { isDeepPool } = usePool(toRef(props, 'pool'));

const {
  tokensWithBalance,
  poolTokenAddresses,
  poolTokensWithBalance,
  poolTokensWithoutBalance,
  notPoolTokensWithBalance,
  isLoadingBalances,
} = useMyWalletTokens(props);

const noNativeCurrencyMessage = computed(() => {
  return t('noNativeCurrency', [nativeCurrency, networkName]);
});

const noNativeCurrencyMessageEthereum = computed(() => {
  return t('noNativeCurrencyEthereum', [nativeCurrency, networkName]);
});

const noTokensMessage = computed(() => {
  return t('noTokensInWallet', [networkName]);
});

<<<<<<< HEAD
const { hasNativeBalance, nativeBalance, nativeCurrency } = useNativeBalance();

function handleAssetClick(tokenAddress) {
  const isPoolToken = includesAddress(poolTokenAddresses.value, tokenAddress);
  emit('click:asset', tokenAddress, isPoolToken);
}

const emit = defineEmits<{
  (e: 'click:asset', tokenAddress: Address, isPoolToken: boolean): void;
}>();
=======
const tokensWithBalance = computed(() => {
  return take(
    Object.keys(balances.value).filter(
      tokenAddress =>
        Number(balances.value[tokenAddress]) > 0 &&
        tokenAddress !== appNetworkConfig.addresses.veBAL
    ),
    21
  );
});
>>>>>>> 8ffcc7eb
</script>

<template>
  <BalCard
    :square="upToLargeBreakpoint"
    noPad
    :noBorder="upToLargeBreakpoint"
    growContent
    :hFull="upToLargeBreakpoint"
    shadow="none"
  >
    <div class="flex flex-col w-full h-full bg-transparent">
      <div
        v-if="!upToLargeBreakpoint"
        class="flex lg:justify-between p-3 pb-0 lg:pb-3 lg:border-b dark:border-gray-900"
      >
        <h6>
          {{ $t('myWallet2') }}
        </h6>
        <div
          v-if="!isLoadingBalances"
          class="ml-1 lg:ml-0 font-semibold lg:font-normal"
        >
          <div
            v-if="!hasNativeBalance"
            class="mr-0.5 text-red-500 hover:text-red-700 dark:hover:text-red-400 transition-colors"
          >
            {{ nativeBalance }} {{ nativeCurrency }}
            <BalTooltip
              v-if="isWalletReady"
              :text="
                isMainnet
                  ? noNativeCurrencyMessageEthereum
                  : noNativeCurrencyMessage
              "
              iconSize="sm"
              :iconName="'alert-triangle'"
              :iconClass="'text-red-500 hover:text-red-700 dark:hover:text-red-400 transition-colors'"
              width="72"
              class="relative top-0.5"
            />
          </div>
          <div v-else>{{ nativeBalance }} {{ nativeCurrency }}</div>
        </div>
        <BalLoadingBlock v-else class="w-12 h-8" />
      </div>
      <div class="z-0 px-3 pb-3 h-full my-wallet">
        <BalLoadingBlock v-if="isLoadingBalances" class="h-8" />
        <div v-else-if="isWalletReady">
          <template v-if="pool">
            <MyWalletSubheader v-if="isDeepPool" class="border-b">
              Pool tokens (lowest price impact)
            </MyWalletSubheader>
            <div class="mt-5">
              <BalAssetSet
                :balAssetProps="{ button: true }"
                :width="275"
                wrap
                :size="30"
                :addresses="[
                  ...poolTokensWithBalance,
                  ...poolTokensWithoutBalance,
                ]"
                :disabledAddresses="poolTokensWithoutBalance"
                :maxAssetsPerLine="7"
                @click="handleAssetClick"
              />
            </div>
            <template v-if="isDeepPool">
              <MyWalletSubheader class="my-5 border-t border-b">
                Other tokens (higher price impact)
              </MyWalletSubheader>
              <BalAssetSet
                :balAssetProps="{ button: true }"
                :width="275"
                wrap
                :size="30"
                :addresses="notPoolTokensWithBalance"
                :maxAssetsPerLine="7"
                @click="handleAssetClick"
              />
            </template>
          </template>
          <div v-else class="mt-3">
            <BalAssetSet
              :balAssetProps="{ button: true }"
              :width="275"
              wrap
              :size="30"
              :addresses="tokensWithBalance"
              :maxAssetsPerLine="7"
              @click="handleAssetClick"
            />
          </div>

          <p
            v-if="tokensWithBalance.length === 0"
            class="text-sm opacity-0 text-secondary fade-in"
          >
            {{ noTokensMessage }}.
          </p>
        </div>
        <div v-else class="flex mt-4 lg:mt-0 w-full font-medium">
          <BalLink @click="startConnectWithInjectedProvider">
            Connect your wallet
          </BalLink>
        </div>
      </div>
    </div>
  </BalCard>
</template><|MERGE_RESOLUTION|>--- conflicted
+++ resolved
@@ -1,48 +1,34 @@
 <script setup lang="ts">
-import { computed, toRef } from 'vue';
+import { take } from 'lodash';
+import { computed } from 'vue';
 import { useI18n } from 'vue-i18n';
 
+import { useTradeState } from '@/composables/trade/useTradeState';
 import useBreakpoints from '@/composables/useBreakpoints';
 import { isMainnet } from '@/composables/useNetwork';
-import { includesAddress } from '@/lib/utils';
+import useTokens from '@/composables/useTokens';
 import { configService } from '@/services/config/config.service';
 import useWeb3 from '@/services/web3/useWeb3';
-import { Address } from '@/types';
-import { AnyPool } from '@/services/pool/types';
-import MyWalletSubheader from './MyWalletSubheader.vue';
-import useNativeBalance from '@/composables/useNativeBalance';
-import { usePool } from '@/composables/usePool';
-import useMyWalletTokens from '@/composables/useMyWalletTokens';
 
-type Props = {
-  excludedTokens?: string[];
-  // If pool prop is provided, Tokens are grouped into:
-  // 'Pool tokens in wallet' or 'Other tokens in wallet'
-  pool?: AnyPool;
-  includeNativeAsset?: boolean;
-};
-
-const props = withDefaults(defineProps<Props>(), {
-  excludedTokens: () => [],
-  pool: undefined,
-  includeNativeAsset: false,
-});
-
-const { isWalletReady, startConnectWithInjectedProvider } = useWeb3();
+const { appNetworkConfig, isWalletReady, startConnectWithInjectedProvider } =
+  useWeb3();
 const { upToLargeBreakpoint } = useBreakpoints();
-
+const { setTokenInAddress } = useTradeState();
+const {
+  hasBalance,
+  nativeAsset,
+  balanceFor,
+  balances,
+  dynamicDataLoading: isLoadingBalances,
+} = useTokens();
+const nativeCurrency = configService.network.nativeAsset.symbol;
 const networkName = configService.network.name;
 const { t } = useI18n();
-const { isDeepPool } = usePool(toRef(props, 'pool'));
 
-const {
-  tokensWithBalance,
-  poolTokenAddresses,
-  poolTokensWithBalance,
-  poolTokensWithoutBalance,
-  notPoolTokensWithBalance,
-  isLoadingBalances,
-} = useMyWalletTokens(props);
+const etherBalance = computed(() => {
+  if (!isWalletReady.value) return '-';
+  return Number(balanceFor(appNetworkConfig.nativeAsset.address)).toFixed(4);
+});
 
 const noNativeCurrencyMessage = computed(() => {
   return t('noNativeCurrency', [nativeCurrency, networkName]);
@@ -56,18 +42,6 @@
   return t('noTokensInWallet', [networkName]);
 });
 
-<<<<<<< HEAD
-const { hasNativeBalance, nativeBalance, nativeCurrency } = useNativeBalance();
-
-function handleAssetClick(tokenAddress) {
-  const isPoolToken = includesAddress(poolTokenAddresses.value, tokenAddress);
-  emit('click:asset', tokenAddress, isPoolToken);
-}
-
-const emit = defineEmits<{
-  (e: 'click:asset', tokenAddress: Address, isPoolToken: boolean): void;
-}>();
-=======
 const tokensWithBalance = computed(() => {
   return take(
     Object.keys(balances.value).filter(
@@ -78,7 +52,6 @@
     21
   );
 });
->>>>>>> 8ffcc7eb
 </script>
 
 <template>
@@ -92,10 +65,9 @@
   >
     <div class="flex flex-col w-full h-full bg-transparent">
       <div
-        v-if="!upToLargeBreakpoint"
-        class="flex lg:justify-between p-3 pb-0 lg:pb-3 lg:border-b dark:border-gray-900"
+        class="flex lg:justify-between p-3 pb-0 lg:pb-3 lg:border-b dark:border-gray-700"
       >
-        <h6>
+        <h6 v-if="!upToLargeBreakpoint">
           {{ $t('myWallet2') }}
         </h6>
         <div
@@ -103,10 +75,10 @@
           class="ml-1 lg:ml-0 font-semibold lg:font-normal"
         >
           <div
-            v-if="!hasNativeBalance"
+            v-if="!hasBalance(nativeAsset.address)"
             class="mr-0.5 text-red-500 hover:text-red-700 dark:hover:text-red-400 transition-colors"
           >
-            {{ nativeBalance }} {{ nativeCurrency }}
+            {{ etherBalance }} {{ nativeCurrency }}
             <BalTooltip
               v-if="isWalletReady"
               :text="
@@ -121,59 +93,22 @@
               class="relative top-0.5"
             />
           </div>
-          <div v-else>{{ nativeBalance }} {{ nativeCurrency }}</div>
+          <div v-else>{{ etherBalance }} {{ nativeCurrency }}</div>
         </div>
         <BalLoadingBlock v-else class="w-12 h-8" />
       </div>
-      <div class="z-0 px-3 pb-3 h-full my-wallet">
+      <div class="z-0 p-3 h-full my-wallet">
         <BalLoadingBlock v-if="isLoadingBalances" class="h-8" />
         <div v-else-if="isWalletReady">
-          <template v-if="pool">
-            <MyWalletSubheader v-if="isDeepPool" class="border-b">
-              Pool tokens (lowest price impact)
-            </MyWalletSubheader>
-            <div class="mt-5">
-              <BalAssetSet
-                :balAssetProps="{ button: true }"
-                :width="275"
-                wrap
-                :size="30"
-                :addresses="[
-                  ...poolTokensWithBalance,
-                  ...poolTokensWithoutBalance,
-                ]"
-                :disabledAddresses="poolTokensWithoutBalance"
-                :maxAssetsPerLine="7"
-                @click="handleAssetClick"
-              />
-            </div>
-            <template v-if="isDeepPool">
-              <MyWalletSubheader class="my-5 border-t border-b">
-                Other tokens (higher price impact)
-              </MyWalletSubheader>
-              <BalAssetSet
-                :balAssetProps="{ button: true }"
-                :width="275"
-                wrap
-                :size="30"
-                :addresses="notPoolTokensWithBalance"
-                :maxAssetsPerLine="7"
-                @click="handleAssetClick"
-              />
-            </template>
-          </template>
-          <div v-else class="mt-3">
-            <BalAssetSet
-              :balAssetProps="{ button: true }"
-              :width="275"
-              wrap
-              :size="30"
-              :addresses="tokensWithBalance"
-              :maxAssetsPerLine="7"
-              @click="handleAssetClick"
-            />
-          </div>
-
+          <BalAssetSet
+            :balAssetProps="{ button: true }"
+            :width="275"
+            wrap
+            :size="30"
+            :addresses="tokensWithBalance"
+            :maxAssetsPerLine="28"
+            @click="setTokenInAddress"
+          />
           <p
             v-if="tokensWithBalance.length === 0"
             class="text-sm opacity-0 text-secondary fade-in"

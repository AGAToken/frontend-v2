--- conflicted
+++ resolved
@@ -17,11 +17,7 @@
 type Props = {
   excludedTokens?: string[];
   // If pool prop is provided, Tokens are grouped into:
-<<<<<<< HEAD
-  // 'Pool tokens in wallet' or 'Other tokens in wallet'
-=======
   // 'Pool tokens in wallet' and 'Other tokens in wallet'
->>>>>>> a297c637
   pool?: AnyPool;
   includeNativeAsset?: boolean;
 };
@@ -37,11 +33,7 @@
 
 const networkName = configService.network.name;
 const { t } = useI18n();
-<<<<<<< HEAD
-const { isDeepPool } = usePool(toRef(props, 'pool'));
-=======
 const { isDeepPool, isPreMintedBptPool } = usePool(toRef(props, 'pool'));
->>>>>>> a297c637
 
 const {
   tokensWithBalance,
@@ -125,11 +117,7 @@
         <div v-else-if="isWalletReady">
           <template v-if="pool">
             <MyWalletSubheader v-if="isDeepPool" class="border-b">
-<<<<<<< HEAD
-              Pool tokens (lowest price impact)
-=======
               {{ t('myWalletCard.title.poolTokens') }}
->>>>>>> a297c637
             </MyWalletSubheader>
             <div class="mt-5">
               <BalAssetSet
@@ -146,11 +134,6 @@
                 @click="handleAssetClick"
               />
             </div>
-<<<<<<< HEAD
-            <template v-if="isDeepPool">
-              <MyWalletSubheader class="my-5 border-t border-b">
-                Other tokens (higher price impact)
-=======
             <template
               v-if="
                 isDeepPool &&
@@ -160,7 +143,6 @@
             >
               <MyWalletSubheader class="my-5 border-t border-b">
                 {{ t('myWalletCard.title.otherTokens') }}
->>>>>>> a297c637
               </MyWalletSubheader>
               <BalAssetSet
                 :balAssetProps="{ button: true }"

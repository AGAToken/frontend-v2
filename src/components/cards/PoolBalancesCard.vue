--- conflicted
+++ resolved
@@ -8,11 +8,7 @@
       sticky="both"
     >
       <template v-slot:tokenColumnCell="token">
-<<<<<<< HEAD
-        <div class="px-6 py-8 flex flex-row icon-stack">
-=======
         <div class="px-6 py-4 flex flex-row icon-stack">
->>>>>>> bbf782d7
           <BalLink
             :href="explorer.addressLink(token.address)"
             external
@@ -32,29 +28,17 @@
         </div>
       </template>
       <template v-slot:tokenWeightCell="token">
-<<<<<<< HEAD
-        <div class="px-6 py-8">
-=======
         <div class="px-6 py-4">
->>>>>>> bbf782d7
           {{ weightFor(token.address) }}
         </div>
       </template>
       <template v-slot:tokenBalanceCell="token">
-<<<<<<< HEAD
-        <div class="px-6 py-8">
-=======
         <div class="px-6 py-4">
->>>>>>> bbf782d7
           {{ balanceFor(token.address) }}
         </div>
       </template>
       <template v-slot:tokenValueCell="token">
-<<<<<<< HEAD
-        <div class="px-6 py-8">
-=======
         <div class="px-6 py-4">
->>>>>>> bbf782d7
           {{ fiatValueFor(token.address) }}
         </div>
       </template>

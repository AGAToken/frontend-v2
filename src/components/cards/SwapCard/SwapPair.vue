--- conflicted
+++ resolved
@@ -167,11 +167,7 @@
       :address="_tokenInAddress"
       name="tokenIn"
       :aria-label="$t('inputLabels.tokenIn')"
-<<<<<<< HEAD
-      :excludedTokens="[veBalTokenInfo?.address]"
-=======
       :excludedTokens="veBalTokenInfo ? [veBalTokenInfo.address] : []"
->>>>>>> e28106d1
       :ignoreWalletBalance="swapLoading"
       autoFocus
       @update:amount="handleInAmountChange"

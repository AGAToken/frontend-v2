[
  {
    "address": "0xE867AD0a48e8f815DC0cda2CDb275e0F163A480b",
    "network": 1,
    "isKilled": false,
    "addedTimestamp": 1648465251,
    "relativeWeightCap": "null",
    "pool": {
      "id": "0x5c6ee304399dbdb9c8ef030ab642b10820db8f56000200000000000000000014",
      "address": "0x5c6ee304399dbdb9c8ef030ab642b10820db8f56",
      "poolType": "Stable",
      "symbol": "veBAL",
      "tokens": [
        {
          "address": "0xc128a9954e6c874ea3d62ce62b468ba073093f25",
          "weight": "null",
          "symbol": "veBAL"
        }
      ]
    },
    "tokenLogoURIs": {
      "0xc128a9954e6c874ea3d62ce62b468ba073093f25": "https://raw.githubusercontent.com/balancer/assets/master/assets/0x5c6ee304399dbdb9c8ef030ab642b10820db8f56.png"
    }
  },
  {
    "address": "0xF2ca6F8961e91F1ee0D688F9926183314D866f1E",
    "network": 5,
    "addedTimestamp": 1654312627,
    "relativeWeightCap": "null",
    "pool": {
      "id": "0xf8a0623ab66f985effc1c69d05f1af4badb01b00000200000000000000000060",
      "address": "0xf8a0623ab66F985EfFc1C69D05F1af4BaDB01b00",
      "poolType": "Stable",
      "symbol": "veBAL",
      "tokens": [
        {
          "address": "0x33A99Dcc4C85C014cf12626959111D5898bbCAbF",
          "weight": "null",
          "symbol": "veBAL"
        }
      ]
    },
    "tokenLogoURIs": {
      "0x33A99Dcc4C85C014cf12626959111D5898bbCAbF": "https://raw.githubusercontent.com/balancer/assets/master/assets/0x5c6ee304399dbdb9c8ef030ab642b10820db8f56.png"
    }
  },
  {
    "address": "0x56124eb16441A1eF12A4CCAeAbDD3421281b795A",
    "network": 1,
    "addedTimestamp": 1679160753,
    "relativeWeightCap": "null",
    "pool": {
      "id": "0x9232a548dd9e81bac65500b5e0d918f8ba93675c000200000000000000000423",
      "address": "0x9232a548DD9E81BaC65500b5e0d918F8Ba93675C",
      "poolType": "Stable",
      "symbol": "veLIT",
      "tokens": [
        {
          "address": "0xf17d23136B4FeAd139f54fB766c8795faae09660",
          "weight": "null",
          "symbol": "veLIT"
        }
      ]
    },
    "tokenLogoURIs": {
      "0xf17d23136B4FeAd139f54fB766c8795faae09660": "https://raw.githubusercontent.com/balancer/assets/master/assets/0xfd0205066521550d7d7ab19da8f72bb004b4c341.png"
    }
  },
  {
    "address": "0x5b79494824Bc256cD663648Ee1Aad251B32693A9",
    "network": 1,
    "addedTimestamp": 1679160753,
    "relativeWeightCap": "null",
    "pool": {
      "id": "0xd689abc77b82803f22c49de5c8a0049cc74d11fd000200000000000000000524",
      "address": "0xd689ABc77B82803F22c49dE5C8A0049Cc74D11fD",
<<<<<<< HEAD
      "poolType": "Stable",
=======
      "poolType": "Weighted",
>>>>>>> 7cfb8b4b
      "symbol": "veUSH",
      "tokens": [
        {
          "address": "0xd027Ef82dB658805C9Ba8053196cD6ED1Dd407E4",
          "weight": "null",
          "symbol": "veUSH"
        }
      ]
    },
    "tokenLogoURIs": {
      "0xf17d23136B4FeAd139f54fB766c8795faae09660": "https://raw.githubusercontent.com/balancer/tokenlists/main/src/assets/images/tokens/0xe60779cc1b2c1d0580611c526a8df0e3f870ec48.png"
    }
  },
  {
    "address": "0x145011e0C04805E11BEf23c1EEd848Faf49bB779",
    "network": 137,
    "isKilled": true,
    "addedTimestamp": 1663017781,
    "relativeWeightCap": "null",
    "pool": {
      "id": "0x726e324c29a1e49309672b244bdc4ff62a270407000200000000000000000702",
      "address": "0x726E324c29a1e49309672b244bdC4Ff62A270407",
      "poolType": "FX",
      "symbol": "XSGD-USDC",
      "tokens": [
        {
          "address": "0xDC3326e71D45186F113a2F448984CA0e8D201995",
          "weight": "null",
          "symbol": "XSGD"
        },
        {
          "address": "0x2791Bca1f2de4661ED88A30C99A7a9449Aa84174",
          "weight": "null",
          "symbol": "USDC"
        }
      ]
    },
    "tokenLogoURIs": {
      "0xDC3326e71D45186F113a2F448984CA0e8D201995": "https://raw.githubusercontent.com/trustwallet/assets/master/blockchains/ethereum/assets/0x70e8dE73cE538DA2bEEd35d14187F6959a8ecA96/logo.png",
      "0x2791Bca1f2de4661ED88A30C99A7a9449Aa84174": "https://raw.githubusercontent.com/trustwallet/assets/master/blockchains/polygon/assets/0x2791Bca1f2de4661ED88A30C99A7a9449Aa84174/logo.png"
    }
  },
  {
    "address": "0xB5bd58C733948e3d65d86BA9604e06e5dA276FD1",
    "network": 1,
    "isKilled": false,
    "addedTimestamp": 1663017781,
    "relativeWeightCap": "null",
    "pool": {
      "id": "0x6910c4e32d425a834fb61e983c8083a84b0ebd01000200000000000000000532",
      "address": "0x6910C4e32D425a834Fb61e983C8083a84b0EBd01",
      "poolType": "TWAMM",
      "symbol": "wstETH/rETH/L",
      "tokens": [
        {
          "address": "0x7f39C581F595B53c5cb19bD0b3f8dA6c935E2Ca0",
          "weight": "null",
          "symbol": "wstETH"
        },
        {
          "address": "0xae78736Cd615f374D3085123A210448E74Fc6393",
          "weight": "null",
          "symbol": "rETH"
        }
      ]
    },
    "tokenLogoURIs": {
      "0x7f39C581F595B53c5cb19bD0b3f8dA6c935E2Ca0": "https://raw.githubusercontent.com/balancer/tokenlists/main/src/assets/images/tokens/0x7f39c581f595b53c5cb19bd0b3f8da6c935e2ca0.png",
      "0xae78736Cd615f374D3085123A210448E74Fc6393": "https://raw.githubusercontent.com/balancer/tokenlists/main/src/assets/images/tokens/0xae78736cd615f374d3085123a210448e74fc6393.png"
    }
  },
  {
    "address": "0xD103Dd49B8051A09B399A52E9A8aB629392dE2fb",
    "network": 137,
    "isKilled": false,
    "addedTimestamp": 1663017781,
    "relativeWeightCap": "null",
    "pool": {
      "id": "0xf0ad209e2e969eaaa8c882aac71f02d8a047d5c2000200000000000000000b49",
      "address": "0xf0ad209e2e969EAAA8C882aac71f02D8a047d5c2",
      "poolType": "ComposableStable",
      "symbol": "ECLP-WMATIC-stMATIC",
      "tokens": [
        {
          "address": "0x0d500B1d8E8eF31E21C99d1Db9A6444d3ADf1270",
          "weight": "null",
          "symbol": "WMATIC"
        },
        {
          "address": "0x3A58a54C066FdC0f2D55FC9C89F0415C92eBf3C4",
          "weight": "null",
          "symbol": "stMATIC"
        }
      ]
    },
    "tokenLogoURIs": {
      "0x0d500B1d8E8eF31E21C99d1Db9A6444d3ADf1270": "https://raw.githubusercontent.com/balancer/tokenlists/main/src/assets/images/tokens/0x0d500b1d8e8ef31e21c99d1db9a6444d3adf1270.png",
      "0x3A58a54C066FdC0f2D55FC9C89F0415C92eBf3C4": "https://raw.githubusercontent.com/balancer/tokenlists/main/src/assets/images/tokens/0x3a58a54c066fdc0f2d55fc9c89f0415c92ebf3c4.png"
    }
  },
  {
    "address": "0xe42382D005A620FaaA1B82543C9c04ED79Db03bA",
    "network": 137,
    "isKilled": false,
    "addedTimestamp": 1663017781,
    "relativeWeightCap": "null",
    "pool": {
      "id": "0x726e324c29a1e49309672b244bdc4ff62a270407000200000000000000000702",
      "address": "0x726E324c29a1e49309672b244bdC4Ff62A270407",
      "poolType": "FX",
      "symbol": "XSGD-USDC",
      "tokens": [
        {
          "address": "0xDC3326e71D45186F113a2F448984CA0e8D201995",
          "weight": "null",
          "symbol": "XSGD"
        },
        {
          "address": "0x2791Bca1f2de4661ED88A30C99A7a9449Aa84174",
          "weight": "null",
          "symbol": "USDC"
        }
      ]
    },
    "tokenLogoURIs": {
      "0xDC3326e71D45186F113a2F448984CA0e8D201995": "https://raw.githubusercontent.com/trustwallet/assets/master/blockchains/ethereum/assets/0x70e8dE73cE538DA2bEEd35d14187F6959a8ecA96/logo.png",
      "0x2791Bca1f2de4661ED88A30C99A7a9449Aa84174": "https://raw.githubusercontent.com/trustwallet/assets/master/blockchains/polygon/assets/0x2791Bca1f2de4661ED88A30C99A7a9449Aa84174/logo.png"
    }
  },
  {
    "address": "0x34f33CDaED8ba0E1CEECE80e5f4a73bcf234cfac",
    "network": 1,
    "isKilled": true,
    "relativeWeightCap": "null",
    "addedTimestamp": 1648465429,
    "pool": {
      "id": "0x06df3b2bbb68adc8b0e302443692037ed9f91b42000000000000000000000063",
      "address": "0x06Df3b2bbB68adc8B0e302443692037ED9f91b42",
      "poolType": "Stable",
      "symbol": "staBAL3",
      "tokens": [
        {
          "address": "0x6B175474E89094C44Da98b954EedeAC495271d0F",
          "weight": "null",
          "symbol": "DAI"
        },
        {
          "address": "0xA0b86991c6218b36c1d19D4a2e9Eb0cE3606eB48",
          "weight": "null",
          "symbol": "USDC"
        },
        {
          "address": "0xdAC17F958D2ee523a2206206994597C13D831ec7",
          "weight": "null",
          "symbol": "USDT"
        }
      ]
    },
    "tokenLogoURIs": {
      "0x6B175474E89094C44Da98b954EedeAC495271d0F": "https://raw.githubusercontent.com/trustwallet/assets/master/blockchains/ethereum/assets/0x6B175474E89094C44Da98b954EedeAC495271d0F/logo.png",
      "0xA0b86991c6218b36c1d19D4a2e9Eb0cE3606eB48": "https://raw.githubusercontent.com/trustwallet/assets/master/blockchains/ethereum/assets/0xA0b86991c6218b36c1d19D4a2e9Eb0cE3606eB48/logo.png",
      "0xdAC17F958D2ee523a2206206994597C13D831ec7": "https://raw.githubusercontent.com/trustwallet/assets/master/blockchains/ethereum/assets/0xdAC17F958D2ee523a2206206994597C13D831ec7/logo.png"
    }
  },
  {
    "address": "0x605eA53472A496c3d483869Fe8F355c12E861e19",
    "network": 1,
    "isKilled": false,
    "relativeWeightCap": "null",
    "addedTimestamp": 1648465429,
    "pool": {
      "id": "0x072f14b85add63488ddad88f855fda4a99d6ac9b000200000000000000000027",
      "address": "0x072f14B85ADd63488DDaD88f855Fda4A99d6aC9B",
      "poolType": "Weighted",
      "symbol": "B-50SNX-50WETH",
      "tokens": [
        {
          "address": "0xC011a73ee8576Fb46F5E1c5751cA3B9Fe0af2a6F",
          "weight": "0.5",
          "symbol": "SNX"
        },
        {
          "address": "0xC02aaA39b223FE8D0A0e5C4F27eAD9083C756Cc2",
          "weight": "0.5",
          "symbol": "WETH"
        }
      ]
    },
    "tokenLogoURIs": {
      "0xC011a73ee8576Fb46F5E1c5751cA3B9Fe0af2a6F": "https://raw.githubusercontent.com/trustwallet/assets/master/blockchains/ethereum/assets/0xC011a73ee8576Fb46F5E1c5751cA3B9Fe0af2a6F/logo.png",
      "0xC02aaA39b223FE8D0A0e5C4F27eAD9083C756Cc2": "https://raw.githubusercontent.com/balancer/tokenlists/main/src/assets/images/tokens/0xc02aaa39b223fe8d0a0e5c4f27ead9083c756cc2.png"
    }
  },
  {
    "address": "0x4ca6AC0509E6381Ca7CD872a6cdC0Fbf00600Fa1",
    "network": 1,
    "isKilled": false,
    "relativeWeightCap": "null",
    "addedTimestamp": 1648465429,
    "pool": {
      "id": "0x0b09dea16768f0799065c475be02919503cb2a3500020000000000000000001a",
      "address": "0x0b09deA16768f0799065C475bE02919503cB2a35",
      "poolType": "Weighted",
      "symbol": "B-60WETH-40DAI",
      "tokens": [
        {
          "address": "0x6B175474E89094C44Da98b954EedeAC495271d0F",
          "weight": "0.4",
          "symbol": "DAI"
        },
        {
          "address": "0xC02aaA39b223FE8D0A0e5C4F27eAD9083C756Cc2",
          "weight": "0.6",
          "symbol": "WETH"
        }
      ]
    },
    "tokenLogoURIs": {
      "0x6B175474E89094C44Da98b954EedeAC495271d0F": "https://raw.githubusercontent.com/trustwallet/assets/master/blockchains/ethereum/assets/0x6B175474E89094C44Da98b954EedeAC495271d0F/logo.png",
      "0xC02aaA39b223FE8D0A0e5C4F27eAD9083C756Cc2": "https://raw.githubusercontent.com/balancer/tokenlists/main/src/assets/images/tokens/0xc02aaa39b223fe8d0a0e5c4f27ead9083c756cc2.png"
    }
  },
  {
    "address": "0x5F4d57fd9Ca75625e4B7520c71c02948A48595d0",
    "network": 1,
    "isKilled": false,
    "relativeWeightCap": "null",
    "addedTimestamp": 1648465429,
    "pool": {
      "id": "0x186084ff790c65088ba694df11758fae4943ee9e000200000000000000000013",
      "address": "0x186084fF790C65088BA694Df11758faE4943EE9E",
      "poolType": "Weighted",
      "symbol": "B-50WETH-50YFI",
      "tokens": [
        {
          "address": "0x0bc529c00C6401aEF6D220BE8C6Ea1667F6Ad93e",
          "weight": "0.5",
          "symbol": "YFI"
        },
        {
          "address": "0xC02aaA39b223FE8D0A0e5C4F27eAD9083C756Cc2",
          "weight": "0.5",
          "symbol": "WETH"
        }
      ]
    },
    "tokenLogoURIs": {
      "0x0bc529c00C6401aEF6D220BE8C6Ea1667F6Ad93e": "https://raw.githubusercontent.com/trustwallet/assets/master/blockchains/ethereum/assets/0x0bc529c00C6401aEF6D220BE8C6Ea1667F6Ad93e/logo.png",
      "0xC02aaA39b223FE8D0A0e5C4F27eAD9083C756Cc2": "https://raw.githubusercontent.com/balancer/tokenlists/main/src/assets/images/tokens/0xc02aaa39b223fe8d0a0e5c4f27ead9083c756cc2.png"
    }
  },
  {
    "address": "0x79eF6103A513951a3b25743DB509E267685726B7",
    "network": 1,
    "isKilled": false,
    "relativeWeightCap": "null",
    "addedTimestamp": 1648465429,
    "pool": {
      "id": "0x1e19cf2d73a72ef1332c882f20534b6519be0276000200000000000000000112",
      "address": "0x1E19CF2D73a72Ef1332C882F20534B6519Be0276",
      "poolType": "MetaStable",
      "symbol": "B-rETH-STABLE",
      "tokens": [
        {
          "address": "0xae78736Cd615f374D3085123A210448E74Fc6393",
          "weight": "null",
          "symbol": "rETH"
        },
        {
          "address": "0xC02aaA39b223FE8D0A0e5C4F27eAD9083C756Cc2",
          "weight": "null",
          "symbol": "WETH"
        }
      ]
    },
    "tokenLogoURIs": {
      "0xae78736Cd615f374D3085123A210448E74Fc6393": "https://raw.githubusercontent.com/balancer/tokenlists/main/src/assets/images/tokens/0xae78736cd615f374d3085123a210448e74fc6393.png",
      "0xC02aaA39b223FE8D0A0e5C4F27eAD9083C756Cc2": "https://raw.githubusercontent.com/balancer/tokenlists/main/src/assets/images/tokens/0xc02aaa39b223fe8d0a0e5c4f27ead9083c756cc2.png"
    }
  },
  {
    "address": "0x1249c510e066731FF14422500466A7102603da9e",
    "network": 1,
    "isKilled": false,
    "relativeWeightCap": "0.02",
    "addedTimestamp": 1662504532,
    "pool": {
      "id": "0x27c9f71cc31464b906e0006d4fcbc8900f48f15f00020000000000000000010f",
      "address": "0x27C9f71cC31464B906E0006d4FcBC8900F48f15f",
      "poolType": "Weighted",
      "symbol": "80D2D-20USDC",
      "tokens": [
        {
          "address": "0x43D4A3cd90ddD2F8f4f693170C9c8098163502ad",
          "weight": "0.8",
          "symbol": "D2D"
        },
        {
          "address": "0xA0b86991c6218b36c1d19D4a2e9Eb0cE3606eB48",
          "weight": "0.2",
          "symbol": "USDC"
        }
      ]
    },
    "tokenLogoURIs": {
      "0x43D4A3cd90ddD2F8f4f693170C9c8098163502ad": "https://raw.githubusercontent.com/balancer/tokenlists/main/src/assets/images/tokens/0x43d4a3cd90ddd2f8f4f693170c9c8098163502ad.png",
      "0xA0b86991c6218b36c1d19D4a2e9Eb0cE3606eB48": "https://raw.githubusercontent.com/trustwallet/assets/master/blockchains/ethereum/assets/0xA0b86991c6218b36c1d19D4a2e9Eb0cE3606eB48/logo.png"
    }
  },
  {
    "address": "0x5A481455E62D5825429C8c416f3B8D2938755B64",
    "network": 1,
    "isKilled": true,
    "relativeWeightCap": "null",
    "addedTimestamp": 1648465429,
    "pool": {
      "id": "0x27c9f71cc31464b906e0006d4fcbc8900f48f15f00020000000000000000010f",
      "address": "0x27C9f71cC31464B906E0006d4FcBC8900F48f15f",
      "poolType": "Weighted",
      "symbol": "80D2D-20USDC",
      "tokens": [
        {
          "address": "0x43D4A3cd90ddD2F8f4f693170C9c8098163502ad",
          "weight": "0.8",
          "symbol": "D2D"
        },
        {
          "address": "0xA0b86991c6218b36c1d19D4a2e9Eb0cE3606eB48",
          "weight": "0.2",
          "symbol": "USDC"
        }
      ]
    },
    "tokenLogoURIs": {
      "0x43D4A3cd90ddD2F8f4f693170C9c8098163502ad": "https://raw.githubusercontent.com/balancer/tokenlists/main/src/assets/images/tokens/0x43d4a3cd90ddd2f8f4f693170c9c8098163502ad.png",
      "0xA0b86991c6218b36c1d19D4a2e9Eb0cE3606eB48": "https://raw.githubusercontent.com/trustwallet/assets/master/blockchains/ethereum/assets/0xA0b86991c6218b36c1d19D4a2e9Eb0cE3606eB48/logo.png"
    }
  },
  {
    "address": "0xcD4722B7c24C29e0413BDCd9e51404B4539D14aE",
    "network": 1,
    "isKilled": false,
    "relativeWeightCap": "null",
    "addedTimestamp": 1648465429,
    "pool": {
      "id": "0x32296969ef14eb0c6d29669c550d4a0449130230000200000000000000000080",
      "address": "0x32296969Ef14EB0c6d29669C550D4a0449130230",
      "poolType": "MetaStable",
      "symbol": "B-stETH-STABLE",
      "tokens": [
        {
          "address": "0x7f39C581F595B53c5cb19bD0b3f8dA6c935E2Ca0",
          "weight": "null",
          "symbol": "wstETH"
        },
        {
          "address": "0xC02aaA39b223FE8D0A0e5C4F27eAD9083C756Cc2",
          "weight": "null",
          "symbol": "WETH"
        }
      ]
    },
    "tokenLogoURIs": {
      "0x7f39C581F595B53c5cb19bD0b3f8dA6c935E2Ca0": "https://raw.githubusercontent.com/balancer/tokenlists/main/src/assets/images/tokens/0x7f39c581f595b53c5cb19bd0b3f8da6c935e2ca0.png",
      "0xC02aaA39b223FE8D0A0e5C4F27eAD9083C756Cc2": "https://raw.githubusercontent.com/balancer/tokenlists/main/src/assets/images/tokens/0xc02aaa39b223fe8d0a0e5c4f27ead9083c756cc2.png"
    }
  },
  {
    "address": "0xc2D343E2C9498E905F53C818B88eB8064B42D036",
    "network": 1,
    "isKilled": false,
    "relativeWeightCap": "0.02",
    "addedTimestamp": 1662504532,
    "pool": {
      "id": "0x350196326aeaa9b98f1903fb5e8fc2686f85318c000200000000000000000084",
      "address": "0x350196326AEAA9b98f1903fb5e8fc2686f85318C",
      "poolType": "Weighted",
      "symbol": "VBPT",
      "tokens": [
        {
          "address": "0x81f8f0bb1cB2A06649E51913A151F0E7Ef6FA321",
          "weight": "0.8",
          "symbol": "VITA"
        },
        {
          "address": "0xC02aaA39b223FE8D0A0e5C4F27eAD9083C756Cc2",
          "weight": "0.2",
          "symbol": "WETH"
        }
      ]
    },
    "tokenLogoURIs": {
      "0x81f8f0bb1cB2A06649E51913A151F0E7Ef6FA321": "https://raw.githubusercontent.com/trustwallet/assets/master/blockchains/ethereum/assets/0x81f8f0bb1cB2A06649E51913A151F0E7Ef6FA321/logo.png",
      "0xC02aaA39b223FE8D0A0e5C4F27eAD9083C756Cc2": "https://raw.githubusercontent.com/balancer/tokenlists/main/src/assets/images/tokens/0xc02aaa39b223fe8d0a0e5c4f27ead9083c756cc2.png"
    }
  },
  {
    "address": "0x68d019f64A7aa97e2D4e7363AEE42251D08124Fb",
    "network": 1,
    "isKilled": true,
    "relativeWeightCap": "null",
    "addedTimestamp": 1648465429,
    "pool": {
      "id": "0x7b50775383d3d6f0215a8f290f2c9e2eebbeceb20000000000000000000000fe",
      "address": "0x7B50775383d3D6f0215A8F290f2C9e2eEBBEceb2",
      "poolType": "StablePhantom",
      "symbol": "bb-a-USD",
      "tokens": [
        {
          "address": "0x2BBf681cC4eb09218BEe85EA2a5d3D13Fa40fC0C",
          "weight": "null",
          "symbol": "bb-a-USDT"
        },
        {
          "address": "0x804CdB9116a10bB78768D3252355a1b18067bF8f",
          "weight": "null",
          "symbol": "bb-a-DAI"
        },
        {
          "address": "0x9210F1204b5a24742Eba12f710636D76240dF3d0",
          "weight": "null",
          "symbol": "bb-a-USDC"
        }
      ]
    },
    "tokenLogoURIs": {
      "0x2BBf681cC4eb09218BEe85EA2a5d3D13Fa40fC0C": "https://raw.githubusercontent.com/balancer/tokenlists/main/src/assets/images/tokens/0x2bbf681cc4eb09218bee85ea2a5d3d13fa40fc0c.png",
      "0x804CdB9116a10bB78768D3252355a1b18067bF8f": "https://raw.githubusercontent.com/balancer/tokenlists/main/src/assets/images/tokens/0x804cdb9116a10bb78768d3252355a1b18067bf8f.png",
      "0x9210F1204b5a24742Eba12f710636D76240dF3d0": "https://raw.githubusercontent.com/balancer/tokenlists/main/src/assets/images/tokens/0x9210f1204b5a24742eba12f710636d76240df3d0.png"
    }
  },
  {
    "address": "0x9AB7B0C7b154f626451c9e8a68dC04f58fb6e5Ce",
    "network": 1,
    "isKilled": false,
    "relativeWeightCap": "null",
    "addedTimestamp": 1648465429,
    "pool": {
      "id": "0x96646936b91d6b9d7d0c47c496afbf3d6ec7b6f8000200000000000000000019",
      "address": "0x96646936b91d6B9D7D0c47C496AfBF3D6ec7B6f8",
      "poolType": "Weighted",
      "symbol": "B-50USDC-50WETH",
      "tokens": [
        {
          "address": "0xA0b86991c6218b36c1d19D4a2e9Eb0cE3606eB48",
          "weight": "0.5",
          "symbol": "USDC"
        },
        {
          "address": "0xC02aaA39b223FE8D0A0e5C4F27eAD9083C756Cc2",
          "weight": "0.5",
          "symbol": "WETH"
        }
      ]
    },
    "tokenLogoURIs": {
      "0xA0b86991c6218b36c1d19D4a2e9Eb0cE3606eB48": "https://raw.githubusercontent.com/trustwallet/assets/master/blockchains/ethereum/assets/0xA0b86991c6218b36c1d19D4a2e9Eb0cE3606eB48/logo.png",
      "0xC02aaA39b223FE8D0A0e5C4F27eAD9083C756Cc2": "https://raw.githubusercontent.com/balancer/tokenlists/main/src/assets/images/tokens/0xc02aaa39b223fe8d0a0e5c4f27ead9083c756cc2.png"
    }
  },
  {
    "address": "0x4e311e207CEAaaed421F17E909DA16527565Daef",
    "network": 1,
    "isKilled": true,
    "relativeWeightCap": "null",
    "addedTimestamp": 1648465429,
    "pool": {
      "id": "0xa02e4b3d18d4e6b8d18ac421fbc3dfff8933c40a00020000000000000000004b",
      "address": "0xa02E4b3d18D4E6B8d18Ac421fBc3dfFF8933c40a",
      "poolType": "Weighted",
      "symbol": "B-50MATIC-50WETH",
      "tokens": [
        {
          "address": "0x7D1AfA7B718fb893dB30A3aBc0Cfc608AaCfeBB0",
          "weight": "0.5",
          "symbol": "MATIC"
        },
        {
          "address": "0xC02aaA39b223FE8D0A0e5C4F27eAD9083C756Cc2",
          "weight": "0.5",
          "symbol": "WETH"
        }
      ]
    },
    "tokenLogoURIs": {
      "0x7D1AfA7B718fb893dB30A3aBc0Cfc608AaCfeBB0": "https://raw.githubusercontent.com/trustwallet/assets/master/blockchains/ethereum/assets/0x7D1AfA7B718fb893dB30A3aBc0Cfc608AaCfeBB0/logo.png",
      "0xC02aaA39b223FE8D0A0e5C4F27eAD9083C756Cc2": "https://raw.githubusercontent.com/balancer/tokenlists/main/src/assets/images/tokens/0xc02aaa39b223fe8d0a0e5c4f27ead9083c756cc2.png"
    }
  },
  {
    "address": "0x4E3c048BE671852277Ad6ce29Fd5207aA12fabff",
    "network": 1,
    "isKilled": false,
    "relativeWeightCap": "null",
    "addedTimestamp": 1648465429,
    "pool": {
      "id": "0xa6f548df93de924d73be7d25dc02554c6bd66db500020000000000000000000e",
      "address": "0xA6F548DF93de924d73be7D25dC02554c6bD66dB5",
      "poolType": "Weighted",
      "symbol": "B-50WBTC-50WETH",
      "tokens": [
        {
          "address": "0x2260FAC5E5542a773Aa44fBCfeDf7C193bc2C599",
          "weight": "0.5",
          "symbol": "WBTC"
        },
        {
          "address": "0xC02aaA39b223FE8D0A0e5C4F27eAD9083C756Cc2",
          "weight": "0.5",
          "symbol": "WETH"
        }
      ]
    },
    "tokenLogoURIs": {
      "0x2260FAC5E5542a773Aa44fBCfeDf7C193bc2C599": "https://raw.githubusercontent.com/trustwallet/assets/master/blockchains/ethereum/assets/0x2260FAC5E5542a773Aa44fBCfeDf7C193bc2C599/logo.png",
      "0xC02aaA39b223FE8D0A0e5C4F27eAD9083C756Cc2": "https://raw.githubusercontent.com/balancer/tokenlists/main/src/assets/images/tokens/0xc02aaa39b223fe8d0a0e5c4f27ead9083c756cc2.png"
    }
  },
  {
    "address": "0x777C45BD0a2AF1dA5fe4a532AD6B207D3CEd8b2d",
    "network": 1,
    "isKilled": false,
    "relativeWeightCap": "0.02",
    "addedTimestamp": 1663170555,
    "pool": {
      "id": "0xbaeec99c90e3420ec6c1e7a769d2a856d2898e4d00020000000000000000008a",
      "address": "0xBaeEC99c90E3420Ec6c1e7A769d2A856d2898e4D",
      "poolType": "Weighted",
      "symbol": "B-50VITA-50WETH",
      "tokens": [
        {
          "address": "0x81f8f0bb1cB2A06649E51913A151F0E7Ef6FA321",
          "weight": "0.5",
          "symbol": "VITA"
        },
        {
          "address": "0xC02aaA39b223FE8D0A0e5C4F27eAD9083C756Cc2",
          "weight": "0.5",
          "symbol": "WETH"
        }
      ]
    },
    "tokenLogoURIs": {
      "0x81f8f0bb1cB2A06649E51913A151F0E7Ef6FA321": "https://raw.githubusercontent.com/balancer/tokenlists/main/src/assets/images/tokens/0x81f8f0bb1cb2a06649e51913a151f0e7ef6fa321.png",
      "0xC02aaA39b223FE8D0A0e5C4F27eAD9083C756Cc2": "https://raw.githubusercontent.com/balancer/tokenlists/main/src/assets/images/tokens/0xc02aaa39b223fe8d0a0e5c4f27ead9083c756cc2.png"
    }
  },
  {
    "address": "0x942CB1Ed80D3FF8028B3DD726e0E2A9671bc6202",
    "network": 1,
    "isKilled": false,
    "relativeWeightCap": "null",
    "addedTimestamp": 1648465429,
    "pool": {
      "id": "0xbf96189eee9357a95c7719f4f5047f76bde804e5000200000000000000000087",
      "address": "0xBF96189Eee9357a95C7719f4F5047F76bdE804E5",
      "poolType": "Weighted",
      "symbol": "B-80LDO-20WETH",
      "tokens": [
        {
          "address": "0x5A98FcBEA516Cf06857215779Fd812CA3beF1B32",
          "weight": "0.8",
          "symbol": "LDO"
        },
        {
          "address": "0xC02aaA39b223FE8D0A0e5C4F27eAD9083C756Cc2",
          "weight": "0.2",
          "symbol": "WETH"
        }
      ]
    },
    "tokenLogoURIs": {
      "0x5A98FcBEA516Cf06857215779Fd812CA3beF1B32": "https://raw.githubusercontent.com/balancer/tokenlists/main/src/assets/images/tokens/0x5a98fcbea516cf06857215779fd812ca3bef1b32.png",
      "0xC02aaA39b223FE8D0A0e5C4F27eAD9083C756Cc2": "https://raw.githubusercontent.com/balancer/tokenlists/main/src/assets/images/tokens/0xc02aaa39b223fe8d0a0e5c4f27ead9083c756cc2.png"
    }
  },
  {
    "address": "0xAFc28B2412B343574E8673D4fb6b220473677602",
    "network": 1,
    "isKilled": true,
    "relativeWeightCap": "null",
    "addedTimestamp": 1648465429,
    "pool": {
      "id": "0xefaa1604e82e1b3af8430b90192c1b9e8197e377000200000000000000000021",
      "address": "0xEFAa1604e82e1B3AF8430b90192c1B9e8197e377",
      "poolType": "Weighted",
      "symbol": "B-50COMP-50WETH",
      "tokens": [
        {
          "address": "0xc00e94Cb662C3520282E6f5717214004A7f26888",
          "weight": "0.5",
          "symbol": "COMP"
        },
        {
          "address": "0xC02aaA39b223FE8D0A0e5C4F27eAD9083C756Cc2",
          "weight": "0.5",
          "symbol": "WETH"
        }
      ]
    },
    "tokenLogoURIs": {
      "0xc00e94Cb662C3520282E6f5717214004A7f26888": "https://raw.githubusercontent.com/trustwallet/assets/master/blockchains/ethereum/assets/0xc00e94Cb662C3520282E6f5717214004A7f26888/logo.png",
      "0xC02aaA39b223FE8D0A0e5C4F27eAD9083C756Cc2": "https://raw.githubusercontent.com/balancer/tokenlists/main/src/assets/images/tokens/0xc02aaa39b223fe8d0a0e5c4f27ead9083c756cc2.png"
    }
  },
  {
    "address": "0xCB664132622f29943f67FA56CCfD1e24CC8B4995",
    "network": 1,
    "isKilled": false,
    "relativeWeightCap": "null",
    "addedTimestamp": 1648465429,
    "pool": {
      "id": "0xf4c0dd9b82da36c07605df83c8a416f11724d88b000200000000000000000026",
      "address": "0xF4C0DD9B82DA36C07605df83c8a416F11724d88b",
      "poolType": "Weighted",
      "symbol": "B-80GNO-20WETH",
      "tokens": [
        {
          "address": "0x6810e776880C02933D47DB1b9fc05908e5386b96",
          "weight": "0.8",
          "symbol": "GNO"
        },
        {
          "address": "0xC02aaA39b223FE8D0A0e5C4F27eAD9083C756Cc2",
          "weight": "0.2",
          "symbol": "WETH"
        }
      ]
    },
    "tokenLogoURIs": {
      "0x6810e776880C02933D47DB1b9fc05908e5386b96": "https://raw.githubusercontent.com/trustwallet/assets/master/blockchains/ethereum/assets/0x6810e776880C02933D47DB1b9fc05908e5386b96/logo.png",
      "0xC02aaA39b223FE8D0A0e5C4F27eAD9083C756Cc2": "https://raw.githubusercontent.com/balancer/tokenlists/main/src/assets/images/tokens/0xc02aaa39b223fe8d0a0e5c4f27ead9083c756cc2.png"
    }
  },
  {
    "address": "0x57AB3b673878C3fEaB7f8FF434C40Ab004408c4c",
    "network": 1,
    "isKilled": false,
    "relativeWeightCap": "0.02",
    "addedTimestamp": 1663170555,
    "pool": {
      "id": "0x92762b42a06dcdddc5b7362cfb01e631c4d44b40000200000000000000000182",
      "address": "0x92762B42A06dCDDDc5B7362Cfb01E631c4D44B40",
      "poolType": "Weighted",
      "symbol": "50COW-50GNO",
      "tokens": [
        {
          "address": "0x6810e776880C02933D47DB1b9fc05908e5386b96",
          "weight": "0.5",
          "symbol": "GNO"
        },
        {
          "address": "0xDEf1CA1fb7FBcDC777520aa7f396b4E015F497aB",
          "weight": "0.5",
          "symbol": "COW"
        }
      ]
    },
    "tokenLogoURIs": {
      "0x6810e776880C02933D47DB1b9fc05908e5386b96": "https://raw.githubusercontent.com/trustwallet/assets/master/blockchains/ethereum/assets/0x6810e776880C02933D47DB1b9fc05908e5386b96/logo.png",
      "0xDEf1CA1fb7FBcDC777520aa7f396b4E015F497aB": "https://raw.githubusercontent.com/balancer/tokenlists/main/src/assets/images/tokens/0xdef1ca1fb7fbcdc777520aa7f396b4e015f497ab.png"
    }
  },
  {
    "address": "0xA6468eca7633246Dcb24E5599681767D27d1F978",
    "network": 1,
    "isKilled": true,
    "relativeWeightCap": "null",
    "addedTimestamp": 1650405644,
    "pool": {
      "id": "0x92762b42a06dcdddc5b7362cfb01e631c4d44b40000200000000000000000182",
      "address": "0x92762B42A06dCDDDc5B7362Cfb01E631c4D44B40",
      "poolType": "Weighted",
      "symbol": "50COW-50GNO",
      "tokens": [
        {
          "address": "0x6810e776880C02933D47DB1b9fc05908e5386b96",
          "weight": "0.5",
          "symbol": "GNO"
        },
        {
          "address": "0xDEf1CA1fb7FBcDC777520aa7f396b4E015F497aB",
          "weight": "0.5",
          "symbol": "COW"
        }
      ]
    },
    "tokenLogoURIs": {
      "0x6810e776880C02933D47DB1b9fc05908e5386b96": "https://raw.githubusercontent.com/trustwallet/assets/master/blockchains/ethereum/assets/0x6810e776880C02933D47DB1b9fc05908e5386b96/logo.png",
      "0xDEf1CA1fb7FBcDC777520aa7f396b4E015F497aB": "https://raw.githubusercontent.com/balancer/tokenlists/main/src/assets/images/tokens/0xdef1ca1fb7fbcdc777520aa7f396b4e015f497ab.png"
    }
  },
  {
    "address": "0x7C777eEA1dC264e71E567Fcc9B6DdaA9064Eff51",
    "network": 1,
    "isKilled": false,
    "relativeWeightCap": "0.02",
    "addedTimestamp": 1663170555,
    "pool": {
      "id": "0xde8c195aa41c11a0c4787372defbbddaa31306d2000200000000000000000181",
      "address": "0xde8C195Aa41C11a0c4787372deFBbDdAa31306D2",
      "poolType": "Weighted",
      "symbol": "50COW-50WETH",
      "tokens": [
        {
          "address": "0xC02aaA39b223FE8D0A0e5C4F27eAD9083C756Cc2",
          "weight": "0.5",
          "symbol": "WETH"
        },
        {
          "address": "0xDEf1CA1fb7FBcDC777520aa7f396b4E015F497aB",
          "weight": "0.5",
          "symbol": "COW"
        }
      ]
    },
    "tokenLogoURIs": {
      "0xC02aaA39b223FE8D0A0e5C4F27eAD9083C756Cc2": "https://raw.githubusercontent.com/balancer/tokenlists/main/src/assets/images/tokens/0xc02aaa39b223fe8d0a0e5c4f27ead9083c756cc2.png",
      "0xDEf1CA1fb7FBcDC777520aa7f396b4E015F497aB": "https://raw.githubusercontent.com/balancer/tokenlists/main/src/assets/images/tokens/0xdef1ca1fb7fbcdc777520aa7f396b4e015f497ab.png"
    }
  },
  {
    "address": "0xbD0DAe90cb4a0e08f1101929C2A01eB165045660",
    "network": 1,
    "isKilled": true,
    "relativeWeightCap": "null",
    "addedTimestamp": 1651670149,
    "pool": {
      "id": "0x2d344a84bac123660b021eebe4eb6f12ba25fe8600020000000000000000018a",
      "address": "0x2D344A84BaC123660b021EEbE4eB6F12ba25fe86",
      "poolType": "Weighted",
      "symbol": "20WETH-80FDT",
      "tokens": [
        {
          "address": "0xC02aaA39b223FE8D0A0e5C4F27eAD9083C756Cc2",
          "weight": "0.2",
          "symbol": "WETH"
        },
        {
          "address": "0xEd1480d12bE41d92F36f5f7bDd88212E381A3677",
          "weight": "0.8",
          "symbol": "FDT"
        }
      ]
    },
    "tokenLogoURIs": {
      "0xC02aaA39b223FE8D0A0e5C4F27eAD9083C756Cc2": "https://raw.githubusercontent.com/trustwallet/assets/master/blockchains/ethereum/assets/0xC02aaA39b223FE8D0A0e5C4F27eAD9083C756Cc2/logo.png",
      "0xEd1480d12bE41d92F36f5f7bDd88212E381A3677": "https://raw.githubusercontent.com/balancer/tokenlists/main/src/assets/images/tokens/0xed1480d12be41d92f36f5f7bdd88212e381a3677.png"
    }
  },
  {
    "address": "0x3F29e69955E5202759208DD0C5E0BA55ff934814",
    "network": 1,
    "isKilled": false,
    "relativeWeightCap": "0.02",
    "addedTimestamp": 1662504532,
    "pool": {
      "id": "0xb460daa847c45f1c4a41cb05bfb3b51c92e41b36000200000000000000000194",
      "address": "0xb460DAa847c45f1C4a41cb05BFB3b51c92e41B36",
      "poolType": "Weighted",
      "symbol": "20WBTC-80BADGER",
      "tokens": [
        {
          "address": "0x2260FAC5E5542a773Aa44fBCfeDf7C193bc2C599",
          "weight": "0.2",
          "symbol": "WBTC"
        },
        {
          "address": "0x3472A5A71965499acd81997a54BBA8D852C6E53d",
          "weight": "0.8",
          "symbol": "BADGER"
        }
      ]
    },
    "tokenLogoURIs": {
      "0x2260FAC5E5542a773Aa44fBCfeDf7C193bc2C599": "https://raw.githubusercontent.com/trustwallet/assets/master/blockchains/ethereum/assets/0x2260FAC5E5542a773Aa44fBCfeDf7C193bc2C599/logo.png",
      "0x3472A5A71965499acd81997a54BBA8D852C6E53d": "https://raw.githubusercontent.com/trustwallet/assets/master/blockchains/ethereum/assets/0x3472A5A71965499acd81997a54BBA8D852C6E53d/logo.png"
    }
  },
  {
    "address": "0xAF50825B010Ae4839Ac444f6c12D44b96819739B",
    "network": 1,
    "isKilled": true,
    "relativeWeightCap": "null",
    "addedTimestamp": 1651667561,
    "pool": {
      "id": "0xb460daa847c45f1c4a41cb05bfb3b51c92e41b36000200000000000000000194",
      "address": "0xb460DAa847c45f1C4a41cb05BFB3b51c92e41B36",
      "poolType": "Weighted",
      "symbol": "20WBTC-80BADGER",
      "tokens": [
        {
          "address": "0x2260FAC5E5542a773Aa44fBCfeDf7C193bc2C599",
          "weight": "0.2",
          "symbol": "WBTC"
        },
        {
          "address": "0x3472A5A71965499acd81997a54BBA8D852C6E53d",
          "weight": "0.8",
          "symbol": "BADGER"
        }
      ]
    },
    "tokenLogoURIs": {
      "0x2260FAC5E5542a773Aa44fBCfeDf7C193bc2C599": "https://raw.githubusercontent.com/trustwallet/assets/master/blockchains/ethereum/assets/0x2260FAC5E5542a773Aa44fBCfeDf7C193bc2C599/logo.png",
      "0x3472A5A71965499acd81997a54BBA8D852C6E53d": "https://raw.githubusercontent.com/trustwallet/assets/master/blockchains/ethereum/assets/0x3472A5A71965499acd81997a54BBA8D852C6E53d/logo.png"
    }
  },
  {
    "address": "0x09AFEc27F5A6201617aAd014CeEa8deb572B0608",
    "network": 1,
    "isKilled": false,
    "relativeWeightCap": "0.02",
    "addedTimestamp": 1662504532,
    "pool": {
      "id": "0x5122e01d819e58bb2e22528c0d68d310f0aa6fd7000200000000000000000163",
      "address": "0x5122E01D819E58BB2E22528c0D68D310f0AA6FD7",
      "poolType": "Weighted",
      "symbol": "sNOTE-BPT",
      "tokens": [
        {
          "address": "0xC02aaA39b223FE8D0A0e5C4F27eAD9083C756Cc2",
          "weight": "0.2",
          "symbol": "WETH"
        },
        {
          "address": "0xCFEAead4947f0705A14ec42aC3D44129E1Ef3eD5",
          "weight": "0.8",
          "symbol": "NOTE"
        }
      ]
    },
    "tokenLogoURIs": {
      "0xC02aaA39b223FE8D0A0e5C4F27eAD9083C756Cc2": "https://raw.githubusercontent.com/trustwallet/assets/master/blockchains/ethereum/assets/0xC02aaA39b223FE8D0A0e5C4F27eAD9083C756Cc2/logo.png",
      "0xCFEAead4947f0705A14ec42aC3D44129E1Ef3eD5": "https://raw.githubusercontent.com/balancer/tokenlists/main/src/assets/images/tokens/0xcfeaead4947f0705a14ec42ac3d44129e1ef3ed5.png"
    }
  },
  {
    "address": "0x40AC67ea5bD1215D99244651CC71a03468bce6c0",
    "network": 1,
    "isKilled": true,
    "relativeWeightCap": "null",
    "addedTimestamp": 1651667335,
    "pool": {
      "id": "0x5122e01d819e58bb2e22528c0d68d310f0aa6fd7000200000000000000000163",
      "address": "0x5122E01D819E58BB2E22528c0D68D310f0AA6FD7",
      "poolType": "Weighted",
      "symbol": "sNOTE-BPT",
      "tokens": [
        {
          "address": "0xC02aaA39b223FE8D0A0e5C4F27eAD9083C756Cc2",
          "weight": "0.2",
          "symbol": "WETH"
        },
        {
          "address": "0xCFEAead4947f0705A14ec42aC3D44129E1Ef3eD5",
          "weight": "0.8",
          "symbol": "NOTE"
        }
      ]
    },
    "tokenLogoURIs": {
      "0xC02aaA39b223FE8D0A0e5C4F27eAD9083C756Cc2": "https://raw.githubusercontent.com/trustwallet/assets/master/blockchains/ethereum/assets/0xC02aaA39b223FE8D0A0e5C4F27eAD9083C756Cc2/logo.png",
      "0xCFEAead4947f0705A14ec42aC3D44129E1Ef3eD5": "https://raw.githubusercontent.com/balancer/tokenlists/main/src/assets/images/tokens/0xcfeaead4947f0705a14ec42ac3d44129e1ef3ed5.png"
    }
  },
  {
    "address": "0x47c56A900295df5224EC5e6751dC31eb900321D5",
    "network": 1,
    "isKilled": false,
    "relativeWeightCap": "0.02",
    "addedTimestamp": 1662504532,
    "pool": {
      "id": "0xe8cc7e765647625b95f59c15848379d10b9ab4af0002000000000000000001de",
      "address": "0xe8cc7E765647625B95F59C15848379D10B9AB4af",
      "poolType": "Weighted",
      "symbol": "20WETH-80WNCG",
      "tokens": [
        {
          "address": "0xC02aaA39b223FE8D0A0e5C4F27eAD9083C756Cc2",
          "weight": "0.2",
          "symbol": "WETH"
        },
        {
          "address": "0xf203Ca1769ca8e9e8FE1DA9D147DB68B6c919817",
          "weight": "0.8",
          "symbol": "WNCG"
        }
      ]
    },
    "tokenLogoURIs": {
      "0xC02aaA39b223FE8D0A0e5C4F27eAD9083C756Cc2": "https://raw.githubusercontent.com/trustwallet/assets/master/blockchains/ethereum/assets/0xC02aaA39b223FE8D0A0e5C4F27eAD9083C756Cc2/logo.png",
      "0xf203Ca1769ca8e9e8FE1DA9D147DB68B6c919817": "https://raw.githubusercontent.com/balancer/tokenlists/main/src/assets/images/tokens/0xf203ca1769ca8e9e8fe1da9d147db68b6c919817.png"
    }
  },
  {
    "address": "0x9F65d476DD77E24445A48b4FeCdeA81afAA63480",
    "network": 1,
    "isKilled": true,
    "relativeWeightCap": "null",
    "addedTimestamp": 1653599177,
    "pool": {
      "id": "0x85370d9e3bb111391cc89f6de344e801760461830002000000000000000001ef",
      "address": "0x85370D9e3bb111391cc89F6DE344E80176046183",
      "poolType": "Weighted",
      "symbol": "CREAM_ETH",
      "tokens": [
        {
          "address": "0x2ba592F78dB6436527729929AAf6c908497cB200",
          "weight": "0.8",
          "symbol": "CREAM"
        },
        {
          "address": "0xC02aaA39b223FE8D0A0e5C4F27eAD9083C756Cc2",
          "weight": "0.2",
          "symbol": "WETH"
        }
      ]
    },
    "tokenLogoURIs": {
      "0x2ba592F78dB6436527729929AAf6c908497cB200": "https://raw.githubusercontent.com/trustwallet/assets/master/blockchains/ethereum/assets/0x2ba592F78dB6436527729929AAf6c908497cB200/logo.png",
      "0xC02aaA39b223FE8D0A0e5C4F27eAD9083C756Cc2": "https://raw.githubusercontent.com/balancer/tokenlists/main/src/assets/images/tokens/0xc02aaa39b223fe8d0a0e5c4f27ead9083c756cc2.png"
    }
  },
  {
    "address": "0xe2b680A8d02fbf48C7D9465398C4225d7b7A7f87",
    "network": 1,
    "isKilled": false,
    "relativeWeightCap": "0.02",
    "addedTimestamp": 1662504532,
    "pool": {
      "id": "0xa7ff759dbef9f3efdd1d59beee44b966acafe214000200000000000000000180",
      "address": "0xA7Ff759DBeF9F3EFDD1d59Beee44b966AcAfe214",
      "poolType": "Weighted",
      "symbol": "USDC-PAL",
      "tokens": [
        {
          "address": "0xA0b86991c6218b36c1d19D4a2e9Eb0cE3606eB48",
          "weight": "0.2",
          "symbol": "USDC"
        },
        {
          "address": "0xAB846Fb6C81370327e784Ae7CbB6d6a6af6Ff4BF",
          "weight": "0.8",
          "symbol": "PAL"
        }
      ]
    },
    "tokenLogoURIs": {
      "0xA0b86991c6218b36c1d19D4a2e9Eb0cE3606eB48": "https://raw.githubusercontent.com/trustwallet/assets/master/blockchains/ethereum/assets/0xA0b86991c6218b36c1d19D4a2e9Eb0cE3606eB48/logo.png",
      "0xAB846Fb6C81370327e784Ae7CbB6d6a6af6Ff4BF": "https://raw.githubusercontent.com/balancer/tokenlists/main/src/assets/images/tokens/0xab846fb6c81370327e784ae7cbb6d6a6af6ff4bf.png"
    }
  },
  {
    "address": "0xe3A3Ca91794a995fe0bB24060987e73931B15f3D",
    "network": 1,
    "isKilled": true,
    "relativeWeightCap": "null",
    "addedTimestamp": 1654206637,
    "pool": {
      "id": "0xa7ff759dbef9f3efdd1d59beee44b966acafe214000200000000000000000180",
      "address": "0xA7Ff759DBeF9F3EFDD1d59Beee44b966AcAfe214",
      "poolType": "Weighted",
      "symbol": "USDC-PAL",
      "tokens": [
        {
          "address": "0xA0b86991c6218b36c1d19D4a2e9Eb0cE3606eB48",
          "weight": "0.2",
          "symbol": "USDC"
        },
        {
          "address": "0xAB846Fb6C81370327e784Ae7CbB6d6a6af6Ff4BF",
          "weight": "0.8",
          "symbol": "PAL"
        }
      ]
    },
    "tokenLogoURIs": {
      "0xA0b86991c6218b36c1d19D4a2e9Eb0cE3606eB48": "https://raw.githubusercontent.com/trustwallet/assets/master/blockchains/ethereum/assets/0xA0b86991c6218b36c1d19D4a2e9Eb0cE3606eB48/logo.png",
      "0xAB846Fb6C81370327e784Ae7CbB6d6a6af6Ff4BF": "https://raw.githubusercontent.com/balancer/tokenlists/main/src/assets/images/tokens/0xab846fb6c81370327e784ae7cbb6d6a6af6ff4bf.png"
    }
  },
  {
    "address": "0x27Fd581E9D0b2690C2f808cd40f7fe667714b575",
    "network": 1,
    "isKilled": false,
    "relativeWeightCap": "0.02",
    "addedTimestamp": 1662504532,
    "pool": {
      "id": "0x3f7c10701b14197e2695dec6428a2ca4cf7fc3b800020000000000000000023c",
      "address": "0x3F7C10701b14197E2695dEC6428a2Ca4Cf7FC3B8",
      "poolType": "Weighted",
      "symbol": "50DFX-50WETH",
      "tokens": [
        {
          "address": "0x888888435FDe8e7d4c54cAb67f206e4199454c60",
          "weight": "0.5",
          "symbol": "DFX"
        },
        {
          "address": "0xC02aaA39b223FE8D0A0e5C4F27eAD9083C756Cc2",
          "weight": "0.5",
          "symbol": "WETH"
        }
      ]
    },
    "tokenLogoURIs": {
      "0x888888435FDe8e7d4c54cAb67f206e4199454c60": "https://raw.githubusercontent.com/balancer/tokenlists/main/src/assets/images/tokens/0x888888435fde8e7d4c54cab67f206e4199454c60.png",
      "0xC02aaA39b223FE8D0A0e5C4F27eAD9083C756Cc2": "https://raw.githubusercontent.com/balancer/tokenlists/main/src/assets/images/tokens/0xc02aaa39b223fe8d0a0e5c4f27ead9083c756cc2.png"
    }
  },
  {
    "address": "0x7CDc9dC877b69328ca8b1Ff11ebfBe2a444Cf350",
    "network": 1,
    "isKilled": true,
    "relativeWeightCap": "null",
    "addedTimestamp": 1655755330,
    "pool": {
      "id": "0x3f7c10701b14197e2695dec6428a2ca4cf7fc3b800020000000000000000023c",
      "address": "0x3F7C10701b14197E2695dEC6428a2Ca4Cf7FC3B8",
      "poolType": "Weighted",
      "symbol": "50DFX-50WETH",
      "tokens": [
        {
          "address": "0x888888435FDe8e7d4c54cAb67f206e4199454c60",
          "weight": "0.5",
          "symbol": "DFX"
        },
        {
          "address": "0xC02aaA39b223FE8D0A0e5C4F27eAD9083C756Cc2",
          "weight": "0.5",
          "symbol": "WETH"
        }
      ]
    },
    "tokenLogoURIs": {
      "0x888888435FDe8e7d4c54cAb67f206e4199454c60": "https://raw.githubusercontent.com/balancer/tokenlists/main/src/assets/images/tokens/0x888888435fde8e7d4c54cab67f206e4199454c60.png",
      "0xC02aaA39b223FE8D0A0e5C4F27eAD9083C756Cc2": "https://raw.githubusercontent.com/balancer/tokenlists/main/src/assets/images/tokens/0xc02aaa39b223fe8d0a0e5c4f27ead9083c756cc2.png"
    }
  },
  {
    "address": "0xDc2Df969EE5E66236B950F5c4c5f8aBe62035df2",
    "network": 1,
    "isKilled": false,
    "relativeWeightCap": "null",
    "addedTimestamp": 1655755330,
    "pool": {
      "id": "0x2d011adf89f0576c9b722c28269fcb5d50c2d17900020000000000000000024d",
      "address": "0x2d011aDf89f0576C9B722c28269FcB5D50C2d179",
      "poolType": "Stable",
      "symbol": "B-sdBAL-STABLE",
      "tokens": [
        {
          "address": "0x5c6Ee304399DBdB9C8Ef030aB642B10820DB8F56",
          "weight": "null",
          "symbol": "B-80BAL-20WETH"
        },
        {
          "address": "0xF24d8651578a55b0C119B9910759a351A3458895",
          "weight": "null",
          "symbol": "sdBal"
        }
      ]
    },
    "tokenLogoURIs": {
      "0x5c6Ee304399DBdB9C8Ef030aB642B10820DB8F56": "https://raw.githubusercontent.com/balancer/tokenlists/main/src/assets/images/tokens/0x5c6ee304399dbdb9c8ef030ab642b10820db8f56.png",
      "0xF24d8651578a55b0C119B9910759a351A3458895": "https://raw.githubusercontent.com/balancer/tokenlists/main/src/assets/images/tokens/0xf24d8651578a55b0c119b9910759a351a3458895.png"
    }
  },
  {
    "address": "0xDD4Db3ff8A37FE418dB6FF34fC316655528B6bbC",
    "network": 1,
    "isKilled": false,
    "relativeWeightCap": "null",
    "addedTimestamp": 1656343230,
    "pool": {
      "id": "0x178e029173417b1f9c8bc16dcec6f697bc32374600000000000000000000025d",
      "address": "0x178E029173417b1F9C8bC16DCeC6f697bC323746",
      "poolType": "Stable",
      "symbol": "FUD",
      "tokens": [
        {
          "address": "0x586Aa273F262909EEF8fA02d90Ab65F5015e0516",
          "weight": "null",
          "symbol": "FIAT"
        },
        {
          "address": "0x6B175474E89094C44Da98b954EedeAC495271d0F",
          "weight": "null",
          "symbol": "DAI"
        },
        {
          "address": "0xA0b86991c6218b36c1d19D4a2e9Eb0cE3606eB48",
          "weight": "null",
          "symbol": "USDC"
        }
      ]
    },
    "tokenLogoURIs": {
      "0x586Aa273F262909EEF8fA02d90Ab65F5015e0516": "https://raw.githubusercontent.com/balancer/tokenlists/main/src/assets/images/tokens/0x586aa273f262909eef8fa02d90ab65f5015e0516.png",
      "0x6B175474E89094C44Da98b954EedeAC495271d0F": "https://raw.githubusercontent.com/trustwallet/assets/master/blockchains/ethereum/assets/0x6B175474E89094C44Da98b954EedeAC495271d0F/logo.png",
      "0xA0b86991c6218b36c1d19D4a2e9Eb0cE3606eB48": "https://raw.githubusercontent.com/trustwallet/assets/master/blockchains/ethereum/assets/0xA0b86991c6218b36c1d19D4a2e9Eb0cE3606eB48/logo.png"
    }
  },
  {
    "address": "0x275dF57d2B23d53e20322b4bb71Bf1dCb21D0A00",
    "network": 1,
    "isKilled": false,
    "relativeWeightCap": "null",
    "addedTimestamp": 1656894825,
    "pool": {
      "id": "0xcfca23ca9ca720b6e98e3eb9b6aa0ffc4a5c08b9000200000000000000000274",
      "address": "0xCfCA23cA9CA720B6E98E3Eb9B6aa0fFC4a5C08B9",
      "poolType": "Weighted",
      "symbol": "50WETH-50AURA",
      "tokens": [
        {
          "address": "0xC02aaA39b223FE8D0A0e5C4F27eAD9083C756Cc2",
          "weight": "0.5",
          "symbol": "WETH"
        },
        {
          "address": "0xC0c293ce456fF0ED870ADd98a0828Dd4d2903DBF",
          "weight": "0.5",
          "symbol": "AURA"
        }
      ]
    },
    "tokenLogoURIs": {
      "0xC02aaA39b223FE8D0A0e5C4F27eAD9083C756Cc2": "https://raw.githubusercontent.com/balancer/tokenlists/main/src/assets/images/tokens/0xc02aaa39b223fe8d0a0e5c4f27ead9083c756cc2.png",
      "0xC0c293ce456fF0ED870ADd98a0828Dd4d2903DBF": "https://raw.githubusercontent.com/balancer/tokenlists/main/src/assets/images/tokens/0xc0c293ce456ff0ed870add98a0828dd4d2903dbf.png"
    }
  },
  {
    "address": "0x0312AA8D0BA4a1969Fddb382235870bF55f7f242",
    "network": 1,
    "isKilled": false,
    "relativeWeightCap": "null",
    "addedTimestamp": 1656894825,
    "pool": {
      "id": "0x3dd0843a028c86e0b760b1a76929d1c5ef93a2dd000200000000000000000249",
      "address": "0x3dd0843A028C86e0b760b1A76929d1C5Ef93a2dd",
      "poolType": "Stable",
      "symbol": "B-auraBAL-STABLE",
      "tokens": [
        {
          "address": "0x5c6Ee304399DBdB9C8Ef030aB642B10820DB8F56",
          "weight": "null",
          "symbol": "B-80BAL-20WETH"
        },
        {
          "address": "0x616e8BfA43F920657B3497DBf40D6b1A02D4608d",
          "weight": "null",
          "symbol": "auraBAL"
        }
      ]
    },
    "tokenLogoURIs": {
      "0x5c6Ee304399DBdB9C8Ef030aB642B10820DB8F56": "https://raw.githubusercontent.com/balancer/tokenlists/main/src/assets/images/tokens/0x5c6ee304399dbdb9c8ef030ab642b10820db8f56.png",
      "0x616e8BfA43F920657B3497DBf40D6b1A02D4608d": "https://raw.githubusercontent.com/balancer/tokenlists/main/src/assets/images/tokens/0x616e8bfa43f920657b3497dbf40d6b1a02d4608d.png"
    }
  },
  {
    "address": "0x2e79D6f631177F8E7f08Fbd5110e893e1b1D790A",
    "network": 1,
    "isKilled": false,
    "relativeWeightCap": "null",
    "addedTimestamp": 1657043538,
    "pool": {
      "id": "0x0578292cb20a443ba1cde459c985ce14ca2bdee5000100000000000000000269",
      "address": "0x0578292CB20a443bA1CdE459c985CE14Ca2bDEe5",
      "poolType": "Weighted",
      "symbol": "33auraBAL-33graviAURA-33WETH",
      "tokens": [
        {
          "address": "0x616e8BfA43F920657B3497DBf40D6b1A02D4608d",
          "weight": "0.3333",
          "symbol": "auraBAL"
        },
        {
          "address": "0xBA485b556399123261a5F9c95d413B4f93107407",
          "weight": "0.3334",
          "symbol": "graviAURA"
        },
        {
          "address": "0xC02aaA39b223FE8D0A0e5C4F27eAD9083C756Cc2",
          "weight": "0.3333",
          "symbol": "WETH"
        }
      ]
    },
    "tokenLogoURIs": {
      "0x616e8BfA43F920657B3497DBf40D6b1A02D4608d": "https://raw.githubusercontent.com/balancer/tokenlists/main/src/assets/images/tokens/0x616e8bfa43f920657b3497dbf40d6b1a02d4608d.png",
      "0xBA485b556399123261a5F9c95d413B4f93107407": "https://raw.githubusercontent.com/balancer/tokenlists/main/src/assets/images/tokens/0xba485b556399123261a5f9c95d413b4f93107407.png",
      "0xC02aaA39b223FE8D0A0e5C4F27eAD9083C756Cc2": "https://raw.githubusercontent.com/balancer/tokenlists/main/src/assets/images/tokens/0xc02aaa39b223fe8d0a0e5c4f27ead9083c756cc2.png"
    }
  },
  {
    "address": "0x5204f813cF58a4722E481b3b1cDfBBa45088fE36",
    "network": 1,
    "isKilled": true,
    "relativeWeightCap": "null",
    "addedTimestamp": 1657479716,
    "pool": {
      "id": "0x8eb6c82c3081bbbd45dcac5afa631aac53478b7c000100000000000000000270",
      "address": "0x8eB6c82C3081bBBd45DcAC5afA631aaC53478b7C",
      "poolType": "Weighted",
      "symbol": "40WBTC-40DIGG-20graviAURA",
      "tokens": [
        {
          "address": "0x2260FAC5E5542a773Aa44fBCfeDf7C193bc2C599",
          "weight": "0.4",
          "symbol": "WBTC"
        },
        {
          "address": "0x798D1bE841a82a273720CE31c822C61a67a601C3",
          "weight": "0.4",
          "symbol": "DIGG"
        },
        {
          "address": "0xBA485b556399123261a5F9c95d413B4f93107407",
          "weight": "0.2",
          "symbol": "graviAURA"
        }
      ]
    },
    "tokenLogoURIs": {
      "0x2260FAC5E5542a773Aa44fBCfeDf7C193bc2C599": "https://raw.githubusercontent.com/trustwallet/assets/master/blockchains/ethereum/assets/0x2260FAC5E5542a773Aa44fBCfeDf7C193bc2C599/logo.png",
      "0x798D1bE841a82a273720CE31c822C61a67a601C3": "https://raw.githubusercontent.com/trustwallet/assets/master/blockchains/ethereum/assets/0x798D1bE841a82a273720CE31c822C61a67a601C3/logo.png",
      "0xBA485b556399123261a5F9c95d413B4f93107407": "https://raw.githubusercontent.com/balancer/tokenlists/main/src/assets/images/tokens/0xba485b556399123261a5f9c95d413b4f93107407.png"
    }
  },
  {
    "address": "0xE5f24cD43f77fadF4dB33Dab44EB25774159AC66",
    "network": 1,
    "isKilled": false,
    "relativeWeightCap": "0.02",
    "addedTimestamp": 1662504532,
    "pool": {
      "id": "0x8eb6c82c3081bbbd45dcac5afa631aac53478b7c000100000000000000000270",
      "address": "0x8eB6c82C3081bBBd45DcAC5afA631aaC53478b7C",
      "poolType": "Weighted",
      "symbol": "40WBTC-40DIGG-20graviAURA",
      "tokens": [
        {
          "address": "0x2260FAC5E5542a773Aa44fBCfeDf7C193bc2C599",
          "weight": "0.4",
          "symbol": "WBTC"
        },
        {
          "address": "0x798D1bE841a82a273720CE31c822C61a67a601C3",
          "weight": "0.4",
          "symbol": "DIGG"
        },
        {
          "address": "0xBA485b556399123261a5F9c95d413B4f93107407",
          "weight": "0.2",
          "symbol": "graviAURA"
        }
      ]
    },
    "tokenLogoURIs": {
      "0x2260FAC5E5542a773Aa44fBCfeDf7C193bc2C599": "https://raw.githubusercontent.com/trustwallet/assets/master/blockchains/ethereum/assets/0x2260FAC5E5542a773Aa44fBCfeDf7C193bc2C599/logo.png",
      "0x798D1bE841a82a273720CE31c822C61a67a601C3": "https://raw.githubusercontent.com/trustwallet/assets/master/blockchains/ethereum/assets/0x798D1bE841a82a273720CE31c822C61a67a601C3/logo.png",
      "0xBA485b556399123261a5F9c95d413B4f93107407": "https://raw.githubusercontent.com/balancer/tokenlists/main/src/assets/images/tokens/0xba485b556399123261a5f9c95d413b4f93107407.png"
    }
  },
  {
    "address": "0xAf3c3dab54ca15068D09C67D128344916e177cA9",
    "network": 1,
    "isKilled": false,
    "relativeWeightCap": "null",
    "addedTimestamp": 1660580290,
    "pool": {
      "id": "0x99a14324cfd525a34bbc93ac7e348929909d57fd00020000000000000000030e",
      "address": "0x99A14324Cfd525A34BBc93ac7e348929909D57fD",
      "poolType": "Weighted",
      "symbol": "50WETH-50FOLD",
      "tokens": [
        {
          "address": "0xC02aaA39b223FE8D0A0e5C4F27eAD9083C756Cc2",
          "weight": "0.5",
          "symbol": "WETH"
        },
        {
          "address": "0xd084944d3c05CD115C09d072B9F44bA3E0E45921",
          "weight": "0.5",
          "symbol": "FOLD"
        }
      ]
    },
    "tokenLogoURIs": {
      "0xC02aaA39b223FE8D0A0e5C4F27eAD9083C756Cc2": "https://raw.githubusercontent.com/balancer/tokenlists/main/src/assets/images/tokens/0xc02aaa39b223fe8d0a0e5c4f27ead9083c756cc2.png",
      "0xd084944d3c05CD115C09d072B9F44bA3E0E45921": "https://raw.githubusercontent.com/balancer/tokenlists/main/src/assets/images/tokens/0xd084944d3c05cd115c09d072b9f44ba3e0e45921.png"
    }
  },
  {
    "address": "0x75cAceBb5b4a73a530EdcdFdE7cFfbfea44c026E",
    "network": 1,
    "isKilled": false,
    "relativeWeightCap": "0.02",
    "addedTimestamp": 1662557059,
    "pool": {
      "id": "0x48607651416a943bf5ac71c41be1420538e78f87000200000000000000000327",
      "address": "0x48607651416A943bF5AC71C41BE1420538e78f87",
      "poolType": "Weighted",
      "symbol": "50Silo-50WETH",
      "tokens": [
        {
          "address": "0x6f80310CA7F2C654691D1383149Fa1A57d8AB1f8",
          "weight": "0.5",
          "symbol": "Silo"
        },
        {
          "address": "0xC02aaA39b223FE8D0A0e5C4F27eAD9083C756Cc2",
          "weight": "0.5",
          "symbol": "WETH"
        }
      ]
    },
    "tokenLogoURIs": {
      "0x6f80310CA7F2C654691D1383149Fa1A57d8AB1f8": "https://raw.githubusercontent.com/balancer/tokenlists/main/src/assets/images/tokens/0x6f80310ca7f2c654691d1383149fa1a57d8ab1f8.png",
      "0xC02aaA39b223FE8D0A0e5C4F27eAD9083C756Cc2": "https://raw.githubusercontent.com/balancer/tokenlists/main/src/assets/images/tokens/0xc02aaa39b223fe8d0a0e5c4f27ead9083c756cc2.png"
    }
  },
  {
    "address": "0xc2c2304E163e1aB53De2eEB08820a0B592bec20B",
    "network": 1,
    "isKilled": true,
    "relativeWeightCap": "null",
    "addedTimestamp": 1663017781,
    "pool": {
      "id": "0x6a5ead5433a50472642cd268e584dafa5a394490000200000000000000000366",
      "address": "0x6a5EaD5433a50472642Cd268E584dafa5a394490",
      "poolType": "Weighted",
      "symbol": "50WSTETH-50LDO",
      "tokens": [
        {
          "address": "0x5A98FcBEA516Cf06857215779Fd812CA3beF1B32",
          "weight": "0.5",
          "symbol": "LDO"
        },
        {
          "address": "0x7f39C581F595B53c5cb19bD0b3f8dA6c935E2Ca0",
          "weight": "0.5",
          "symbol": "wstETH"
        }
      ]
    },
    "tokenLogoURIs": {
      "0x5A98FcBEA516Cf06857215779Fd812CA3beF1B32": "https://raw.githubusercontent.com/balancer/tokenlists/main/src/assets/images/tokens/0x5a98fcbea516cf06857215779fd812ca3bef1b32.png",
      "0x7f39C581F595B53c5cb19bD0b3f8dA6c935E2Ca0": "https://raw.githubusercontent.com/balancer/tokenlists/main/src/assets/images/tokens/0x7f39c581f595b53c5cb19bd0b3f8da6c935e2ca0.png"
    }
  },
  {
    "address": "0x6Eb7CdCd15417ABF120FfE404B9b88141Ca952B7",
    "network": 1,
    "isKilled": true,
    "relativeWeightCap": "null",
    "addedTimestamp": 1663017781,
    "pool": {
      "id": "0x0fd5663d4893ae0d579d580584806aadd2dd0b8b000200000000000000000367",
      "address": "0x0fd5663D4893AE0D579D580584806AAdd2dD0B8b",
      "poolType": "Weighted",
      "symbol": "50rETH-50RPL",
      "tokens": [
        {
          "address": "0xae78736Cd615f374D3085123A210448E74Fc6393",
          "weight": "0.5",
          "symbol": "rETH"
        },
        {
          "address": "0xD33526068D116cE69F19A9ee46F0bd304F21A51f",
          "weight": "0.5",
          "symbol": "RPL"
        }
      ]
    },
    "tokenLogoURIs": {
      "0xae78736Cd615f374D3085123A210448E74Fc6393": "https://raw.githubusercontent.com/balancer/tokenlists/main/src/assets/images/tokens/0xae78736cd615f374d3085123a210448e74fc6393.png",
      "0xD33526068D116cE69F19A9ee46F0bd304F21A51f": "https://raw.githubusercontent.com/balancer/tokenlists/main/src/assets/images/tokens/0xd33526068d116ce69f19a9ee46f0bd304f21a51f.png"
    }
  },
  {
    "address": "0x46804462f147fF96e9CAFB20cA35A3B2600656DF",
    "network": 1,
    "isKilled": false,
    "relativeWeightCap": "0.02",
    "addedTimestamp": 1663017781,
    "pool": {
      "id": "0x441b8a1980f2f2e43a9397099d15cc2fe6d3625000020000000000000000035f",
      "address": "0x441b8a1980f2F2E43A9397099d15CC2Fe6D36250",
      "poolType": "Weighted",
      "symbol": "50INV-50DOLA",
      "tokens": [
        {
          "address": "0x41D5D79431A913C4aE7d69a668ecdfE5fF9DFB68",
          "weight": "0.5",
          "symbol": "INV"
        },
        {
          "address": "0x865377367054516e17014CcdED1e7d814EDC9ce4",
          "weight": "0.5",
          "symbol": "DOLA"
        }
      ]
    },
    "tokenLogoURIs": {
      "0x41D5D79431A913C4aE7d69a668ecdfE5fF9DFB68": "https://raw.githubusercontent.com/balancer/tokenlists/main/src/assets/images/tokens/0x41d5d79431a913c4ae7d69a668ecdfe5ff9dfb68.png",
      "0x865377367054516e17014CcdED1e7d814EDC9ce4": "https://raw.githubusercontent.com/balancer/tokenlists/main/src/assets/images/tokens/0x865377367054516e17014ccded1e7d814edc9ce4.png"
    }
  },
  {
    "address": "0x91A75880b07d36672f5C8DFE0F2334f086e29D47",
    "network": 1,
    "isKilled": false,
    "relativeWeightCap": "null",
    "addedTimestamp": 1663017781,
    "pool": {
      "id": "0xf3aeb3abba741f0eece8a1b1d2f11b85899951cb000200000000000000000351",
      "address": "0xf3AeB3aBbA741f0EEcE8a1B1D2F11b85899951CB",
      "poolType": "Stable",
      "symbol": "MAI-USDC-SP",
      "tokens": [
        {
          "address": "0x8D6CeBD76f18E1558D4DB88138e2DeFB3909fAD6",
          "weight": "null",
          "symbol": "MAI"
        },
        {
          "address": "0xA0b86991c6218b36c1d19D4a2e9Eb0cE3606eB48",
          "weight": "null",
          "symbol": "USDC"
        }
      ]
    },
    "tokenLogoURIs": {
      "0x8D6CeBD76f18E1558D4DB88138e2DeFB3909fAD6": "https://raw.githubusercontent.com/balancer/tokenlists/main/src/assets/images/tokens/0x8d6cebd76f18e1558d4db88138e2defb3909fad6.png",
      "0xA0b86991c6218b36c1d19D4a2e9Eb0cE3606eB48": "https://raw.githubusercontent.com/trustwallet/assets/master/blockchains/ethereum/assets/0xA0b86991c6218b36c1d19D4a2e9Eb0cE3606eB48/logo.png"
    }
  },
  {
    "address": "0xa6325e799d266632D347e41265a69aF111b05403",
    "network": 1,
    "isKilled": true,
    "relativeWeightCap": "null",
    "addedTimestamp": 1663017781,
    "pool": {
      "id": "0xa13a9247ea42d743238089903570127dda72fe4400000000000000000000035d",
      "address": "0xA13a9247ea42D743238089903570127DdA72fE44",
      "poolType": "ComposableStable",
      "symbol": "bb-a-USD",
      "tokens": [
        {
          "address": "0x2F4eb100552ef93840d5aDC30560E5513DFfFACb",
          "weight": "null",
          "symbol": "bb-a-USDT"
        },
        {
          "address": "0x82698aeCc9E28e9Bb27608Bd52cF57f704BD1B83",
          "weight": "null",
          "symbol": "bb-a-USDC"
        },
        {
          "address": "0xae37D54Ae477268B9997d4161B96b8200755935c",
          "weight": "null",
          "symbol": "bb-a-DAI"
        }
      ]
    },
    "tokenLogoURIs": {
      "0x2F4eb100552ef93840d5aDC30560E5513DFfFACb": "https://raw.githubusercontent.com/balancer/tokenlists/main/src/assets/images/tokens/0x2f4eb100552ef93840d5adc30560e5513dfffacb.png",
      "0x82698aeCc9E28e9Bb27608Bd52cF57f704BD1B83": "https://raw.githubusercontent.com/balancer/tokenlists/main/src/assets/images/tokens/0x82698aecc9e28e9bb27608bd52cf57f704bd1b83.png",
      "0xae37D54Ae477268B9997d4161B96b8200755935c": "https://raw.githubusercontent.com/balancer/tokenlists/main/src/assets/images/tokens/0xae37d54ae477268b9997d4161b96b8200755935c.png"
    }
  },
  {
    "address": "0x9C0f4144D037688e0AdA74B22a9aAb7c14c58e6C",
    "network": 1,
    "isKilled": true,
    "relativeWeightCap": "null",
    "addedTimestamp": 1664866055,
    "pool": {
      "id": "0x496ff26b76b8d23bbc6cf1df1eee4a48795490f7000200000000000000000377",
      "address": "0x496ff26B76b8d23bbc6cF1Df1eeE4a48795490F7",
      "poolType": "Weighted",
      "symbol": "50COMP-50WSTETH",
      "tokens": [
        {
          "address": "0x7f39C581F595B53c5cb19bD0b3f8dA6c935E2Ca0",
          "weight": "0.5",
          "symbol": "wstETH"
        },
        {
          "address": "0xc00e94Cb662C3520282E6f5717214004A7f26888",
          "weight": "0.5",
          "symbol": "COMP"
        }
      ]
    },
    "tokenLogoURIs": {
      "0x7f39C581F595B53c5cb19bD0b3f8dA6c935E2Ca0": "https://raw.githubusercontent.com/balancer/tokenlists/main/src/assets/images/tokens/0x7f39c581f595b53c5cb19bd0b3f8da6c935e2ca0.png",
      "0xc00e94Cb662C3520282E6f5717214004A7f26888": "https://raw.githubusercontent.com/trustwallet/assets/master/blockchains/ethereum/assets/0xc00e94Cb662C3520282E6f5717214004A7f26888/logo.png"
    }
  },
  {
    "address": "0x651361a042e0573295dd7f6A84dBD1DA56DAc9D5",
    "network": 1,
    "isKilled": true,
    "relativeWeightCap": "null",
    "addedTimestamp": 1665943619,
    "pool": {
      "id": "0x25accb7943fd73dda5e23ba6329085a3c24bfb6a000200000000000000000387",
      "address": "0x25Accb7943Fd73Dda5E23bA6329085a3C24bfb6a",
      "poolType": "Weighted",
      "symbol": "50wstETH-50bb-a-USD",
      "tokens": [
        {
          "address": "0x7f39C581F595B53c5cb19bD0b3f8dA6c935E2Ca0",
          "weight": "0.5",
          "symbol": "wstETH"
        },
        {
          "address": "0xA13a9247ea42D743238089903570127DdA72fE44",
          "weight": "0.5",
          "symbol": "bb-a-USD"
        }
      ]
    },
    "tokenLogoURIs": {
      "0x7f39C581F595B53c5cb19bD0b3f8dA6c935E2Ca0": "https://raw.githubusercontent.com/balancer/tokenlists/main/src/assets/images/tokens/0x7f39c581f595b53c5cb19bd0b3f8da6c935e2ca0.png",
      "0xA13a9247ea42D743238089903570127DdA72fE44": "https://raw.githubusercontent.com/balancer/tokenlists/main/src/assets/images/tokens/0xa13a9247ea42d743238089903570127dda72fe44.png"
    }
  },
  {
    "address": "0xb32Ae42524d38be7E7eD9E02b5F9330fCEf07f3F",
    "network": 1,
    "isKilled": true,
    "relativeWeightCap": "0.1",
    "addedTimestamp": 1666607687,
    "pool": {
      "id": "0xe340ebfcaa544da8bb1ee9005f1a346d50ec422e000200000000000000000396",
      "address": "0xe340EBfcAA544da8bB1Ee9005F1a346D50Ec422e",
      "poolType": "Weighted",
      "symbol": "50BADGER-50rETH",
      "tokens": [
        {
          "address": "0x3472A5A71965499acd81997a54BBA8D852C6E53d",
          "weight": "0.5",
          "symbol": "BADGER"
        },
        {
          "address": "0xae78736Cd615f374D3085123A210448E74Fc6393",
          "weight": "0.5",
          "symbol": "rETH"
        }
      ]
    },
    "tokenLogoURIs": {
      "0x3472A5A71965499acd81997a54BBA8D852C6E53d": "https://raw.githubusercontent.com/trustwallet/assets/master/blockchains/ethereum/assets/0x3472A5A71965499acd81997a54BBA8D852C6E53d/logo.png",
      "0xae78736Cd615f374D3085123A210448E74Fc6393": "https://raw.githubusercontent.com/balancer/tokenlists/main/src/assets/images/tokens/0xae78736cd615f374d3085123a210448e74fc6393.png"
    }
  },
  {
    "address": "0x39a9E78c3b9b5B47f1f6632BD74890E2430215Cf",
    "network": 1,
    "isKilled": false,
    "relativeWeightCap": "0.02",
    "addedTimestamp": 1667337815,
    "pool": {
      "id": "0xae7bfd6fa54259fc477879712eebe34164d3a84f000200000000000000000376",
      "address": "0xae7bFd6fA54259fC477879712Eebe34164d3A84F",
      "poolType": "Weighted",
      "symbol": "80palStkAAVE-20AAVE",
      "tokens": [
        {
          "address": "0x24E79e946dEa5482212c38aaB2D0782F04cdB0E0",
          "weight": "0.8",
          "symbol": "palStkAAVE"
        },
        {
          "address": "0x7Fc66500c84A76Ad7e9c93437bFc5Ac33E2DDaE9",
          "weight": "0.2",
          "symbol": "AAVE"
        }
      ]
    },
    "tokenLogoURIs": {
      "0x24E79e946dEa5482212c38aaB2D0782F04cdB0E0": "https://raw.githubusercontent.com/balancer/tokenlists/main/src/assets/images/tokens/0x24e79e946dea5482212c38aab2d0782f04cdb0e0.png",
      "0x7Fc66500c84A76Ad7e9c93437bFc5Ac33E2DDaE9": "https://raw.githubusercontent.com/trustwallet/assets/master/blockchains/ethereum/assets/0x7Fc66500c84A76Ad7e9c93437bFc5Ac33E2DDaE9/logo.png"
    }
  },
  {
    "address": "0x9703C0144e8b68280b97d9e30aC6f979Dd6A38d7",
    "network": 1,
    "isKilled": true,
    "relativeWeightCap": "null",
    "addedTimestamp": 1667776463,
    "pool": {
      "id": "0x4ce0bd7debf13434d3ae127430e9bd4291bfb61f00020000000000000000038b",
      "address": "0x4ce0BD7deBf13434d3ae127430e9BD4291bfB61f",
      "poolType": "Weighted",
      "symbol": "50STG-50bb-a-USD",
      "tokens": [
        {
          "address": "0xA13a9247ea42D743238089903570127DdA72fE44",
          "weight": "0.5",
          "symbol": "bb-a-USD"
        },
        {
          "address": "0xAf5191B0De278C7286d6C7CC6ab6BB8A73bA2Cd6",
          "weight": "0.5",
          "symbol": "STG"
        }
      ]
    },
    "tokenLogoURIs": {
      "0xA13a9247ea42D743238089903570127DdA72fE44": "https://raw.githubusercontent.com/balancer/tokenlists/main/src/assets/images/tokens/0xa13a9247ea42d743238089903570127dda72fe44.png",
      "0xAf5191B0De278C7286d6C7CC6ab6BB8A73bA2Cd6": "https://raw.githubusercontent.com/balancer/tokenlists/main/src/assets/images/tokens/0xaf5191b0de278c7286d6c7cc6ab6bb8a73ba2cd6.png"
    }
  },
  {
    "address": "0x3F0FB52648Eb3981EA598716b7320081d1c8Ba1a",
    "network": 1,
    "isKilled": true,
    "relativeWeightCap": "null",
    "addedTimestamp": 1667776463,
    "pool": {
      "id": "0x8e85e97ed19c0fa13b2549309965291fbbc0048b0000000000000000000003ba",
      "address": "0x8e85e97ed19C0fa13B2549309965291fbbc0048b",
      "poolType": "ComposableStable",
      "symbol": "sfrxETH-stETH-rETH-BPT",
      "tokens": [
        {
          "address": "0x7f39C581F595B53c5cb19bD0b3f8dA6c935E2Ca0",
          "weight": "null",
          "symbol": "wstETH"
        },
        {
          "address": "0xac3E018457B222d93114458476f3E3416Abbe38F",
          "weight": "null",
          "symbol": "sfrxETH"
        },
        {
          "address": "0xae78736Cd615f374D3085123A210448E74Fc6393",
          "weight": "null",
          "symbol": "rETH"
        }
      ]
    },
    "tokenLogoURIs": {
      "0x7f39C581F595B53c5cb19bD0b3f8dA6c935E2Ca0": "https://raw.githubusercontent.com/balancer/tokenlists/main/src/assets/images/tokens/0x7f39c581f595b53c5cb19bd0b3f8da6c935e2ca0.png",
      "0xac3E018457B222d93114458476f3E3416Abbe38F": "https://raw.githubusercontent.com/balancer/tokenlists/main/src/assets/images/tokens/0xac3e018457b222d93114458476f3e3416abbe38f.png",
      "0xae78736Cd615f374D3085123A210448E74Fc6393": "https://raw.githubusercontent.com/balancer/tokenlists/main/src/assets/images/tokens/0xae78736cd615f374d3085123a210448e74fc6393.png"
    }
  },
  {
    "address": "0x7Fc115BF013844D6eF988837F7ae6398af153532",
    "network": 1,
    "isKilled": false,
    "relativeWeightCap": "0.02",
    "addedTimestamp": 1668369023,
    "pool": {
      "id": "0x8167a1117691f39e05e9131cfa88f0e3a620e96700020000000000000000038c",
      "address": "0x8167A1117691f39e05e9131cfA88F0e3A620E967",
      "poolType": "Weighted",
      "symbol": "20WETH-80T",
      "tokens": [
        {
          "address": "0xC02aaA39b223FE8D0A0e5C4F27eAD9083C756Cc2",
          "weight": "0.2",
          "symbol": "WETH"
        },
        {
          "address": "0xCdF7028ceAB81fA0C6971208e83fa7872994beE5",
          "weight": "0.8",
          "symbol": "T"
        }
      ]
    },
    "tokenLogoURIs": {
      "0xC02aaA39b223FE8D0A0e5C4F27eAD9083C756Cc2": "https://raw.githubusercontent.com/balancer/tokenlists/main/src/assets/images/tokens/0xc02aaa39b223fe8d0a0e5c4f27ead9083c756cc2.png",
      "0xCdF7028ceAB81fA0C6971208e83fa7872994beE5": "https://raw.githubusercontent.com/balancer/tokenlists/main/src/assets/images/tokens/0xcdf7028ceab81fa0c6971208e83fa7872994bee5.png"
    }
  },
  {
    "address": "0x63E3951212cCCAFE3eDC7588FD4D20Ee5e7Ad73f",
    "network": 1,
    "isKilled": false,
    "relativeWeightCap": "0.1",
    "addedTimestamp": 1670269367,
    "pool": {
      "id": "0x5512a4bbe7b3051f92324bacf25c02b9000c4a500001000000000000000003d7",
      "address": "0x5512A4bbe7B3051f92324bAcF25C02b9000c4a50",
      "poolType": "Weighted",
      "symbol": "33LUSD-33LQTY-33WETH",
      "tokens": [
        {
          "address": "0x5f98805A4E8be255a32880FDeC7F6728C6568bA0",
          "weight": "0.3333",
          "symbol": "LUSD"
        },
        {
          "address": "0x6DEA81C8171D0bA574754EF6F8b412F2Ed88c54D",
          "weight": "0.3333",
          "symbol": "LQTY"
        },
        {
          "address": "0xC02aaA39b223FE8D0A0e5C4F27eAD9083C756Cc2",
          "weight": "0.3334",
          "symbol": "WETH"
        }
      ]
    },
    "tokenLogoURIs": {
      "0x5f98805A4E8be255a32880FDeC7F6728C6568bA0": "https://raw.githubusercontent.com/balancer/tokenlists/main/src/assets/images/tokens/0x5f98805a4e8be255a32880fdec7f6728c6568ba0.png",
      "0x6DEA81C8171D0bA574754EF6F8b412F2Ed88c54D": "https://raw.githubusercontent.com/balancer/tokenlists/main/src/assets/images/tokens/0x6dea81c8171d0ba574754ef6f8b412f2ed88c54d.png",
      "0xC02aaA39b223FE8D0A0e5C4F27eAD9083C756Cc2": "https://raw.githubusercontent.com/balancer/tokenlists/main/src/assets/images/tokens/0xc02aaa39b223fe8d0a0e5c4f27ead9083c756cc2.png"
    }
  },
  {
    "address": "0x5f2c3422a675860f0e019Ddd78C6fA681bE84bd4",
    "network": 1,
    "isKilled": false,
    "relativeWeightCap": "null",
    "addedTimestamp": 1670269367,
    "pool": {
      "id": "0xd1ec5e215e8148d76f4460e4097fd3d5ae0a35580002000000000000000003d3",
      "address": "0xD1eC5e215E8148D76F4460e4097FD3d5ae0A3558",
      "poolType": "Weighted",
      "symbol": "50OHM-50WETH",
      "tokens": [
        {
          "address": "0x64aa3364F17a4D01c6f1751Fd97C2BD3D7e7f1D5",
          "weight": "0.5",
          "symbol": "OHM"
        },
        {
          "address": "0xC02aaA39b223FE8D0A0e5C4F27eAD9083C756Cc2",
          "weight": "0.5",
          "symbol": "WETH"
        }
      ]
    },
    "tokenLogoURIs": {
      "0x64aa3364F17a4D01c6f1751Fd97C2BD3D7e7f1D5": "https://raw.githubusercontent.com/balancer/tokenlists/main/src/assets/images/tokens/0x64aa3364f17a4d01c6f1751fd97c2bd3d7e7f1d5.png",
      "0xC02aaA39b223FE8D0A0e5C4F27eAD9083C756Cc2": "https://raw.githubusercontent.com/balancer/tokenlists/main/src/assets/images/tokens/0xc02aaa39b223fe8d0a0e5c4f27ead9083c756cc2.png"
    }
  },
  {
    "address": "0x107A2209883621aFe2968da31C03190e0B2782C2",
    "network": 1,
    "isKilled": false,
    "relativeWeightCap": "null",
    "addedTimestamp": 1670269367,
    "pool": {
      "id": "0x76fcf0e8c7ff37a47a799fa2cd4c13cde0d981c90002000000000000000003d2",
      "address": "0x76FCf0e8C7Ff37A47a799FA2cd4c13cDe0D981C9",
      "poolType": "Weighted",
      "symbol": "50OHM-50DAI",
      "tokens": [
        {
          "address": "0x64aa3364F17a4D01c6f1751Fd97C2BD3D7e7f1D5",
          "weight": "0.5",
          "symbol": "OHM"
        },
        {
          "address": "0x6B175474E89094C44Da98b954EedeAC495271d0F",
          "weight": "0.5",
          "symbol": "DAI"
        }
      ]
    },
    "tokenLogoURIs": {
      "0x64aa3364F17a4D01c6f1751Fd97C2BD3D7e7f1D5": "https://raw.githubusercontent.com/balancer/tokenlists/main/src/assets/images/tokens/0x64aa3364f17a4d01c6f1751fd97c2bd3d7e7f1d5.png",
      "0x6B175474E89094C44Da98b954EedeAC495271d0F": "https://raw.githubusercontent.com/trustwallet/assets/master/blockchains/ethereum/assets/0x6B175474E89094C44Da98b954EedeAC495271d0F/logo.png"
    }
  },
  {
    "address": "0x01A9502C11f411b494c62746D37e89d6f7078657",
    "network": 1,
    "isKilled": false,
    "relativeWeightCap": "1",
    "addedTimestamp": 1673913107,
    "pool": {
      "id": "0x9c6d47ff73e0f5e51be5fd53236e3f595c5793f200020000000000000000042c",
      "address": "0x9c6d47Ff73e0F5E51BE5FD53236e3F595C5793F2",
      "poolType": "MetaStable",
      "symbol": "B-cbETH-wstETH-Stable",
      "tokens": [
        {
          "address": "0x7f39C581F595B53c5cb19bD0b3f8dA6c935E2Ca0",
          "weight": "null",
          "symbol": "wstETH"
        },
        {
          "address": "0xBe9895146f7AF43049ca1c1AE358B0541Ea49704",
          "weight": "null",
          "symbol": "cbETH"
        }
      ]
    },
    "tokenLogoURIs": {
      "0x7f39C581F595B53c5cb19bD0b3f8dA6c935E2Ca0": "https://raw.githubusercontent.com/balancer/tokenlists/main/src/assets/images/tokens/0x7f39c581f595b53c5cb19bd0b3f8da6c935e2ca0.png",
      "0xBe9895146f7AF43049ca1c1AE358B0541Ea49704": "https://raw.githubusercontent.com/balancer/tokenlists/main/src/assets/images/tokens/0xbe9895146f7af43049ca1c1ae358b0541ea49704.png"
    }
  },
  {
    "address": "0xBC02eF87f4E15EF78A571f3B2aDcC726Fee70d8b",
    "network": 1,
    "isKilled": false,
    "relativeWeightCap": "1",
    "addedTimestamp": 1673913107,
    "pool": {
      "id": "0xff4ce5aaab5a627bf82f4a571ab1ce94aa365ea6000200000000000000000426",
      "address": "0xFf4ce5AAAb5a627bf82f4A571AB1cE94Aa365eA6",
      "poolType": "Stable",
      "symbol": "DOLA-USDC BSP",
      "tokens": [
        {
          "address": "0x865377367054516e17014CcdED1e7d814EDC9ce4",
          "weight": "null",
          "symbol": "DOLA"
        },
        {
          "address": "0xA0b86991c6218b36c1d19D4a2e9Eb0cE3606eB48",
          "weight": "null",
          "symbol": "USDC"
        }
      ]
    },
    "tokenLogoURIs": {
      "0x865377367054516e17014CcdED1e7d814EDC9ce4": "https://raw.githubusercontent.com/balancer/tokenlists/main/src/assets/images/tokens/0x865377367054516e17014ccded1e7d814edc9ce4.png",
      "0xA0b86991c6218b36c1d19D4a2e9Eb0cE3606eB48": "https://raw.githubusercontent.com/trustwallet/assets/master/blockchains/ethereum/assets/0xA0b86991c6218b36c1d19D4a2e9Eb0cE3606eB48/logo.png"
    }
  },
  {
    "address": "0x81C452E84B103555C2Dd2DEc0bFABC0c4d6B3065",
    "network": 1,
    "isKilled": false,
    "relativeWeightCap": "null",
    "addedTimestamp": 1673913107,
    "pool": {
      "id": "0xd590931466cdd6d488a25da1e89dd0539723800c00020000000000000000042b",
      "address": "0xd590931466cdD6d488A25da1E89dD0539723800c",
      "poolType": "Weighted",
      "symbol": "50RBN-50USDC",
      "tokens": [
        {
          "address": "0x6123B0049F904d730dB3C36a31167D9d4121fA6B",
          "weight": "0.5",
          "symbol": "RBN"
        },
        {
          "address": "0xA0b86991c6218b36c1d19D4a2e9Eb0cE3606eB48",
          "weight": "0.5",
          "symbol": "USDC"
        }
      ]
    },
    "tokenLogoURIs": {
      "0x6123B0049F904d730dB3C36a31167D9d4121fA6B": "https://raw.githubusercontent.com/balancer/tokenlists/main/src/assets/images/tokens/0x6123b0049f904d730db3c36a31167d9d4121fa6b.png",
      "0xA0b86991c6218b36c1d19D4a2e9Eb0cE3606eB48": "https://raw.githubusercontent.com/trustwallet/assets/master/blockchains/ethereum/assets/0xA0b86991c6218b36c1d19D4a2e9Eb0cE3606eB48/logo.png"
    }
  },
  {
    "address": "0x21D8dB8a46393FEdE4e91eAfBc0cCf092faCb469",
    "network": 1,
    "isKilled": false,
    "relativeWeightCap": "1",
    "addedTimestamp": 1675166699,
    "pool": {
      "id": "0x8a34b5ad76f528bfec06c80d85ef3b53da7fc30000020000000000000000043e",
      "address": "0x8A34b5ad76F528bfEc06c80D85EF3b53dA7FC300",
      "poolType": "MetaStable",
      "symbol": "B-ankrETH-WETH-Stable",
      "tokens": [
        {
          "address": "0xC02aaA39b223FE8D0A0e5C4F27eAD9083C756Cc2",
          "weight": "null",
          "symbol": "WETH"
        },
        {
          "address": "0xE95A203B1a91a908F9B9CE46459d101078c2c3cb",
          "weight": "null",
          "symbol": "ankrETH"
        }
      ]
    },
    "tokenLogoURIs": {
      "0xC02aaA39b223FE8D0A0e5C4F27eAD9083C756Cc2": "https://raw.githubusercontent.com/trustwallet/assets/master/blockchains/ethereum/assets/0xC02aaA39b223FE8D0A0e5C4F27eAD9083C756Cc2/logo.png",
      "0xE95A203B1a91a908F9B9CE46459d101078c2c3cb": "https://raw.githubusercontent.com/balancer/tokenlists/main/src/assets/images/tokens/0xe95a203b1a91a908f9b9ce46459d101078c2c3cb.png"
    }
  },
  {
    "address": "0x4dC35eC8562596ddA6aEe8EceE59a76D4d72b83E",
    "network": 1,
    "isKilled": false,
    "relativeWeightCap": "0.02",
    "addedTimestamp": 1675955387,
    "pool": {
      "id": "0xdb0cbcf1b8282dedc90e8c2cefe11041d6d1e9f0000200000000000000000431",
      "address": "0xDb0cBcF1b8282dedc90e8c2CEFe11041d6d1e9f0",
      "poolType": "Weighted",
      "symbol": "50SD-50USDC",
      "tokens": [
        {
          "address": "0x30D20208d987713f46DFD34EF128Bb16C404D10f",
          "weight": "0.5",
          "symbol": "SD"
        },
        {
          "address": "0xA0b86991c6218b36c1d19D4a2e9Eb0cE3606eB48",
          "weight": "0.5",
          "symbol": "USDC"
        }
      ]
    },
    "tokenLogoURIs": {
      "0x30D20208d987713f46DFD34EF128Bb16C404D10f": "https://raw.githubusercontent.com/balancer/tokenlists/main/src/assets/images/tokens/0x30d20208d987713f46dfd34ef128bb16c404d10f.png",
      "0xA0b86991c6218b36c1d19D4a2e9Eb0cE3606eB48": "https://raw.githubusercontent.com/trustwallet/assets/master/blockchains/ethereum/assets/0xA0b86991c6218b36c1d19D4a2e9Eb0cE3606eB48/logo.png"
    }
  },
  {
    "address": "0x37eCa8DaaB052E722e3bf8ca861aa4e1C047143b",
    "network": 1,
    "isKilled": false,
    "relativeWeightCap": "0.02",
    "addedTimestamp": 1675955387,
    "pool": {
      "id": "0xe4010ef5e37dc23154680f23c4a0d48bfca91687000200000000000000000432",
      "address": "0xE4010EF5E37dc23154680f23c4A0d48BFca91687",
      "poolType": "Weighted",
      "symbol": "80SD-20WETH",
      "tokens": [
        {
          "address": "0x30D20208d987713f46DFD34EF128Bb16C404D10f",
          "weight": "0.8",
          "symbol": "SD"
        },
        {
          "address": "0xC02aaA39b223FE8D0A0e5C4F27eAD9083C756Cc2",
          "weight": "0.2",
          "symbol": "WETH"
        }
      ]
    },
    "tokenLogoURIs": {
      "0x30D20208d987713f46DFD34EF128Bb16C404D10f": "https://raw.githubusercontent.com/balancer/tokenlists/main/src/assets/images/tokens/0x30d20208d987713f46dfd34ef128bb16c404d10f.png",
      "0xC02aaA39b223FE8D0A0e5C4F27eAD9083C756Cc2": "https://raw.githubusercontent.com/balancer/tokenlists/main/src/assets/images/tokens/0xc02aaa39b223fe8d0a0e5c4f27ead9083c756cc2.png"
    }
  },
  {
    "address": "0x10a361766e64D7983a97202ac3a0F4cee06Eb717",
    "network": 1,
    "isKilled": false,
    "relativeWeightCap": "1",
    "addedTimestamp": 1675955387,
    "pool": {
      "id": "0xb08885e6026bab4333a80024ec25a1a3e1ff2b8a000200000000000000000445",
      "address": "0xB08885e6026bab4333A80024Ec25a1a3e1FF2b8A",
      "poolType": "MetaStable",
      "symbol": "B-staFiETH-WETH-Stable",
      "tokens": [
        {
          "address": "0x9559Aaa82d9649C7A7b220E7c461d2E74c9a3593",
          "weight": "null",
          "symbol": "rETH"
        },
        {
          "address": "0xC02aaA39b223FE8D0A0e5C4F27eAD9083C756Cc2",
          "weight": "null",
          "symbol": "WETH"
        }
      ]
    },
    "tokenLogoURIs": {
      "0x9559Aaa82d9649C7A7b220E7c461d2E74c9a3593": "https://raw.githubusercontent.com/balancer/tokenlists/main/src/assets/images/tokens/0x9559aaa82d9649c7a7b220e7c461d2e74c9a3593.png",
      "0xC02aaA39b223FE8D0A0e5C4F27eAD9083C756Cc2": "https://raw.githubusercontent.com/balancer/tokenlists/main/src/assets/images/tokens/0xc02aaa39b223fe8d0a0e5c4f27ead9083c756cc2.png"
    }
  },
  {
    "address": "0xFc4541437265945F13368F9F61c19dA427D41A02",
    "network": 1,
    "isKilled": false,
    "relativeWeightCap": "1",
    "addedTimestamp": 1675955387,
    "pool": {
      "id": "0x384f67aa430376efc4f8987eabf7f3f84eb9ea5d00020000000000000000043d",
      "address": "0x384F67aA430376efc4f8987eaBf7F3f84eB9EA5d",
      "poolType": "Stable",
      "symbol": "DOLA-CUSD BSP",
      "tokens": [
        {
          "address": "0x865377367054516e17014CcdED1e7d814EDC9ce4",
          "weight": "null",
          "symbol": "DOLA"
        },
        {
          "address": "0xC285B7E09A4584D027E5BC36571785B515898246",
          "weight": "null",
          "symbol": "CUSD"
        }
      ]
    },
    "tokenLogoURIs": {
      "0x865377367054516e17014CcdED1e7d814EDC9ce4": "https://raw.githubusercontent.com/balancer/tokenlists/main/src/assets/images/tokens/0x865377367054516e17014ccded1e7d814edc9ce4.png",
      "0xC285B7E09A4584D027E5BC36571785B515898246": "https://raw.githubusercontent.com/balancer/tokenlists/main/src/assets/images/tokens/0xc285b7e09a4584d027e5bc36571785b515898246.png"
    }
  },
  {
    "address": "0xE629c43BCad1029E12ED51432B9dd3432b656cc9",
    "network": 1,
    "isKilled": false,
    "relativeWeightCap": "0.02",
    "addedTimestamp": 1675955387,
    "pool": {
      "id": "0xad0e5e0778cac28f1ff459602b31351871b5754a0002000000000000000003ce",
      "address": "0xAd0e5e0778cAC28f1ff459602b31351871B5754a",
      "poolType": "FX",
      "symbol": "BPT",
      "tokens": [
        {
          "address": "0xA0b86991c6218b36c1d19D4a2e9Eb0cE3606eB48",
          "weight": "null",
          "symbol": "USDC"
        },
        {
          "address": "0xdB25f211AB05b1c97D595516F45794528a807ad8",
          "weight": "null",
          "symbol": "EURS"
        }
      ]
    },
    "tokenLogoURIs": {
      "0xA0b86991c6218b36c1d19D4a2e9Eb0cE3606eB48": "https://raw.githubusercontent.com/trustwallet/assets/master/blockchains/ethereum/assets/0xA0b86991c6218b36c1d19D4a2e9Eb0cE3606eB48/logo.png",
      "0xdB25f211AB05b1c97D595516F45794528a807ad8": "https://raw.githubusercontent.com/trustwallet/assets/master/blockchains/ethereum/assets/0xdB25f211AB05b1c97D595516F45794528a807ad8/logo.png"
    }
  },
  {
    "address": "0xD973e86547e810117Db131B94708F429A463535E",
    "network": 1,
    "isKilled": true,
    "relativeWeightCap": "1",
    "addedTimestamp": 1676389091,
    "pool": {
      "id": "0x959216bb492b2efa72b15b7aacea5b5c984c3cca000200000000000000000472",
      "address": "0x959216BB492B2efa72b15B7AAcEa5B5C984c3ccA",
      "poolType": "Weighted",
      "symbol": "50wstETH-50stk-APE",
      "tokens": [
        {
          "address": "0x126e7643235ec0ab9c103c507642dC3F4cA23C66",
          "weight": "0.5",
          "symbol": "bb-t-stkAPE"
        },
        {
          "address": "0x7f39C581F595B53c5cb19bD0b3f8dA6c935E2Ca0",
          "weight": "0.5",
          "symbol": "wstETH"
        }
      ]
    },
    "tokenLogoURIs": {
      "0x126e7643235ec0ab9c103c507642dC3F4cA23C66": "https://raw.githubusercontent.com/balancer/tokenlists/main/src/assets/images/tokens/0x126e7643235ec0ab9c103c507642dc3f4ca23c66.png",
      "0x7f39C581F595B53c5cb19bD0b3f8dA6c935E2Ca0": "https://raw.githubusercontent.com/balancer/tokenlists/main/src/assets/images/tokens/0x7f39c581f595b53c5cb19bd0b3f8da6c935e2ca0.png"
    }
  },
  {
    "address": "0x4532fBa326D853A03644758B8B7438374F6780dC",
    "network": 1,
    "isKilled": false,
    "relativeWeightCap": "1",
    "addedTimestamp": 1676389091,
    "pool": {
      "id": "0xa3c500969accb3d8df08cba313c120818fe0ed9d000200000000000000000471",
      "address": "0xa3C500969accb3D8DF08CBa313C120818fE0ed9D",
      "poolType": "Weighted",
      "symbol": "50SYN-50WETH",
      "tokens": [
        {
          "address": "0x0f2D719407FdBeFF09D87557AbB7232601FD9F29",
          "weight": "0.5",
          "symbol": "SYN"
        },
        {
          "address": "0xC02aaA39b223FE8D0A0e5C4F27eAD9083C756Cc2",
          "weight": "0.5",
          "symbol": "WETH"
        }
      ]
    },
    "tokenLogoURIs": {
      "0x0f2D719407FdBeFF09D87557AbB7232601FD9F29": "https://raw.githubusercontent.com/balancer/tokenlists/main/src/assets/images/tokens/0x0f2d719407fdbeff09d87557abb7232601fd9f29.png",
      "0xC02aaA39b223FE8D0A0e5C4F27eAD9083C756Cc2": "https://raw.githubusercontent.com/balancer/tokenlists/main/src/assets/images/tokens/0xc02aaa39b223fe8d0a0e5c4f27ead9083c756cc2.png"
    }
  },
  {
    "address": "0xe9866B9dc2c1213433f614CbB22EdAA0FAFF9a66",
    "network": 1,
    "isKilled": false,
    "relativeWeightCap": "0.02",
    "addedTimestamp": 1676389091,
    "pool": {
      "id": "0x831261f44931b7da8ba0dcc547223c60bb75b47f000200000000000000000460",
      "address": "0x831261f44931B7dA8ba0DcC547223c60BB75B47F",
      "poolType": "MetaStable",
      "symbol": "B-wUSDR-STABLE",
      "tokens": [
        {
          "address": "0xA0b86991c6218b36c1d19D4a2e9Eb0cE3606eB48",
          "weight": "null",
          "symbol": "USDC"
        },
        {
          "address": "0xD5a14081a34d256711B02BbEf17E567da48E80b5",
          "weight": "null",
          "symbol": "wUSDR"
        }
      ]
    },
    "tokenLogoURIs": {
      "0xA0b86991c6218b36c1d19D4a2e9Eb0cE3606eB48": "https://raw.githubusercontent.com/trustwallet/assets/master/blockchains/ethereum/assets/0xA0b86991c6218b36c1d19D4a2e9Eb0cE3606eB48/logo.png",
      "0xD5a14081a34d256711B02BbEf17E567da48E80b5": "https://raw.githubusercontent.com/balancer/tokenlists/main/src/assets/images/tokens/0xd5a14081a34d256711b02bbef17e567da48e80b5.png"
    }
  },
  {
    "address": "0x190AE1f6EE5c0B7bc193fA9CD9bBe9b335F69C65",
    "network": 1,
    "isKilled": false,
    "relativeWeightCap": "0.02",
    "addedTimestamp": 1676389091,
    "pool": {
      "id": "0xfd1cf6fd41f229ca86ada0584c63c49c3d66bbc9000200000000000000000438",
      "address": "0xFD1Cf6FD41F229Ca86ada0584c63C49C3d66BbC9",
      "poolType": "Weighted",
      "symbol": "50PENDLE-50WETH",
      "tokens": [
        {
          "address": "0x808507121B80c02388fAd14726482e061B8da827",
          "weight": "0.5",
          "symbol": "PENDLE"
        },
        {
          "address": "0xC02aaA39b223FE8D0A0e5C4F27eAD9083C756Cc2",
          "weight": "0.5",
          "symbol": "WETH"
        }
      ]
    },
    "tokenLogoURIs": {
      "0x808507121B80c02388fAd14726482e061B8da827": "https://raw.githubusercontent.com/balancer/tokenlists/main/src/assets/images/tokens/0x808507121b80c02388fad14726482e061b8da827.png",
      "0xC02aaA39b223FE8D0A0e5C4F27eAD9083C756Cc2": "https://raw.githubusercontent.com/balancer/tokenlists/main/src/assets/images/tokens/0xc02aaa39b223fe8d0a0e5c4f27ead9083c756cc2.png"
    }
  },
  {
    "address": "0xA2a9Ebd6f4dEA4802083F2C8D08066A4e695e64B",
    "network": 1,
    "isKilled": false,
    "relativeWeightCap": "1",
    "addedTimestamp": 1676389091,
    "pool": {
      "id": "0x5aee1e99fe86960377de9f88689616916d5dcabe000000000000000000000467",
      "address": "0x5aEe1e99fE86960377DE9f88689616916D5DcaBe",
      "poolType": "ComposableStable",
      "symbol": "wstETH-rETH-sfrxETH-BPT",
      "tokens": [
        {
          "address": "0x7f39C581F595B53c5cb19bD0b3f8dA6c935E2Ca0",
          "weight": "null",
          "symbol": "wstETH"
        },
        {
          "address": "0xac3E018457B222d93114458476f3E3416Abbe38F",
          "weight": "null",
          "symbol": "sfrxETH"
        },
        {
          "address": "0xae78736Cd615f374D3085123A210448E74Fc6393",
          "weight": "null",
          "symbol": "rETH"
        }
      ]
    },
    "tokenLogoURIs": {
      "0x7f39C581F595B53c5cb19bD0b3f8dA6c935E2Ca0": "https://raw.githubusercontent.com/balancer/tokenlists/main/src/assets/images/tokens/0x7f39c581f595b53c5cb19bd0b3f8da6c935e2ca0.png",
      "0xac3E018457B222d93114458476f3E3416Abbe38F": "https://raw.githubusercontent.com/balancer/tokenlists/main/src/assets/images/tokens/0xac3e018457b222d93114458476f3e3416abbe38f.png",
      "0xae78736Cd615f374D3085123A210448E74Fc6393": "https://raw.githubusercontent.com/balancer/tokenlists/main/src/assets/images/tokens/0xae78736cd615f374d3085123a210448e74fc6393.png"
    }
  },
  {
    "address": "0x2C2179abce3413E27BDA6917f60ae37F96D01826",
    "network": 1,
    "isKilled": false,
    "relativeWeightCap": "1",
    "addedTimestamp": 1676389091,
    "pool": {
      "id": "0x9f9d900462492d4c21e9523ca95a7cd86142f298000200000000000000000462",
      "address": "0x9F9d900462492D4C21e9523ca95A7CD86142F298",
      "poolType": "Weighted",
      "symbol": "50rETH-50RPL",
      "tokens": [
        {
          "address": "0xae78736Cd615f374D3085123A210448E74Fc6393",
          "weight": "0.5",
          "symbol": "rETH"
        },
        {
          "address": "0xD33526068D116cE69F19A9ee46F0bd304F21A51f",
          "weight": "0.5",
          "symbol": "RPL"
        }
      ]
    },
    "tokenLogoURIs": {
      "0xae78736Cd615f374D3085123A210448E74Fc6393": "https://raw.githubusercontent.com/balancer/tokenlists/main/src/assets/images/tokens/0xae78736cd615f374d3085123a210448e74fc6393.png",
      "0xD33526068D116cE69F19A9ee46F0bd304F21A51f": "https://raw.githubusercontent.com/balancer/tokenlists/main/src/assets/images/tokens/0xd33526068d116ce69f19a9ee46f0bd304f21a51f.png"
    }
  },
  {
    "address": "0x87012b0C3257423fD74a5986F81a0f1954C17a1d",
    "network": 1,
    "isKilled": false,
    "relativeWeightCap": "0.1",
    "addedTimestamp": 1676389091,
    "pool": {
      "id": "0x1ee442b5326009bb18f2f472d3e0061513d1a0ff000200000000000000000464",
      "address": "0x1ee442b5326009Bb18F2F472d3e0061513d1A0fF",
      "poolType": "Weighted",
      "symbol": "50rETH-50BADGER",
      "tokens": [
        {
          "address": "0x3472A5A71965499acd81997a54BBA8D852C6E53d",
          "weight": "0.5",
          "symbol": "BADGER"
        },
        {
          "address": "0xae78736Cd615f374D3085123A210448E74Fc6393",
          "weight": "0.5",
          "symbol": "rETH"
        }
      ]
    },
    "tokenLogoURIs": {
      "0x3472A5A71965499acd81997a54BBA8D852C6E53d": "https://raw.githubusercontent.com/trustwallet/assets/master/blockchains/ethereum/assets/0x3472A5A71965499acd81997a54BBA8D852C6E53d/logo.png",
      "0xae78736Cd615f374D3085123A210448E74Fc6393": "https://raw.githubusercontent.com/balancer/tokenlists/main/src/assets/images/tokens/0xae78736cd615f374d3085123a210448e74fc6393.png"
    }
  },
  {
    "address": "0x95201B61EF19C867dA0D093DF20021e1a559452c",
    "network": 1,
    "isKilled": false,
    "relativeWeightCap": "1",
    "addedTimestamp": 1676389091,
    "pool": {
      "id": "0x5f1f4e50ba51d723f12385a8a9606afc3a0555f5000200000000000000000465",
      "address": "0x5f1f4E50ba51D723F12385a8a9606afc3A0555f5",
      "poolType": "Weighted",
      "symbol": "50wstETH-50LDO",
      "tokens": [
        {
          "address": "0x5A98FcBEA516Cf06857215779Fd812CA3beF1B32",
          "weight": "0.5",
          "symbol": "LDO"
        },
        {
          "address": "0x7f39C581F595B53c5cb19bD0b3f8dA6c935E2Ca0",
          "weight": "0.5",
          "symbol": "wstETH"
        }
      ]
    },
    "tokenLogoURIs": {
      "0x5A98FcBEA516Cf06857215779Fd812CA3beF1B32": "https://raw.githubusercontent.com/balancer/tokenlists/main/src/assets/images/tokens/0x5a98fcbea516cf06857215779fd812ca3bef1b32.png",
      "0x7f39C581F595B53c5cb19bD0b3f8dA6c935E2Ca0": "https://raw.githubusercontent.com/balancer/tokenlists/main/src/assets/images/tokens/0x7f39c581f595b53c5cb19bd0b3f8da6c935e2ca0.png"
    }
  },
  {
    "address": "0x623F3Dbc761B46F64aE7951700Dd7724cB7d6075",
    "network": 1,
    "isKilled": true,
    "relativeWeightCap": "1",
    "addedTimestamp": 1676389091,
    "pool": {
      "id": "0x4fd4687ec38220f805b6363c3c1e52d0df3b5023000200000000000000000473",
      "address": "0x4fD4687ec38220F805b6363C3c1E52D0dF3B5023",
      "poolType": "Weighted",
      "symbol": "50wstETH-50bb-euler-USD",
      "tokens": [
        {
          "address": "0x50Cf90B954958480b8DF7958A9E965752F627124",
          "weight": "0.5",
          "symbol": "bb-euler-USD-BPT"
        },
        {
          "address": "0x7f39C581F595B53c5cb19bD0b3f8dA6c935E2Ca0",
          "weight": "0.5",
          "symbol": "wstETH"
        }
      ]
    },
    "tokenLogoURIs": {
      "0x50Cf90B954958480b8DF7958A9E965752F627124": "https://raw.githubusercontent.com/balancer/tokenlists/main/src/assets/images/tokens/0x50cf90b954958480b8df7958a9e965752f627124.png",
      "0x7f39C581F595B53c5cb19bD0b3f8dA6c935E2Ca0": "https://raw.githubusercontent.com/balancer/tokenlists/main/src/assets/images/tokens/0x7f39c581f595b53c5cb19bd0b3f8da6c935e2ca0.png"
    }
  },
  {
    "address": "0x38727B907046818135c9a865D5C40BE6cd1c0514",
    "network": 1,
    "isKilled": true,
    "relativeWeightCap": "0.1",
    "addedTimestamp": 1676389091,
    "pool": {
      "id": "0xa718042e5622099e5f0ace4e7122058ab39e1bbe000200000000000000000475",
      "address": "0xa718042E5622099E5F0aCe4E7122058ab39e1bbe",
      "poolType": "Weighted",
      "symbol": "50TEMPLE-50bb-euler-USD",
      "tokens": [
        {
          "address": "0x470EBf5f030Ed85Fc1ed4C2d36B9DD02e77CF1b7",
          "weight": "0.5",
          "symbol": "TEMPLE"
        },
        {
          "address": "0x50Cf90B954958480b8DF7958A9E965752F627124",
          "weight": "0.5",
          "symbol": "bb-euler-USD-BPT"
        }
      ]
    },
    "tokenLogoURIs": {
      "0x470EBf5f030Ed85Fc1ed4C2d36B9DD02e77CF1b7": "https://raw.githubusercontent.com/balancer/tokenlists/main/src/assets/images/tokens/0x470ebf5f030ed85fc1ed4c2d36b9dd02e77cf1b7.png",
      "0x50Cf90B954958480b8DF7958A9E965752F627124": "https://raw.githubusercontent.com/balancer/tokenlists/main/src/assets/images/tokens/0x50cf90b954958480b8df7958a9e965752f627124.png"
    }
  },
  {
    "address": "0xE96924D293b9e2961f9763cA058E389D27341D3d",
    "network": 1,
    "isKilled": true,
    "relativeWeightCap": "1",
    "addedTimestamp": 1676389091,
    "pool": {
      "id": "0xb5e3de837f869b0248825e0175da73d4e8c3db6b000200000000000000000474",
      "address": "0xB5E3de837F869B0248825e0175DA73d4E8c3db6B",
      "poolType": "Weighted",
      "symbol": "50rETH-50bb-euler-USD",
      "tokens": [
        {
          "address": "0x50Cf90B954958480b8DF7958A9E965752F627124",
          "weight": "0.5",
          "symbol": "bb-euler-USD-BPT"
        },
        {
          "address": "0xae78736Cd615f374D3085123A210448E74Fc6393",
          "weight": "0.5",
          "symbol": "rETH"
        }
      ]
    },
    "tokenLogoURIs": {
      "0x50Cf90B954958480b8DF7958A9E965752F627124": "https://raw.githubusercontent.com/balancer/tokenlists/main/src/assets/images/tokens/0x50cf90b954958480b8df7958a9e965752f627124.png",
      "0xae78736Cd615f374D3085123A210448E74Fc6393": "https://raw.githubusercontent.com/balancer/tokenlists/main/src/assets/images/tokens/0xae78736cd615f374d3085123a210448e74fc6393.png"
    }
  },
  {
    "address": "0xf7B0751Fea697cf1A541A5f57D11058a8fB794ee",
    "network": 1,
    "isKilled": false,
    "relativeWeightCap": "0.02",
    "addedTimestamp": 1676389091,
    "pool": {
      "id": "0x36be1e97ea98ab43b4debf92742517266f5731a3000200000000000000000466",
      "address": "0x36Be1E97eA98AB43b4dEBf92742517266F5731a3",
      "poolType": "Weighted",
      "symbol": "50wstETH-50ACX",
      "tokens": [
        {
          "address": "0x44108f0223A3C3028F5Fe7AEC7f9bb2E66beF82F",
          "weight": "0.5",
          "symbol": "ACX"
        },
        {
          "address": "0x7f39C581F595B53c5cb19bD0b3f8dA6c935E2Ca0",
          "weight": "0.5",
          "symbol": "wstETH"
        }
      ]
    },
    "tokenLogoURIs": {
      "0x44108f0223A3C3028F5Fe7AEC7f9bb2E66beF82F": "https://raw.githubusercontent.com/balancer/tokenlists/main/src/assets/images/tokens/0x44108f0223a3c3028f5fe7aec7f9bb2e66bef82f.png",
      "0x7f39C581F595B53c5cb19bD0b3f8dA6c935E2Ca0": "https://raw.githubusercontent.com/balancer/tokenlists/main/src/assets/images/tokens/0x7f39c581f595b53c5cb19bd0b3f8da6c935e2ca0.png"
    }
  },
  {
    "address": "0x19A13793af96f534F0027b4b6a3eB699647368e7",
    "network": 1,
    "isKilled": false,
    "relativeWeightCap": "1",
    "addedTimestamp": 1677002963,
    "pool": {
      "id": "0x99c88ad7dc566616548adde8ed3effa730eb6c3400000000000000000000049a",
      "address": "0x99c88AD7dc566616548adde8ED3eFfa730eB6C34",
      "poolType": "ComposableStable",
      "symbol": "bb-g-USD",
      "tokens": [
        {
          "address": "0x4A82b580365Cff9B146281Ab72500957a849ABDC",
          "weight": "null",
          "symbol": "bb-g-USDC"
        },
        {
          "address": "0xe03aF00faBe8401560c1FF7d242d622a5b601573",
          "weight": "null",
          "symbol": "bb-g-DAI"
        }
      ]
    },
    "tokenLogoURIs": {
      "0x4A82b580365Cff9B146281Ab72500957a849ABDC": "https://raw.githubusercontent.com/balancer/tokenlists/main/src/assets/images/tokens/0x4a82b580365cff9b146281ab72500957a849abdc.png",
      "0xe03aF00faBe8401560c1FF7d242d622a5b601573": "https://raw.githubusercontent.com/balancer/tokenlists/main/src/assets/images/tokens/0xe03af00fabe8401560c1ff7d242d622a5b601573.png"
    }
  },
  {
    "address": "0x29C6361Af40fc1B6585ce0885319511dF4450a8E",
    "network": 1,
    "isKilled": false,
    "relativeWeightCap": "1",
    "addedTimestamp": 1677002963,
    "pool": {
      "id": "0x20b156776114e8a801e9767d90c6ccccc8adf398000000000000000000000499",
      "address": "0x20b156776114E8a801e9767D90c6ccCCc8Adf398",
      "poolType": "ComposableStable",
      "symbol": "bb-yv-USD",
      "tokens": [
        {
          "address": "0x8E6eC57A822c2F527F2Df7C7D7D361dF3E7530a1",
          "weight": "null",
          "symbol": "bb-yv-DAI"
        },
        {
          "address": "0x9B1c8407a360443A9E5ECA004713E4088FAB8AC0",
          "weight": "null",
          "symbol": "bb-yv-USDC"
        },
        {
          "address": "0xD6E355036f41dC261B3f1ed3Bbc6003E87AAdB4f",
          "weight": "null",
          "symbol": "bb-yv-USDT"
        }
      ]
    },
    "tokenLogoURIs": {
      "0x8E6eC57A822c2F527F2Df7C7D7D361dF3E7530a1": "https://raw.githubusercontent.com/balancer/tokenlists/main/src/assets/images/tokens/0x8e6ec57a822c2f527f2df7c7d7d361df3e7530a1.png",
      "0x9B1c8407a360443A9E5ECA004713E4088FAB8AC0": "https://raw.githubusercontent.com/balancer/tokenlists/main/src/assets/images/tokens/0x9b1c8407a360443a9e5eca004713e4088fab8ac0.png",
      "0xD6E355036f41dC261B3f1ed3Bbc6003E87AAdB4f": "https://raw.githubusercontent.com/balancer/tokenlists/main/src/assets/images/tokens/0xd6e355036f41dc261b3f1ed3bbc6003e87aadb4f.png"
    }
  },
  {
    "address": "0x36365dA262dB3965Ba2E1C4411409Bf22508e0A1",
    "network": 1,
    "isKilled": false,
    "relativeWeightCap": "0.02",
    "addedTimestamp": 1677002963,
    "pool": {
      "id": "0x15c1cdacd3da1e1c1304200b1beb080d50bbbc0f00020000000000000000045f",
      "address": "0x15C1cDAcd3dA1E1C1304200b1bEb080D50BbBc0F",
      "poolType": "Weighted",
      "symbol": "50TRYB-50USDC",
      "tokens": [
        {
          "address": "0x2C537E5624e4af88A7ae4060C022609376C8D0EB",
          "weight": "0.5",
          "symbol": "TRYB"
        },
        {
          "address": "0xA0b86991c6218b36c1d19D4a2e9Eb0cE3606eB48",
          "weight": "0.5",
          "symbol": "USDC"
        }
      ]
    },
    "tokenLogoURIs": {
      "0x2C537E5624e4af88A7ae4060C022609376C8D0EB": "https://raw.githubusercontent.com/trustwallet/assets/master/blockchains/ethereum/assets/0x2C537E5624e4af88A7ae4060C022609376C8D0EB/logo.png",
      "0xA0b86991c6218b36c1d19D4a2e9Eb0cE3606eB48": "https://raw.githubusercontent.com/trustwallet/assets/master/blockchains/ethereum/assets/0xA0b86991c6218b36c1d19D4a2e9Eb0cE3606eB48/logo.png"
    }
  },
  {
    "address": "0xA9A63971c55c132aF0e6B39a081e604F07f4e234",
    "network": 1,
    "isKilled": true,
    "relativeWeightCap": "1",
    "addedTimestamp": 1677002963,
    "pool": {
      "id": "0x483006684f422a9448023b2382615c57c5ecf18f000000000000000000000488",
      "address": "0x483006684f422a9448023b2382615C57c5ecF18f",
      "poolType": "ComposableStable",
      "symbol": "TUSD-bb-e-USD",
      "tokens": [
        {
          "address": "0x3BB22Fc9033b802F2AC47c18885F63476F158aFC",
          "weight": "null",
          "symbol": "bb-a-TUSD"
        },
        {
          "address": "0x50Cf90B954958480b8DF7958A9E965752F627124",
          "weight": "null",
          "symbol": "bb-euler-USD-BPT"
        }
      ]
    },
    "tokenLogoURIs": {
      "0x3BB22Fc9033b802F2AC47c18885F63476F158aFC": "https://raw.githubusercontent.com/balancer/tokenlists/main/src/assets/images/tokens/0x3bb22fc9033b802f2ac47c18885f63476f158afc.png",
      "0x50Cf90B954958480b8DF7958A9E965752F627124": "https://raw.githubusercontent.com/balancer/tokenlists/main/src/assets/images/tokens/0x50cf90b954958480b8df7958a9e965752f627124.png"
    }
  },
  {
    "address": "0x33BcAa8A390e6DcF2f18AE5fDd9e38fD248219eB",
    "network": 1,
    "isKilled": false,
    "relativeWeightCap": "1",
    "addedTimestamp": 1677002963,
    "pool": {
      "id": "0x60683b05e9a39e3509d8fdb9c959f23170f8a0fa000000000000000000000489",
      "address": "0x60683B05e9a39E3509D8fdb9C959f23170f8A0fa",
      "poolType": "ComposableStable",
      "symbol": "bb-i-USD",
      "tokens": [
        {
          "address": "0x2FF1A9Dbdacd55297452cFD8a4d94724Bc22a5F7",
          "weight": "null",
          "symbol": "bb-i-USDT"
        },
        {
          "address": "0xbc0F2372008005471874e426e86CCFae7B4De79d",
          "weight": "null",
          "symbol": "bb-i-USDC"
        },
        {
          "address": "0xDbA274B4D04097b90A72b62467d828cEFD708037",
          "weight": "null",
          "symbol": "bb-i-DAI"
        }
      ]
    },
    "tokenLogoURIs": {
      "0x2FF1A9Dbdacd55297452cFD8a4d94724Bc22a5F7": "https://raw.githubusercontent.com/balancer/tokenlists/main/src/assets/images/tokens/0x2ff1a9dbdacd55297452cfd8a4d94724bc22a5f7.png",
      "0xbc0F2372008005471874e426e86CCFae7B4De79d": "https://raw.githubusercontent.com/balancer/tokenlists/main/src/assets/images/tokens/0xbc0f2372008005471874e426e86ccfae7b4de79d.png",
      "0xDbA274B4D04097b90A72b62467d828cEFD708037": "https://raw.githubusercontent.com/balancer/tokenlists/main/src/assets/images/tokens/0xdba274b4d04097b90a72b62467d828cefd708037.png"
    }
  },
  {
    "address": "0xE879f17910E77c01952b97E4A098B0ED15B6295c",
    "network": 1,
    "isKilled": false,
    "relativeWeightCap": "1",
    "addedTimestamp": 1677002963,
    "pool": {
      "id": "0xd4f79ca0ac83192693bce4699d0c10c66aa6cf0f00020000000000000000047e",
      "address": "0xd4f79CA0Ac83192693bce4699d0c10C66Aa6Cf0F",
      "poolType": "Weighted",
      "symbol": "OHM-wstETH",
      "tokens": [
        {
          "address": "0x64aa3364F17a4D01c6f1751Fd97C2BD3D7e7f1D5",
          "weight": "0.5",
          "symbol": "OHM"
        },
        {
          "address": "0x7f39C581F595B53c5cb19bD0b3f8dA6c935E2Ca0",
          "weight": "0.5",
          "symbol": "wstETH"
        }
      ]
    },
    "tokenLogoURIs": {
      "0x64aa3364F17a4D01c6f1751Fd97C2BD3D7e7f1D5": "https://raw.githubusercontent.com/balancer/tokenlists/main/src/assets/images/tokens/0x64aa3364f17a4d01c6f1751fd97c2bd3d7e7f1d5.png",
      "0x7f39C581F595B53c5cb19bD0b3f8dA6c935E2Ca0": "https://raw.githubusercontent.com/balancer/tokenlists/main/src/assets/images/tokens/0x7f39c581f595b53c5cb19bd0b3f8da6c935e2ca0.png"
    }
  },
  {
    "address": "0x183D73dA7adC5011EC3C46e33BB50271e59EC976",
    "network": 1,
    "isKilled": false,
    "relativeWeightCap": "0.1",
    "addedTimestamp": 1678920275,
    "pool": {
      "id": "0xf16aee6a71af1a9bc8f56975a4c2705ca7a782bc0002000000000000000004bb",
      "address": "0xf16aEe6a71aF1A9Bc8F56975A4c2705ca7A782Bc",
      "poolType": "Weighted",
      "symbol": "20WETH-80ALCX",
      "tokens": [
        {
          "address": "0xC02aaA39b223FE8D0A0e5C4F27eAD9083C756Cc2",
          "weight": "0.2",
          "symbol": "WETH"
        },
        {
          "address": "0xdBdb4d16EdA451D0503b854CF79D55697F90c8DF",
          "weight": "0.8",
          "symbol": "ALCX"
        }
      ]
    },
    "tokenLogoURIs": {
      "0xC02aaA39b223FE8D0A0e5C4F27eAD9083C756Cc2": "https://raw.githubusercontent.com/trustwallet/assets/master/blockchains/ethereum/assets/0xC02aaA39b223FE8D0A0e5C4F27eAD9083C756Cc2/logo.png",
      "0xdBdb4d16EdA451D0503b854CF79D55697F90c8DF": "https://raw.githubusercontent.com/balancer/tokenlists/main/src/assets/images/tokens/0xdbdb4d16eda451d0503b854cf79d55697f90c8df.png"
    }
  },
  {
    "address": "0x254f3a52Ba9e0cac4E32B648d129529622D1A46c",
    "network": 1,
    "isKilled": false,
    "relativeWeightCap": "1",
    "addedTimestamp": 1680086867,
    "pool": {
      "id": "0xcaa052584b462198a5a9356c28bce0634d65f65c0000000000000000000004db",
      "address": "0xCAa052584b462198A5a9356c28bcE0634D65f65C",
      "poolType": "ComposableStable",
      "symbol": "bb-ma2-USD",
      "tokens": [
        {
          "address": "0x159cB00338fB63f263fd6f621Df619cEf71DA954",
          "weight": "null",
          "symbol": "bb-ma2-USDC"
        },
        {
          "address": "0x335d1709D4dA9aca59d16328db5Cd4eA66BFe06b",
          "weight": "null",
          "symbol": "bb-ma2-DAI"
        },
        {
          "address": "0x7337224D59CB16C2Dc6938CD45A7b2c60C865D6A",
          "weight": "null",
          "symbol": "bb-ma2-USDT"
        }
      ]
    },
    "tokenLogoURIs": {
      "0x159cB00338fB63f263fd6f621Df619cEf71DA954": "https://raw.githubusercontent.com/balancer/tokenlists/main/src/assets/images/tokens/0x159cb00338fb63f263fd6f621df619cef71da954.png",
      "0x335d1709D4dA9aca59d16328db5Cd4eA66BFe06b": "https://raw.githubusercontent.com/balancer/tokenlists/main/src/assets/images/tokens/0x335d1709d4da9aca59d16328db5cd4ea66bfe06b.png",
      "0x7337224D59CB16C2Dc6938CD45A7b2c60C865D6A": "https://raw.githubusercontent.com/balancer/tokenlists/main/src/assets/images/tokens/0x7337224d59cb16c2dc6938cd45a7b2c60c865d6a.png"
    }
  },
  {
    "address": "0xFd29298041eA355cF7e15652689F2865443C3144",
    "network": 1,
    "isKilled": false,
    "relativeWeightCap": "1",
    "addedTimestamp": 1680086867,
    "pool": {
      "id": "0x779d01f939d78a918a3de18cc236ee89221dfd4e0000000000000000000004c7",
      "address": "0x779d01F939D78a918A3de18cC236ee89221dfd4E",
      "poolType": "ComposableStable",
      "symbol": "bb-s-USD",
      "tokens": [
        {
          "address": "0xbFA413A2ff0F20456d57B643746133F54bFE0cd2",
          "weight": "null",
          "symbol": "bb-s-USDC"
        },
        {
          "address": "0xDc063deAfcE952160eC112FA382ac206305657e6",
          "weight": "null",
          "symbol": "bb-s-USDT"
        },
        {
          "address": "0xFD11CCdBdb7AB91Cb9427A6d6BF570C95876d195",
          "weight": "null",
          "symbol": "bb-s-DAI"
        }
      ]
    },
    "tokenLogoURIs": {
      "0xbFA413A2ff0F20456d57B643746133F54bFE0cd2": "https://raw.githubusercontent.com/balancer/tokenlists/main/src/assets/images/tokens/0xbfa413a2ff0f20456d57b643746133f54bfe0cd2.png",
      "0xDc063deAfcE952160eC112FA382ac206305657e6": "https://raw.githubusercontent.com/balancer/tokenlists/main/src/assets/images/tokens/0xdc063deafce952160ec112fa382ac206305657e6.png",
      "0xFD11CCdBdb7AB91Cb9427A6d6BF570C95876d195": "https://raw.githubusercontent.com/balancer/tokenlists/main/src/assets/images/tokens/0xfd11ccdbdb7ab91cb9427a6d6bf570c95876d195.png"
    }
  },
  {
    "address": "0x6661136537dfDCA26EEA05c8500502d7D5796E5E",
    "network": 1,
    "isKilled": false,
    "relativeWeightCap": "0.02",
    "addedTimestamp": 1680633179,
    "pool": {
      "id": "0x9cc64ee4cb672bc04c54b00a37e1ed75b2cc19dd0002000000000000000004c1",
      "address": "0x9CC64EE4CB672Bc04C54B00a37E1Ed75b2Cc19Dd",
      "poolType": "Weighted",
      "symbol": "80Silo-20WETH",
      "tokens": [
        {
          "address": "0x6f80310CA7F2C654691D1383149Fa1A57d8AB1f8",
          "weight": "0.8",
          "symbol": "Silo"
        },
        {
          "address": "0xC02aaA39b223FE8D0A0e5C4F27eAD9083C756Cc2",
          "weight": "0.2",
          "symbol": "WETH"
        }
      ]
    },
    "tokenLogoURIs": {
      "0x6f80310CA7F2C654691D1383149Fa1A57d8AB1f8": "https://raw.githubusercontent.com/balancer/tokenlists/main/src/assets/images/tokens/0x6f80310ca7f2c654691d1383149fa1a57d8ab1f8.png",
      "0xC02aaA39b223FE8D0A0e5C4F27eAD9083C756Cc2": "https://raw.githubusercontent.com/balancer/tokenlists/main/src/assets/images/tokens/0xc02aaa39b223fe8d0a0e5c4f27ead9083c756cc2.png"
    }
  },
  {
    "address": "0x5612876e6F6cA370d93873FE28c874e89E741fB9",
    "network": 1,
    "isKilled": false,
    "relativeWeightCap": "1",
    "addedTimestamp": 1680633179,
    "pool": {
      "id": "0x79c58f70905f734641735bc61e45c19dd9ad60bc0000000000000000000004e7",
      "address": "0x79c58f70905F734641735BC61e45c19dD9Ad60bC",
      "poolType": "ComposableStable",
      "symbol": "USDC-DAI-USDT",
      "tokens": [
        {
          "address": "0x6B175474E89094C44Da98b954EedeAC495271d0F",
          "weight": "null",
          "symbol": "DAI"
        },
        {
          "address": "0xA0b86991c6218b36c1d19D4a2e9Eb0cE3606eB48",
          "weight": "null",
          "symbol": "USDC"
        },
        {
          "address": "0xdAC17F958D2ee523a2206206994597C13D831ec7",
          "weight": "null",
          "symbol": "USDT"
        }
      ]
    },
    "tokenLogoURIs": {
      "0x6B175474E89094C44Da98b954EedeAC495271d0F": "https://raw.githubusercontent.com/trustwallet/assets/master/blockchains/ethereum/assets/0x6B175474E89094C44Da98b954EedeAC495271d0F/logo.png",
      "0xA0b86991c6218b36c1d19D4a2e9Eb0cE3606eB48": "https://raw.githubusercontent.com/trustwallet/assets/master/blockchains/ethereum/assets/0xA0b86991c6218b36c1d19D4a2e9Eb0cE3606eB48/logo.png",
      "0xdAC17F958D2ee523a2206206994597C13D831ec7": "https://raw.githubusercontent.com/trustwallet/assets/master/blockchains/ethereum/assets/0xdAC17F958D2ee523a2206206994597C13D831ec7/logo.png"
    }
  },
  {
    "address": "0x0052688295413b32626D226a205b95cDB337DE86",
    "network": 1,
    "isKilled": false,
    "relativeWeightCap": "1",
    "addedTimestamp": 1681342871,
    "pool": {
      "id": "0xfebb0bbf162e64fb9d0dfe186e517d84c395f016000000000000000000000502",
      "address": "0xfeBb0bbf162E64fb9D0dfe186E517d84C395f016",
      "poolType": "ComposableStable",
      "symbol": "bb-a-USD",
      "tokens": [
        {
          "address": "0x6667c6fa9f2b3Fc1Cc8D85320b62703d938E4385",
          "weight": "null",
          "symbol": "bb-a-DAI"
        },
        {
          "address": "0xA1697F9Af0875B63DdC472d6EeBADa8C1fAB8568",
          "weight": "null",
          "symbol": "bb-a-USDT"
        },
        {
          "address": "0xcbFA4532D8B2ade2C261D3DD5ef2A2284f792692",
          "weight": "null",
          "symbol": "bb-a-USDC"
        }
      ]
    },
    "tokenLogoURIs": {
      "0x6667c6fa9f2b3Fc1Cc8D85320b62703d938E4385": "https://raw.githubusercontent.com/balancer/tokenlists/main/src/assets/images/tokens/0x6667c6fa9f2b3fc1cc8d85320b62703d938e4385.png",
      "0xA1697F9Af0875B63DdC472d6EeBADa8C1fAB8568": "https://raw.githubusercontent.com/balancer/tokenlists/main/src/assets/images/tokens/0xa1697f9af0875b63ddc472d6eebada8c1fab8568.png",
      "0xcbFA4532D8B2ade2C261D3DD5ef2A2284f792692": "https://raw.githubusercontent.com/balancer/tokenlists/main/src/assets/images/tokens/0xcbfa4532d8b2ade2c261d3dd5ef2a2284f792692.png"
    }
  },
  {
    "address": "0x5f838591A5A8048F0E4C4c7fCca8fD9A25BF0590",
    "network": 1,
    "isKilled": false,
    "relativeWeightCap": "1",
    "addedTimestamp": 1681342871,
    "pool": {
      "id": "0xe0fcbf4d98f0ad982db260f86cf28b49845403c5000000000000000000000504",
      "address": "0xE0fCBf4d98F0aD982DB260f86cf28b49845403C5",
      "poolType": "ComposableStable",
      "symbol": "wstETH-bb-a-WETH-BPT",
      "tokens": [
        {
          "address": "0x60D604890feaa0b5460B28A424407c24fe89374a",
          "weight": "null",
          "symbol": "bb-a-WETH"
        },
        {
          "address": "0x7f39C581F595B53c5cb19bD0b3f8dA6c935E2Ca0",
          "weight": "null",
          "symbol": "wstETH"
        }
      ]
    },
    "tokenLogoURIs": {
      "0x60D604890feaa0b5460B28A424407c24fe89374a": "https://raw.githubusercontent.com/balancer/tokenlists/main/src/assets/images/tokens/0x60d604890feaa0b5460b28a424407c24fe89374a.png",
      "0x7f39C581F595B53c5cb19bD0b3f8dA6c935E2Ca0": "https://raw.githubusercontent.com/balancer/tokenlists/main/src/assets/images/tokens/0x7f39c581f595b53c5cb19bd0b3f8da6c935e2ca0.png"
    }
  },
  {
    "address": "0xCd8bB8cEBc794842967849255C234e7b7619A518",
    "network": 1,
    "isKilled": false,
    "relativeWeightCap": "0.1",
    "addedTimestamp": 1681342871,
    "pool": {
      "id": "0xd278166dabaf26707362f7cfdd204b277fd2a4600002000000000000000004f6",
      "address": "0xD278166DAbaf26707362f7CfDd204b277FD2a460",
      "poolType": "Weighted",
      "symbol": "50USH-50WETH",
      "tokens": [
        {
          "address": "0xC02aaA39b223FE8D0A0e5C4F27eAD9083C756Cc2",
          "weight": "0.5",
          "symbol": "WETH"
        },
        {
          "address": "0xE60779CC1b2c1d0580611c526a8DF0E3f870EC48",
          "weight": "0.5",
          "symbol": "USH"
        }
      ]
    },
    "tokenLogoURIs": {
      "0xC02aaA39b223FE8D0A0e5C4F27eAD9083C756Cc2": "https://raw.githubusercontent.com/balancer/tokenlists/main/src/assets/images/tokens/0xc02aaa39b223fe8d0a0e5c4f27ead9083c756cc2.png",
      "0xE60779CC1b2c1d0580611c526a8DF0E3f870EC48": "https://raw.githubusercontent.com/balancer/tokenlists/main/src/assets/images/tokens/0xe60779cc1b2c1d0580611c526a8df0e3f870ec48.png"
    }
  },
  {
    "address": "0xD9cde95eFeD2d426F2741E2c44De9573116B8F07",
    "network": 1,
    "isKilled": false,
    "relativeWeightCap": "1",
    "addedTimestamp": 1681342787,
    "pool": {
      "id": "0x08775ccb6674d6bdceb0797c364c2653ed84f3840002000000000000000004f0",
      "address": "0x08775ccb6674d6bDCeB0797C364C2653ED84F384",
      "poolType": "Weighted",
      "symbol": "50WETH-50-3pool",
      "tokens": [
        {
          "address": "0x79c58f70905F734641735BC61e45c19dD9Ad60bC",
          "weight": "0.5",
          "symbol": "USDC-DAI-USDT"
        },
        {
          "address": "0xC02aaA39b223FE8D0A0e5C4F27eAD9083C756Cc2",
          "weight": "0.5",
          "symbol": "WETH"
        }
      ]
    },
    "tokenLogoURIs": {
      "0x79c58f70905F734641735BC61e45c19dD9Ad60bC": "https://raw.githubusercontent.com/balancer/tokenlists/main/src/assets/images/tokens/0x79c58f70905f734641735bc61e45c19dd9ad60bc.png",
      "0xC02aaA39b223FE8D0A0e5C4F27eAD9083C756Cc2": "https://raw.githubusercontent.com/balancer/tokenlists/main/src/assets/images/tokens/0xc02aaa39b223fe8d0a0e5c4f27ead9083c756cc2.png"
    }
  },
  {
    "address": "0x454eb2f12242397688DbfdA241487e67ed80507a",
    "network": 1,
    "isKilled": false,
    "relativeWeightCap": "1",
    "addedTimestamp": 1681342871,
    "pool": {
      "id": "0x639883476960a23b38579acfd7d71561a0f408cf000200000000000000000505",
      "address": "0x639883476960a23b38579acfd7D71561A0f408Cf",
      "poolType": "Weighted",
      "symbol": "50STG-50bbaUSD",
      "tokens": [
        {
          "address": "0xAf5191B0De278C7286d6C7CC6ab6BB8A73bA2Cd6",
          "weight": "0.5",
          "symbol": "STG"
        },
        {
          "address": "0xfeBb0bbf162E64fb9D0dfe186E517d84C395f016",
          "weight": "0.5",
          "symbol": "bb-a-USD"
        }
      ]
    },
    "tokenLogoURIs": {
      "0xAf5191B0De278C7286d6C7CC6ab6BB8A73bA2Cd6": "https://raw.githubusercontent.com/balancer/tokenlists/main/src/assets/images/tokens/0xaf5191b0de278c7286d6c7cc6ab6bb8a73ba2cd6.png",
      "0xfeBb0bbf162E64fb9D0dfe186E517d84C395f016": "https://raw.githubusercontent.com/balancer/tokenlists/main/src/assets/images/tokens/0xfebb0bbf162e64fb9d0dfe186e517d84c395f016.png"
    }
  },
  {
    "address": "0xF17F1E67bc384E43b4acf69cc032AD086f15f262",
    "network": 1,
    "isKilled": false,
    "relativeWeightCap": "0.1",
    "addedTimestamp": 1681342787,
    "pool": {
      "id": "0x8bd4a1e74a27182d23b98c10fd21d4fbb0ed4ba00002000000000000000004ed",
      "address": "0x8Bd4A1E74A27182D23B98c10Fd21D4FbB0eD4BA0",
      "poolType": "Weighted",
      "symbol": "50TEMPLE-50DAI",
      "tokens": [
        {
          "address": "0x470EBf5f030Ed85Fc1ed4C2d36B9DD02e77CF1b7",
          "weight": "0.5",
          "symbol": "TEMPLE"
        },
        {
          "address": "0x6B175474E89094C44Da98b954EedeAC495271d0F",
          "weight": "0.5",
          "symbol": "DAI"
        }
      ]
    },
    "tokenLogoURIs": {
      "0x470EBf5f030Ed85Fc1ed4C2d36B9DD02e77CF1b7": "https://raw.githubusercontent.com/balancer/tokenlists/main/src/assets/images/tokens/0x470ebf5f030ed85fc1ed4c2d36b9dd02e77cf1b7.png",
      "0x6B175474E89094C44Da98b954EedeAC495271d0F": "https://raw.githubusercontent.com/trustwallet/assets/master/blockchains/ethereum/assets/0x6B175474E89094C44Da98b954EedeAC495271d0F/logo.png"
    }
  },
  {
    "address": "0x70c6A653e273523FADfB4dF99558737906c230c6",
    "network": 1,
    "isKilled": false,
    "relativeWeightCap": "1",
    "addedTimestamp": 1681887467,
    "pool": {
      "id": "0x9001cbbd96f54a658ff4e6e65ab564ded76a543100000000000000000000050a",
      "address": "0x9001cBbD96F54a658FF4e6E65AB564DED76a5431",
      "poolType": "ComposableStable",
      "symbol": "cbETH-bb-a-WETH-BPT",
      "tokens": [
        {
          "address": "0x60D604890feaa0b5460B28A424407c24fe89374a",
          "weight": "null",
          "symbol": "bb-a-WETH"
        },
        {
          "address": "0xBe9895146f7AF43049ca1c1AE358B0541Ea49704",
          "weight": "null",
          "symbol": "cbETH"
        }
      ]
    },
    "tokenLogoURIs": {
      "0x60D604890feaa0b5460B28A424407c24fe89374a": "https://raw.githubusercontent.com/balancer/tokenlists/main/src/assets/images/tokens/0x60d604890feaa0b5460b28a424407c24fe89374a.png",
      "0xBe9895146f7AF43049ca1c1AE358B0541Ea49704": "https://raw.githubusercontent.com/balancer/tokenlists/main/src/assets/images/tokens/0xbe9895146f7af43049ca1c1ae358b0541ea49704.png"
    }
  },
  {
    "address": "0x2fC4506354166e8B9183FBB6A68cd9C5F3Fb9Bc5",
    "network": 1,
    "isKilled": false,
    "relativeWeightCap": "1",
    "addedTimestamp": 1681887467,
    "pool": {
      "id": "0x87a867f5d240a782d43d90b6b06dea470f3f8f22000200000000000000000516",
      "address": "0x87a867f5D240a782d43D90b6B06DEa470F3f8F22",
      "poolType": "Weighted",
      "symbol": "B-50COMP-50wstETH",
      "tokens": [
        {
          "address": "0x7f39C581F595B53c5cb19bD0b3f8dA6c935E2Ca0",
          "weight": "0.5",
          "symbol": "wstETH"
        },
        {
          "address": "0xc00e94Cb662C3520282E6f5717214004A7f26888",
          "weight": "0.5",
          "symbol": "COMP"
        }
      ]
    },
    "tokenLogoURIs": {
      "0x7f39C581F595B53c5cb19bD0b3f8dA6c935E2Ca0": "https://raw.githubusercontent.com/balancer/tokenlists/main/src/assets/images/tokens/0x7f39c581f595b53c5cb19bd0b3f8da6c935e2ca0.png",
      "0xc00e94Cb662C3520282E6f5717214004A7f26888": "https://raw.githubusercontent.com/trustwallet/assets/master/blockchains/ethereum/assets/0xc00e94Cb662C3520282E6f5717214004A7f26888/logo.png"
    }
  },
  {
    "address": "0xC764B55852F8849Ae69923e45ce077A576bF9a8d",
    "network": 1,
    "isKilled": false,
    "relativeWeightCap": "0.02",
    "addedTimestamp": 1681887467,
    "pool": {
      "id": "0x04248aabca09e9a1a3d5129a7ba05b7f17de768400000000000000000000050e",
      "address": "0x04248AAbca09E9a1a3D5129a7ba05b7F17DE7684",
      "poolType": "ComposableStable",
      "symbol": "qETH-bb-a-WETH-BPT",
      "tokens": [
        {
          "address": "0x60D604890feaa0b5460B28A424407c24fe89374a",
          "weight": "null",
          "symbol": "bb-a-WETH"
        },
        {
          "address": "0x93ef1Ea305D11A9b2a3EbB9bB4FCc34695292E7d",
          "weight": "null",
          "symbol": "qETH"
        }
      ]
    },
    "tokenLogoURIs": {
      "0x60D604890feaa0b5460B28A424407c24fe89374a": "https://raw.githubusercontent.com/balancer/tokenlists/main/src/assets/images/tokens/0x60d604890feaa0b5460b28a424407c24fe89374a.png",
      "0x93ef1Ea305D11A9b2a3EbB9bB4FCc34695292E7d": "https://raw.githubusercontent.com/balancer/tokenlists/main/src/assets/images/tokens/0x93ef1ea305d11a9b2a3ebb9bb4fcc34695292e7d.png"
    }
  },
  {
    "address": "0x2D42910D826e5500579D121596E98A6eb33C0a1b",
    "network": 1,
    "isKilled": false,
    "relativeWeightCap": "0.1",
    "addedTimestamp": 1681887467,
    "pool": {
      "id": "0x68e3266c9c8bbd44ad9dca5afbfe629022aee9fe000200000000000000000512",
      "address": "0x68e3266C9C8bbD44ad9Dca5AFBfe629022AeE9fE",
      "poolType": "Weighted",
      "symbol": "B-wjAura-wETH",
      "tokens": [
        {
          "address": "0x198d7387Fa97A73F05b8578CdEFf8F2A1f34Cd1F",
          "weight": "0.8",
          "symbol": "wjAURA"
        },
        {
          "address": "0xC02aaA39b223FE8D0A0e5C4F27eAD9083C756Cc2",
          "weight": "0.2",
          "symbol": "WETH"
        }
      ]
    },
    "tokenLogoURIs": {
      "0x198d7387Fa97A73F05b8578CdEFf8F2A1f34Cd1F": "https://raw.githubusercontent.com/balancer/tokenlists/main/src/assets/images/tokens/0x198d7387fa97a73f05b8578cdeff8f2a1f34cd1f.png",
      "0xC02aaA39b223FE8D0A0e5C4F27eAD9083C756Cc2": "https://raw.githubusercontent.com/balancer/tokenlists/main/src/assets/images/tokens/0xc02aaa39b223fe8d0a0e5c4f27ead9083c756cc2.png"
    }
  },
  {
    "address": "0x11Ff498C7c2A29fc4638BF45D9fF995C3297fcA5",
    "network": 1,
    "isKilled": false,
    "relativeWeightCap": "1",
    "addedTimestamp": 1682430623,
    "pool": {
      "id": "0x02d928e68d8f10c0358566152677db51e1e2dc8c00000000000000000000051e",
      "address": "0x02D928E68D8F10C0358566152677Db51E1e2Dc8C",
      "poolType": "ComposableStable",
      "symbol": "swETH-bb-a-WETH-BPT",
      "tokens": [
        {
          "address": "0x60D604890feaa0b5460B28A424407c24fe89374a",
          "weight": "null",
          "symbol": "bb-a-WETH"
        },
        {
          "address": "0xf951E335afb289353dc249e82926178EaC7DEd78",
          "weight": "null",
          "symbol": "swETH"
        }
      ]
    },
    "tokenLogoURIs": {
      "0x60D604890feaa0b5460B28A424407c24fe89374a": "https://raw.githubusercontent.com/balancer/tokenlists/main/src/assets/images/tokens/0x60d604890feaa0b5460b28a424407c24fe89374a.png",
      "0xf951E335afb289353dc249e82926178EaC7DEd78": "https://raw.githubusercontent.com/balancer/tokenlists/main/src/assets/images/tokens/0xf951e335afb289353dc249e82926178eac7ded78.png"
    }
  },
  {
    "address": "0xc85d90dec1E12eDee418C445b381E7168EB380Ab",
    "network": 1,
    "isKilled": true,
    "relativeWeightCap": "0.02",
    "addedTimestamp": 1682430623,
    "pool": {
      "id": "0xd689abc77b82803f22c49de5c8a0049cc74d11fd000200000000000000000524",
      "address": "0xd689ABc77B82803F22c49dE5C8A0049Cc74D11fD",
      "poolType": "Weighted",
      "symbol": "80USH-20unshETH",
      "tokens": [
        {
          "address": "0x0Ae38f7E10A43B5b2fB064B42a2f4514cbA909ef",
          "weight": "0.2",
          "symbol": "unshETH"
        },
        {
          "address": "0xE60779CC1b2c1d0580611c526a8DF0E3f870EC48",
          "weight": "0.8",
          "symbol": "USH"
        }
      ]
    },
    "tokenLogoURIs": {
      "0x0Ae38f7E10A43B5b2fB064B42a2f4514cbA909ef": "https://raw.githubusercontent.com/balancer/tokenlists/main/src/assets/images/tokens/0x0ae38f7e10a43b5b2fb064b42a2f4514cba909ef.png",
      "0xE60779CC1b2c1d0580611c526a8DF0E3f870EC48": "https://raw.githubusercontent.com/balancer/tokenlists/main/src/assets/images/tokens/0xe60779cc1b2c1d0580611c526a8df0e3f870ec48.png"
    }
  },
  {
    "address": "0x78a54C8F4eAba82e45cBC20B9454a83CB296e09E",
    "network": 1,
    "isKilled": false,
    "relativeWeightCap": "0.02",
    "addedTimestamp": 1683721091,
    "pool": {
      "id": "0x42fbd9f666aacc0026ca1b88c94259519e03dd67000200000000000000000507",
      "address": "0x42FBD9F666AaCC0026ca1B88C94259519e03dd67",
      "poolType": "Weighted",
      "symbol": "50COIL-50USDC",
      "tokens": [
        {
          "address": "0x823E1B82cE1Dc147Bbdb25a203f046aFab1CE918",
          "weight": "0.5",
          "symbol": "COIL"
        },
        {
          "address": "0xA0b86991c6218b36c1d19D4a2e9Eb0cE3606eB48",
          "weight": "0.5",
          "symbol": "USDC"
        }
      ]
    },
    "tokenLogoURIs": {
      "0x823E1B82cE1Dc147Bbdb25a203f046aFab1CE918": "https://raw.githubusercontent.com/balancer/tokenlists/main/src/assets/images/tokens/0x823e1b82ce1dc147bbdb25a203f046afab1ce918.png",
      "0xA0b86991c6218b36c1d19D4a2e9Eb0cE3606eB48": "https://raw.githubusercontent.com/trustwallet/assets/master/blockchains/ethereum/assets/0xA0b86991c6218b36c1d19D4a2e9Eb0cE3606eB48/logo.png"
    }
  },
  {
    "address": "0x8a88C1f44854C61a466aB55614F6A7778473418b",
    "network": 1,
    "isKilled": false,
    "relativeWeightCap": "0.1",
    "addedTimestamp": 1683038387,
    "pool": {
      "id": "0x793f2d5cd52dfafe7a1a1b0b3988940ba2d6a63d0000000000000000000004f8",
      "address": "0x793F2D5Cd52dfafe7a1a1B0B3988940Ba2d6a63D",
      "poolType": "ComposableStable",
      "symbol": "B-vETH-STABLE",
      "tokens": [
        {
          "address": "0x4Bc3263Eb5bb2Ef7Ad9aB6FB68be80E43b43801F",
          "weight": "null",
          "symbol": "vETH"
        },
        {
          "address": "0xC02aaA39b223FE8D0A0e5C4F27eAD9083C756Cc2",
          "weight": "null",
          "symbol": "WETH"
        }
      ]
    },
    "tokenLogoURIs": {
      "0x4Bc3263Eb5bb2Ef7Ad9aB6FB68be80E43b43801F": "https://raw.githubusercontent.com/balancer/tokenlists/main/src/assets/images/tokens/0x4bc3263eb5bb2ef7ad9ab6fb68be80e43b43801f.png",
      "0xC02aaA39b223FE8D0A0e5C4F27eAD9083C756Cc2": "https://raw.githubusercontent.com/balancer/tokenlists/main/src/assets/images/tokens/0xc02aaa39b223fe8d0a0e5c4f27ead9083c756cc2.png"
    }
  },
  {
    "address": "0x5aF3B93Fb82ab8691b82a09CBBae7b8D3eB5Ac11",
    "network": 1,
    "isKilled": false,
    "relativeWeightCap": "0.02",
    "addedTimestamp": 1683038387,
    "pool": {
      "id": "0x7e9afd25f5ec0eb24d7d4b089ae7ecb9651c8b1f000000000000000000000511",
      "address": "0x7E9AfD25F5Ec0eb24d7d4b089Ae7EcB9651c8b1F",
      "poolType": "ComposableStable",
      "symbol": "B-baoUSD-LUSD-BPT",
      "tokens": [
        {
          "address": "0x5f98805A4E8be255a32880FDeC7F6728C6568bA0",
          "weight": "null",
          "symbol": "LUSD"
        },
        {
          "address": "0x7945b0A6674b175695e5d1D08aE1e6F13744Abb0",
          "weight": "null",
          "symbol": "BaoUSD"
        }
      ]
    },
    "tokenLogoURIs": {
      "0x5f98805A4E8be255a32880FDeC7F6728C6568bA0": "https://raw.githubusercontent.com/balancer/tokenlists/main/src/assets/images/tokens/0x5f98805a4e8be255a32880fdec7f6728c6568ba0.png",
      "0x7945b0A6674b175695e5d1D08aE1e6F13744Abb0": "https://assets.coingecko.com/coins/images/28592/large/baoUSD.png?1672191676"
    }
  },
  {
    "address": "0xd1c070eBc7Ec77f2134b3Ef75283b6C1fb31a157",
    "network": 1,
    "isKilled": false,
    "relativeWeightCap": "1",
    "addedTimestamp": 1683721091,
    "pool": {
      "id": "0x2e848426aec6dbf2260535a5bea048ed94d9ff3d000000000000000000000536",
      "address": "0x2E848426AEc6dbF2260535a5bEa048ed94d9FF3D",
      "poolType": "ComposableStable",
      "symbol": "wbETH-wstETH",
      "tokens": [
        {
          "address": "0x7f39C581F595B53c5cb19bD0b3f8dA6c935E2Ca0",
          "weight": "null",
          "symbol": "wstETH"
        },
        {
          "address": "0xa2E3356610840701BDf5611a53974510Ae27E2e1",
          "weight": "null",
          "symbol": "wBETH"
        }
      ]
    },
    "tokenLogoURIs": {
      "0x7f39C581F595B53c5cb19bD0b3f8dA6c935E2Ca0": "https://raw.githubusercontent.com/balancer/tokenlists/main/src/assets/images/tokens/0x7f39c581f595b53c5cb19bd0b3f8da6c935e2ca0.png",
      "0xa2E3356610840701BDf5611a53974510Ae27E2e1": "https://assets.coingecko.com/coins/images/30061/large/wbeth-icon.png?1683001548"
    }
  },
  {
    "address": "0x21cf9324D5B1AC739B7E6922B69500F1eEDB52e0",
    "network": 1,
    "isKilled": false,
    "relativeWeightCap": "0.02",
    "addedTimestamp": 1684175447,
    "pool": {
      "id": "0xec3626fee40ef95e7c0cbb1d495c8b67b34d398300000000000000000000053d",
      "address": "0xeC3626fEe40EF95e7C0CBb1D495C8B67B34D3983",
      "poolType": "ComposableStable",
      "symbol": "B-S-UZD-BB-A-USD",
      "tokens": [
        {
          "address": "0xb40b6608B2743E691C9B54DdBDEe7bf03cd79f1c",
          "weight": "null",
          "symbol": "UZD"
        },
        {
          "address": "0xfeBb0bbf162E64fb9D0dfe186E517d84C395f016",
          "weight": "null",
          "symbol": "bb-a-USD"
        }
      ]
    },
    "tokenLogoURIs": {
      "0xb40b6608B2743E691C9B54DdBDEe7bf03cd79f1c": "https://raw.githubusercontent.com/balancer/tokenlists/main/src/assets/images/tokens/0xb40b6608b2743e691c9b54ddbdee7bf03cd79f1c.png",
      "0xfeBb0bbf162E64fb9D0dfe186E517d84C395f016": "https://raw.githubusercontent.com/balancer/tokenlists/main/src/assets/images/tokens/0xfebb0bbf162e64fb9d0dfe186e517d84c395f016.png"
    }
  },
  {
    "address": "0xc43bF12A008d3Cc48AF7da1e8e87622A78dc64da",
    "network": 1,
    "isKilled": false,
    "relativeWeightCap": "1",
    "addedTimestamp": 1684791827,
    "pool": {
      "id": "0xeb567dde03f3da7fe185bdacd5ab495ab220769d000000000000000000000548",
      "address": "0xEb567DDE03F3DA7FE185BDaCD5AB495AB220769d",
      "poolType": "ComposableStable",
      "symbol": "ankrETH-bb-a-WETH-BPT",
      "tokens": [
        {
          "address": "0x60D604890feaa0b5460B28A424407c24fe89374a",
          "weight": "null",
          "symbol": "bb-a-WETH"
        },
        {
          "address": "0xE95A203B1a91a908F9B9CE46459d101078c2c3cb",
          "weight": "null",
          "symbol": "ankrETH"
        }
      ]
    },
    "tokenLogoURIs": {
      "0x60D604890feaa0b5460B28A424407c24fe89374a": "https://raw.githubusercontent.com/balancer/tokenlists/main/src/assets/images/tokens/0x60d604890feaa0b5460b28a424407c24fe89374a.png",
      "0xE95A203B1a91a908F9B9CE46459d101078c2c3cb": "https://raw.githubusercontent.com/balancer/tokenlists/main/src/assets/images/tokens/0xe95a203b1a91a908f9b9ce46459d101078c2c3cb.png"
    }
  },
  {
    "address": "0x69F1077AeCE23D5b0344330B5eB13f05d5e410a1",
    "network": 1,
    "isKilled": false,
    "relativeWeightCap": "0.02",
    "addedTimestamp": 1684791827,
    "pool": {
      "id": "0xdf2c03c12442c7a0895455a48569b889079ca52a000200000000000000000538",
      "address": "0xDf2c03c12442c7A0895455A48569B889079cA52A",
      "poolType": "Weighted",
      "symbol": "80ARCH-20WETH",
      "tokens": [
        {
          "address": "0x73C69d24ad28e2d43D03CBf35F79fE26EBDE1011",
          "weight": "0.8",
          "symbol": "ARCH"
        },
        {
          "address": "0xC02aaA39b223FE8D0A0e5C4F27eAD9083C756Cc2",
          "weight": "0.2",
          "symbol": "WETH"
        }
      ]
    },
    "tokenLogoURIs": {
      "0x73C69d24ad28e2d43D03CBf35F79fE26EBDE1011": "https://raw.githubusercontent.com/balancer/tokenlists/main/src/assets/images/tokens/0x73c69d24ad28e2d43d03cbf35f79fe26ebde1011.png",
      "0xC02aaA39b223FE8D0A0e5C4F27eAD9083C756Cc2": "https://raw.githubusercontent.com/balancer/tokenlists/main/src/assets/images/tokens/0xc02aaa39b223fe8d0a0e5c4f27ead9083c756cc2.png"
    }
  },
  {
    "address": "0x6E7B9A1746a7eD4b23edFf0975B726E5aA673E21",
    "network": 1,
    "isKilled": false,
    "relativeWeightCap": "1",
    "addedTimestamp": 1685385851,
    "pool": {
      "id": "0x380aabe019ed2a9c2d632b51eddd30fd804d0fad000200000000000000000554",
      "address": "0x380aAbE019ed2a9C2d632b51eDDD30fd804d0fAD",
      "poolType": "Weighted",
      "symbol": "50R-50wstETH",
      "tokens": [
        {
          "address": "0x183015a9bA6fF60230fdEaDc3F43b3D788b13e21",
          "weight": "0.5",
          "symbol": "R"
        },
        {
          "address": "0x7f39C581F595B53c5cb19bD0b3f8dA6c935E2Ca0",
          "weight": "0.5",
          "symbol": "wstETH"
        }
      ]
    },
    "tokenLogoURIs": {
      "0x183015a9bA6fF60230fdEaDc3F43b3D788b13e21": "https://assets.coingecko.com/coins/images/29551/large/R_logo_CMC.png?1679621963",
      "0x7f39C581F595B53c5cb19bD0b3f8dA6c935E2Ca0": "https://raw.githubusercontent.com/balancer/tokenlists/main/src/assets/images/tokens/0x7f39c581f595b53c5cb19bd0b3f8da6c935e2ca0.png"
    }
  },
  {
    "address": "0x6F3b31296FD2457eba6Dca3BED65ec79e06c1295",
    "network": 1,
    "isKilled": false,
    "relativeWeightCap": "1",
    "addedTimestamp": 1685385851,
    "pool": {
      "id": "0x20a61b948e33879ce7f23e535cc7baa3bc66c5a9000000000000000000000555",
      "address": "0x20a61B948E33879ce7F23e535CC7BAA3BC66c5a9",
      "poolType": "ComposableStable",
      "symbol": "R-DAI-BLP",
      "tokens": [
        {
          "address": "0x183015a9bA6fF60230fdEaDc3F43b3D788b13e21",
          "weight": "null",
          "symbol": "R"
        },
        {
          "address": "0x6B175474E89094C44Da98b954EedeAC495271d0F",
          "weight": "null",
          "symbol": "DAI"
        }
      ]
    },
    "tokenLogoURIs": {
      "0x183015a9bA6fF60230fdEaDc3F43b3D788b13e21": "https://assets.coingecko.com/coins/images/29551/large/R_logo_CMC.png?1679621963",
      "0x6B175474E89094C44Da98b954EedeAC495271d0F": "https://raw.githubusercontent.com/trustwallet/assets/master/blockchains/ethereum/assets/0x6B175474E89094C44Da98b954EedeAC495271d0F/logo.png"
    }
  },
  {
    "address": "0xFa58735ceEAa83a7c9c13CA771F12378D40D7b05",
    "network": 1,
    "isKilled": false,
    "relativeWeightCap": "1",
    "addedTimestamp": 1685385851,
    "pool": {
      "id": "0xfcf77141908aa22bfeac216123c5feb2531f373e00000000000000000000054a",
      "address": "0xFCF77141908Aa22bfEAc216123C5FEb2531f373e",
      "poolType": "ComposableStable",
      "symbol": "B-rETH-swETH-STABLE",
      "tokens": [
        {
          "address": "0x304A2050dF259DCA35335C90CE983AdC5f2Dc50C",
          "weight": "null",
          "symbol": "sWETH"
        },
        {
          "address": "0xae78736Cd615f374D3085123A210448E74Fc6393",
          "weight": "null",
          "symbol": "rETH"
        }
      ]
    },
    "tokenLogoURIs": {
      "0x304A2050dF259DCA35335C90CE983AdC5f2Dc50C": "https://raw.githubusercontent.com/balancer/tokenlists/main/src/assets/images/tokens/0x304a2050df259dca35335c90ce983adc5f2dc50c.png",
      "0xae78736Cd615f374D3085123A210448E74Fc6393": "https://raw.githubusercontent.com/balancer/tokenlists/main/src/assets/images/tokens/0xae78736cd615f374d3085123a210448e74fc6393.png"
    }
  },
  {
    "address": "0xf0f572ad66baacDd07d8c7ea3e0E5EFA56a76081",
    "network": 5,
    "isKilled": false,
    "relativeWeightCap": "null",
    "addedTimestamp": 1654312702,
    "pool": {
      "id": "0x16faf9f73748013155b7bc116a3008b57332d1e600020000000000000000005b",
      "address": "0x16faF9f73748013155B7bC116a3008b57332D1e6",
      "poolType": "Weighted",
      "symbol": "B-50WBTC-50WETH",
      "tokens": [
        {
          "address": "0x37f03a12241E9FD3658ad6777d289c3fb8512Bc9",
          "weight": "0.5",
          "symbol": "WBTC"
        },
        {
          "address": "0xdFCeA9088c8A88A76FF74892C1457C17dfeef9C1",
          "weight": "0.5",
          "symbol": "WETH"
        }
      ]
    },
    "tokenLogoURIs": {
      "0x37f03a12241E9FD3658ad6777d289c3fb8512Bc9": "",
      "0xdFCeA9088c8A88A76FF74892C1457C17dfeef9C1": ""
    }
  },
  {
    "address": "0xDaCD99029b4B94CD04fE364aAc370829621C1C64",
    "network": 10,
    "isKilled": false,
    "relativeWeightCap": "1",
    "addedTimestamp": 1683715019,
    "pool": {
      "id": "0x4fd63966879300cafafbb35d157dc5229278ed2300020000000000000000002b",
      "address": "0x4Fd63966879300caFafBB35D157dC5229278Ed23",
      "poolType": "MetaStable",
      "symbol": "BPT-rETH-ETH",
      "tokens": [
        {
          "address": "0x4200000000000000000000000000000000000006",
          "weight": "null",
          "symbol": "WETH"
        },
        {
          "address": "0x9Bcef72be871e61ED4fBbc7630889beE758eb81D",
          "weight": "null",
          "symbol": "rETH"
        }
      ]
    },
    "tokenLogoURIs": {
      "0x4200000000000000000000000000000000000006": "https://raw.githubusercontent.com/trustwallet/assets/master/blockchains/optimism/assets/0x4200000000000000000000000000000000000006/logo.png",
      "0x9Bcef72be871e61ED4fBbc7630889beE758eb81D": "https://raw.githubusercontent.com/trustwallet/assets/master/blockchains/optimism/assets/0x9Bcef72be871e61ED4fBbc7630889beE758eb81D/logo.png"
    }
  },
  {
    "address": "0xfb0265841C49A6b19D70055E596b212B0dA3f606",
    "network": 10,
    "isKilled": true,
    "relativeWeightCap": "null",
    "addedTimestamp": 1660580290,
    "pool": {
      "id": "0x4fd63966879300cafafbb35d157dc5229278ed2300020000000000000000002b",
      "address": "0x4Fd63966879300caFafBB35D157dC5229278Ed23",
      "poolType": "MetaStable",
      "symbol": "BPT-rETH-ETH",
      "tokens": [
        {
          "address": "0x4200000000000000000000000000000000000006",
          "weight": "null",
          "symbol": "WETH"
        },
        {
          "address": "0x9Bcef72be871e61ED4fBbc7630889beE758eb81D",
          "weight": "null",
          "symbol": "rETH"
        }
      ]
    },
    "tokenLogoURIs": {
      "0x4200000000000000000000000000000000000006": "https://raw.githubusercontent.com/trustwallet/assets/master/blockchains/optimism/assets/0x4200000000000000000000000000000000000006/logo.png",
      "0x9Bcef72be871e61ED4fBbc7630889beE758eb81D": "https://raw.githubusercontent.com/trustwallet/assets/master/blockchains/optimism/assets/0x9Bcef72be871e61ED4fBbc7630889beE758eb81D/logo.png"
    }
  },
  {
    "address": "0x21b2Ef3DC22B7bd4634205081c667e39742075E2",
    "network": 100,
    "isKilled": false,
    "relativeWeightCap": "1",
    "addedTimestamp": 1682430623,
    "pool": {
      "id": "0x66f33ae36dd80327744207a48122f874634b3ada000100000000000000000013",
      "address": "0x66F33Ae36dD80327744207a48122F874634B3adA",
      "poolType": "Weighted",
      "symbol": "agUSD-agWETH-agWBTC",
      "tokens": [
        {
          "address": "0xbb9Cd48d33033F5EfFBeDec9Dd700C7D7E1dCF50",
          "weight": "0.333333333",
          "symbol": "bb-ag-WETH"
        },
        {
          "address": "0xd4015683b8153666190e0B2bEC352580EBC4CaCa",
          "weight": "0.333333334",
          "symbol": "bb-ag-WBTC"
        },
        {
          "address": "0xFEdb19Ec000d38d92Af4B21436870F115db22725",
          "weight": "0.333333333",
          "symbol": "bb-ag-USD"
        }
      ]
    },
    "tokenLogoURIs": {
      "0xbb9Cd48d33033F5EfFBeDec9Dd700C7D7E1dCF50": "https://raw.githubusercontent.com/balancer/tokenlists/main/src/assets/images/tokens/0xbb9cd48d33033f5effbedec9dd700c7d7e1dcf50.png",
      "0xd4015683b8153666190e0B2bEC352580EBC4CaCa": "https://raw.githubusercontent.com/balancer/tokenlists/main/src/assets/images/tokens/0xd4015683b8153666190e0b2bec352580ebc4caca.png",
      "0xFEdb19Ec000d38d92Af4B21436870F115db22725": "https://raw.githubusercontent.com/balancer/tokenlists/main/src/assets/images/tokens/0xfedb19ec000d38d92af4b21436870f115db22725.png"
    }
  },
  {
    "address": "0x56A65cC666bfe538c5a031942369F6F63eb42240",
    "network": 100,
    "isKilled": true,
    "relativeWeightCap": "1",
    "addedTimestamp": 1677684467,
    "pool": {
      "id": "0x66f33ae36dd80327744207a48122f874634b3ada000100000000000000000013",
      "address": "0x66F33Ae36dD80327744207a48122F874634B3adA",
      "poolType": "Weighted",
      "symbol": "agUSD-agWETH-agWBTC",
      "tokens": [
        {
          "address": "0xbb9Cd48d33033F5EfFBeDec9Dd700C7D7E1dCF50",
          "weight": "0.333333333",
          "symbol": "bb-ag-WETH"
        },
        {
          "address": "0xd4015683b8153666190e0B2bEC352580EBC4CaCa",
          "weight": "0.333333334",
          "symbol": "bb-ag-WBTC"
        },
        {
          "address": "0xFEdb19Ec000d38d92Af4B21436870F115db22725",
          "weight": "0.333333333",
          "symbol": "bb-ag-USD"
        }
      ]
    },
    "tokenLogoURIs": {
      "0xbb9Cd48d33033F5EfFBeDec9Dd700C7D7E1dCF50": "https://raw.githubusercontent.com/balancer/tokenlists/main/src/assets/images/tokens/0xbb9cd48d33033f5effbedec9dd700c7d7e1dcf50.png",
      "0xd4015683b8153666190e0B2bEC352580EBC4CaCa": "https://raw.githubusercontent.com/balancer/tokenlists/main/src/assets/images/tokens/0xd4015683b8153666190e0b2bec352580ebc4caca.png",
      "0xFEdb19Ec000d38d92Af4B21436870F115db22725": "https://raw.githubusercontent.com/balancer/tokenlists/main/src/assets/images/tokens/0xfedb19ec000d38d92af4b21436870f115db22725.png"
    }
  },
  {
    "address": "0xE41736b4e78be41Bd03EbAf8F86EA493C6e9EA96",
    "network": 100,
    "isKilled": false,
    "relativeWeightCap": "1",
    "addedTimestamp": 1682430623,
    "pool": {
      "id": "0xf48f01dcb2cbb3ee1f6aab0e742c2d3941039d56000200000000000000000012",
      "address": "0xF48f01DCB2CbB3ee1f6AaB0e742c2D3941039d56",
      "poolType": "Weighted",
      "symbol": "50bbagGNO-50bbagWETH",
      "tokens": [
        {
          "address": "0xbb9Cd48d33033F5EfFBeDec9Dd700C7D7E1dCF50",
          "weight": "0.5",
          "symbol": "bb-ag-WETH"
        },
        {
          "address": "0xFFFf76A3280e95dC855696111C2562Da09db2Ac0",
          "weight": "0.5",
          "symbol": "bb-ag-GNO"
        }
      ]
    },
    "tokenLogoURIs": {
      "0xbb9Cd48d33033F5EfFBeDec9Dd700C7D7E1dCF50": "https://raw.githubusercontent.com/balancer/tokenlists/main/src/assets/images/tokens/0xbb9cd48d33033f5effbedec9dd700c7d7e1dcf50.png",
      "0xFFFf76A3280e95dC855696111C2562Da09db2Ac0": "https://raw.githubusercontent.com/balancer/tokenlists/main/src/assets/images/tokens/0xffff76a3280e95dc855696111c2562da09db2ac0.png"
    }
  },
  {
    "address": "0xcB2c2AF6c3E88b4a89aa2aae1D7C8120EEe9Ad0e",
    "network": 100,
    "isKilled": false,
    "relativeWeightCap": "1",
    "addedTimestamp": 1682430623,
    "pool": {
      "id": "0xb973ca96a3f0d61045f53255e319aedb6ed49240000200000000000000000011",
      "address": "0xB973Ca96a3f0D61045f53255E319AEDb6ED49240",
      "poolType": "Weighted",
      "symbol": "50bbagGNO-50bbagUSD",
      "tokens": [
        {
          "address": "0xFEdb19Ec000d38d92Af4B21436870F115db22725",
          "weight": "0.5",
          "symbol": "bb-ag-USD"
        },
        {
          "address": "0xFFFf76A3280e95dC855696111C2562Da09db2Ac0",
          "weight": "0.5",
          "symbol": "bb-ag-GNO"
        }
      ]
    },
    "tokenLogoURIs": {
      "0xFEdb19Ec000d38d92Af4B21436870F115db22725": "https://raw.githubusercontent.com/balancer/tokenlists/main/src/assets/images/tokens/0xfedb19ec000d38d92af4b21436870f115db22725.png",
      "0xFFFf76A3280e95dC855696111C2562Da09db2Ac0": "https://raw.githubusercontent.com/balancer/tokenlists/main/src/assets/images/tokens/0xffff76a3280e95dc855696111c2562da09db2ac0.png"
    }
  },
  {
    "address": "0x3B6A85B5e1e6205ebF4d4eabf147D10e8e4bf0A5",
    "network": 100,
    "isKilled": false,
    "relativeWeightCap": "1",
    "addedTimestamp": 1682430623,
    "pool": {
      "id": "0xfedb19ec000d38d92af4b21436870f115db22725000000000000000000000010",
      "address": "0xFEdb19Ec000d38d92Af4B21436870F115db22725",
      "poolType": "ComposableStable",
      "symbol": "bb-ag-USD",
      "tokens": [
        {
          "address": "0x41211BBa6d37F5a74b22e667533F080C7C7f3F13",
          "weight": "null",
          "symbol": "bb-ag-WXDAI"
        },
        {
          "address": "0xd16f72b02dA5f51231fDe542A8B9E2777a478c88",
          "weight": "null",
          "symbol": "bb-ag-USDT"
        },
        {
          "address": "0xE7f88d7d4EF2eb18FCF9Dd7216BA7Da1c46f3dD6",
          "weight": "null",
          "symbol": "bb-ag-USDC"
        }
      ]
    },
    "tokenLogoURIs": {
      "0x41211BBa6d37F5a74b22e667533F080C7C7f3F13": "https://raw.githubusercontent.com/balancer/tokenlists/main/src/assets/images/tokens/0x41211bba6d37f5a74b22e667533f080c7c7f3f13.png",
      "0xd16f72b02dA5f51231fDe542A8B9E2777a478c88": "https://raw.githubusercontent.com/balancer/tokenlists/main/src/assets/images/tokens/0xd16f72b02da5f51231fde542a8b9e2777a478c88.png",
      "0xE7f88d7d4EF2eb18FCF9Dd7216BA7Da1c46f3dD6": "https://raw.githubusercontent.com/balancer/tokenlists/main/src/assets/images/tokens/0xe7f88d7d4ef2eb18fcf9dd7216ba7da1c46f3dd6.png"
    }
  },
  {
    "address": "0xA5A0B6598B90d214eAf4d7a6b72d5a89C3b9A72c",
    "network": 137,
    "isKilled": true,
    "relativeWeightCap": "null",
    "addedTimestamp": 1650405699,
    "pool": {
      "id": "0x0297e37f1873d2dab4487aa67cd56b58e2f27875000100000000000000000002",
      "address": "0x0297e37f1873D2DAb4487Aa67cD56B58E2F27875",
      "poolType": "Weighted",
      "symbol": "B-POLYBASE",
      "tokens": [
        {
          "address": "0x0d500B1d8E8eF31E21C99d1Db9A6444d3ADf1270",
          "weight": "0.25",
          "symbol": "WMATIC"
        },
        {
          "address": "0x2791Bca1f2de4661ED88A30C99A7a9449Aa84174",
          "weight": "0.25",
          "symbol": "USDC"
        },
        {
          "address": "0x7ceB23fD6bC0adD59E62ac25578270cFf1b9f619",
          "weight": "0.25",
          "symbol": "WETH"
        },
        {
          "address": "0x9a71012B13CA4d3D0Cdc72A177DF3ef03b0E76A3",
          "weight": "0.25",
          "symbol": "BAL"
        }
      ]
    },
    "tokenLogoURIs": {
      "0x0d500B1d8E8eF31E21C99d1Db9A6444d3ADf1270": "https://raw.githubusercontent.com/balancer/tokenlists/main/src/assets/images/tokens/0x0d500b1d8e8ef31e21c99d1db9a6444d3adf1270.png",
      "0x2791Bca1f2de4661ED88A30C99A7a9449Aa84174": "https://raw.githubusercontent.com/trustwallet/assets/master/blockchains/polygon/assets/0x2791Bca1f2de4661ED88A30C99A7a9449Aa84174/logo.png",
      "0x7ceB23fD6bC0adD59E62ac25578270cFf1b9f619": "https://raw.githubusercontent.com/trustwallet/assets/master/blockchains/polygon/assets/0x7ceB23fD6bC0adD59E62ac25578270cFf1b9f619/logo.png",
      "0x9a71012B13CA4d3D0Cdc72A177DF3ef03b0E76A3": "https://raw.githubusercontent.com/trustwallet/assets/master/blockchains/polygon/assets/0x9a71012B13CA4d3D0Cdc72A177DF3ef03b0E76A3/logo.png"
    }
  },
  {
    "address": "0xF5C7F74103d4E9D1fF8FBa3420c6319723e3473A",
    "network": 137,
    "isKilled": false,
    "relativeWeightCap": "1",
    "addedTimestamp": 1683715019,
    "pool": {
      "id": "0x0297e37f1873d2dab4487aa67cd56b58e2f27875000100000000000000000002",
      "address": "0x0297e37f1873D2DAb4487Aa67cD56B58E2F27875",
      "poolType": "Weighted",
      "symbol": "B-POLYBASE",
      "tokens": [
        {
          "address": "0x0d500B1d8E8eF31E21C99d1Db9A6444d3ADf1270",
          "weight": "0.25",
          "symbol": "WMATIC"
        },
        {
          "address": "0x2791Bca1f2de4661ED88A30C99A7a9449Aa84174",
          "weight": "0.25",
          "symbol": "USDC"
        },
        {
          "address": "0x7ceB23fD6bC0adD59E62ac25578270cFf1b9f619",
          "weight": "0.25",
          "symbol": "WETH"
        },
        {
          "address": "0x9a71012B13CA4d3D0Cdc72A177DF3ef03b0E76A3",
          "weight": "0.25",
          "symbol": "BAL"
        }
      ]
    },
    "tokenLogoURIs": {
      "0x0d500B1d8E8eF31E21C99d1Db9A6444d3ADf1270": "https://raw.githubusercontent.com/balancer/tokenlists/main/src/assets/images/tokens/0x0d500b1d8e8ef31e21c99d1db9a6444d3adf1270.png",
      "0x2791Bca1f2de4661ED88A30C99A7a9449Aa84174": "https://raw.githubusercontent.com/trustwallet/assets/master/blockchains/polygon/assets/0x2791Bca1f2de4661ED88A30C99A7a9449Aa84174/logo.png",
      "0x7ceB23fD6bC0adD59E62ac25578270cFf1b9f619": "https://raw.githubusercontent.com/trustwallet/assets/master/blockchains/polygon/assets/0x7ceB23fD6bC0adD59E62ac25578270cFf1b9f619/logo.png",
      "0x9a71012B13CA4d3D0Cdc72A177DF3ef03b0E76A3": "https://raw.githubusercontent.com/trustwallet/assets/master/blockchains/polygon/assets/0x9a71012B13CA4d3D0Cdc72A177DF3ef03b0E76A3/logo.png"
    }
  },
  {
    "address": "0x1604b7E80975555e0aCEaca9C81807FbB4D65Cf1",
    "network": 137,
    "isKilled": false,
    "relativeWeightCap": "1",
    "addedTimestamp": 1683715019,
    "pool": {
      "id": "0x03cd191f589d12b0582a99808cf19851e468e6b500010000000000000000000a",
      "address": "0x03cD191F589d12b0582a99808cf19851E468E6B5",
      "poolType": "Weighted",
      "symbol": "BPTC",
      "tokens": [
        {
          "address": "0x1BFD67037B42Cf73acF2047067bd4F2C47D9BfD6",
          "weight": "0.333333333333333333",
          "symbol": "WBTC"
        },
        {
          "address": "0x2791Bca1f2de4661ED88A30C99A7a9449Aa84174",
          "weight": "0.333333333333333333",
          "symbol": "USDC"
        },
        {
          "address": "0x7ceB23fD6bC0adD59E62ac25578270cFf1b9f619",
          "weight": "0.333333333333333334",
          "symbol": "WETH"
        }
      ]
    },
    "tokenLogoURIs": {
      "0x1BFD67037B42Cf73acF2047067bd4F2C47D9BfD6": "https://assets.coingecko.com/coins/images/7598/large/wrapped_bitcoin_wbtc.png?1548822744",
      "0x2791Bca1f2de4661ED88A30C99A7a9449Aa84174": "https://raw.githubusercontent.com/trustwallet/assets/master/blockchains/polygon/assets/0x2791Bca1f2de4661ED88A30C99A7a9449Aa84174/logo.png",
      "0x7ceB23fD6bC0adD59E62ac25578270cFf1b9f619": "https://raw.githubusercontent.com/trustwallet/assets/master/blockchains/polygon/assets/0x7ceB23fD6bC0adD59E62ac25578270cFf1b9f619/logo.png"
    }
  },
  {
    "address": "0x88D07558470484c03d3bb44c3ECc36CAfCF43253",
    "network": 137,
    "isKilled": true,
    "relativeWeightCap": "null",
    "addedTimestamp": 1650405699,
    "pool": {
      "id": "0x03cd191f589d12b0582a99808cf19851e468e6b500010000000000000000000a",
      "address": "0x03cD191F589d12b0582a99808cf19851E468E6B5",
      "poolType": "Weighted",
      "symbol": "BPTC",
      "tokens": [
        {
          "address": "0x1BFD67037B42Cf73acF2047067bd4F2C47D9BfD6",
          "weight": "0.333333333333333333",
          "symbol": "WBTC"
        },
        {
          "address": "0x2791Bca1f2de4661ED88A30C99A7a9449Aa84174",
          "weight": "0.333333333333333333",
          "symbol": "USDC"
        },
        {
          "address": "0x7ceB23fD6bC0adD59E62ac25578270cFf1b9f619",
          "weight": "0.333333333333333334",
          "symbol": "WETH"
        }
      ]
    },
    "tokenLogoURIs": {
      "0x1BFD67037B42Cf73acF2047067bd4F2C47D9BfD6": "https://assets.coingecko.com/coins/images/7598/large/wrapped_bitcoin_wbtc.png?1548822744",
      "0x2791Bca1f2de4661ED88A30C99A7a9449Aa84174": "https://raw.githubusercontent.com/trustwallet/assets/master/blockchains/polygon/assets/0x2791Bca1f2de4661ED88A30C99A7a9449Aa84174/logo.png",
      "0x7ceB23fD6bC0adD59E62ac25578270cFf1b9f619": "https://raw.githubusercontent.com/trustwallet/assets/master/blockchains/polygon/assets/0x7ceB23fD6bC0adD59E62ac25578270cFf1b9f619/logo.png"
    }
  },
  {
    "address": "0xc3bB46B8196C3F188c6A373a6C4Fde792CA78653",
    "network": 137,
    "isKilled": true,
    "relativeWeightCap": "null",
    "addedTimestamp": 1650405699,
    "pool": {
      "id": "0xaf5e0b5425de1f5a630a8cb5aa9d97b8141c908d000200000000000000000366",
      "address": "0xaF5E0B5425dE1F5a630A8cB5AA9D97B8141C908D",
      "poolType": "MetaStable",
      "symbol": "B-stMATIC-STABLE",
      "tokens": [
        {
          "address": "0x0d500B1d8E8eF31E21C99d1Db9A6444d3ADf1270",
          "weight": "null",
          "symbol": "WMATIC"
        },
        {
          "address": "0x3A58a54C066FdC0f2D55FC9C89F0415C92eBf3C4",
          "weight": "null",
          "symbol": "stMATIC"
        }
      ]
    },
    "tokenLogoURIs": {
      "0x0d500B1d8E8eF31E21C99d1Db9A6444d3ADf1270": "https://raw.githubusercontent.com/balancer/tokenlists/main/src/assets/images/tokens/0x0d500b1d8e8ef31e21c99d1db9a6444d3adf1270.png",
      "0x3A58a54C066FdC0f2D55FC9C89F0415C92eBf3C4": "https://raw.githubusercontent.com/balancer/tokenlists/main/src/assets/images/tokens/0x3a58a54c066fdc0f2d55fc9c89f0415c92ebf3c4.png"
    }
  },
  {
    "address": "0xAb6efd2882BB25c732Bf0A5f8d98BE752f0DdAAF",
    "network": 137,
    "isKilled": true,
    "relativeWeightCap": "null",
    "addedTimestamp": 1650405699,
    "pool": {
      "id": "0x805ca3ccc61cc231851dee2da6aabff0a7714aa7000200000000000000000361",
      "address": "0x805cA3cCC61cc231851DEE2Da6aABFF0a7714aa7",
      "poolType": "Weighted",
      "symbol": "BAL-VISION-LP",
      "tokens": [
        {
          "address": "0x034b2090b579228482520c589dbD397c53Fc51cC",
          "weight": "0.8",
          "symbol": "VISION"
        },
        {
          "address": "0x7ceB23fD6bC0adD59E62ac25578270cFf1b9f619",
          "weight": "0.2",
          "symbol": "WETH"
        }
      ]
    },
    "tokenLogoURIs": {
      "0x034b2090b579228482520c589dbD397c53Fc51cC": "",
      "0x7ceB23fD6bC0adD59E62ac25578270cFf1b9f619": "https://raw.githubusercontent.com/trustwallet/assets/master/blockchains/polygon/assets/0x7ceB23fD6bC0adD59E62ac25578270cFf1b9f619/logo.png"
    }
  },
  {
    "address": "0x397649FF00de6d90578144103768aaA929EF683d",
    "network": 137,
    "isKilled": true,
    "relativeWeightCap": "null",
    "addedTimestamp": 1650405699,
    "pool": {
      "id": "0xdb1db6e248d7bb4175f6e5a382d0a03fe3dcc813000100000000000000000035",
      "address": "0xdB1db6E248d7Bb4175f6E5A382d0A03fe3DCc813",
      "poolType": "Weighted",
      "symbol": "TELX-60TEL-20BAL-20USDC",
      "tokens": [
        {
          "address": "0x2791Bca1f2de4661ED88A30C99A7a9449Aa84174",
          "weight": "0.2",
          "symbol": "USDC"
        },
        {
          "address": "0x9a71012B13CA4d3D0Cdc72A177DF3ef03b0E76A3",
          "weight": "0.2",
          "symbol": "BAL"
        },
        {
          "address": "0xdF7837DE1F2Fa4631D716CF2502f8b230F1dcc32",
          "weight": "0.6",
          "symbol": "TEL"
        }
      ]
    },
    "tokenLogoURIs": {
      "0x2791Bca1f2de4661ED88A30C99A7a9449Aa84174": "https://raw.githubusercontent.com/trustwallet/assets/master/blockchains/polygon/assets/0x2791Bca1f2de4661ED88A30C99A7a9449Aa84174/logo.png",
      "0x9a71012B13CA4d3D0Cdc72A177DF3ef03b0E76A3": "https://raw.githubusercontent.com/trustwallet/assets/master/blockchains/polygon/assets/0x9a71012B13CA4d3D0Cdc72A177DF3ef03b0E76A3/logo.png",
      "0xdF7837DE1F2Fa4631D716CF2502f8b230F1dcc32": "https://raw.githubusercontent.com/trustwallet/assets/master/blockchains/polygon/assets/0xdF7837DE1F2Fa4631D716CF2502f8b230F1dcc32/logo.png"
    }
  },
  {
    "address": "0xf01541837CF3A64BC957F53678b0AB113e92911b",
    "network": 137,
    "isKilled": true,
    "relativeWeightCap": "null",
    "addedTimestamp": 1652283669,
    "pool": {
      "id": "0xc17636e36398602dd37bb5d1b3a9008c7629005f0002000000000000000004c4",
      "address": "0xC17636e36398602dd37Bb5d1B3a9008c7629005f",
      "poolType": "MetaStable",
      "symbol": "B-MaticX-STABLE",
      "tokens": [
        {
          "address": "0x0d500B1d8E8eF31E21C99d1Db9A6444d3ADf1270",
          "weight": "null",
          "symbol": "WMATIC"
        },
        {
          "address": "0xfa68FB4628DFF1028CFEc22b4162FCcd0d45efb6",
          "weight": "null",
          "symbol": "MaticX"
        }
      ]
    },
    "tokenLogoURIs": {
      "0x0d500B1d8E8eF31E21C99d1Db9A6444d3ADf1270": "https://raw.githubusercontent.com/balancer/tokenlists/main/src/assets/images/tokens/0x0d500b1d8e8ef31e21c99d1db9a6444d3adf1270.png",
      "0xfa68FB4628DFF1028CFEc22b4162FCcd0d45efb6": "https://raw.githubusercontent.com/balancer/tokenlists/main/src/assets/images/tokens/0xfa68fb4628dff1028cfec22b4162fccd0d45efb6.png"
    }
  },
  {
    "address": "0xcF5938cA6d9F19C73010c7493e19c02AcFA8d24D",
    "network": 137,
    "isKilled": true,
    "relativeWeightCap": "null",
    "addedTimestamp": 1657479716,
    "pool": {
      "id": "0xb797adfb7b268faeaa90cadbfed464c76ee599cd0002000000000000000005ba",
      "address": "0xB797AdfB7b268faeaA90CAdBfEd464C76ee599Cd",
      "poolType": "Stable",
      "symbol": "tetuBAL-BALWETH",
      "tokens": [
        {
          "address": "0x3d468AB2329F296e1b9d8476Bb54Dd77D8c2320f",
          "weight": "null",
          "symbol": "20WETH-80BAL"
        },
        {
          "address": "0x7fC9E0Aa043787BFad28e29632AdA302C790Ce33",
          "weight": "null",
          "symbol": "tetuBAL"
        }
      ]
    },
    "tokenLogoURIs": {
      "0x3d468AB2329F296e1b9d8476Bb54Dd77D8c2320f": "https://raw.githubusercontent.com/balancer/tokenlists/main/src/assets/images/tokens/0x3d468ab2329f296e1b9d8476bb54dd77d8c2320f.png",
      "0x7fC9E0Aa043787BFad28e29632AdA302C790Ce33": "https://raw.githubusercontent.com/balancer/tokenlists/main/src/assets/images/tokens/0x7fc9e0aa043787bfad28e29632ada302c790ce33.png"
    }
  },
  {
    "address": "0xd1177e2157a7fD6A0484B79f8E50e8A9305F8063",
    "network": 137,
    "isKilled": false,
    "relativeWeightCap": "1",
    "addedTimestamp": 1683715019,
    "pool": {
      "id": "0xb797adfb7b268faeaa90cadbfed464c76ee599cd0002000000000000000005ba",
      "address": "0xB797AdfB7b268faeaA90CAdBfEd464C76ee599Cd",
      "poolType": "Stable",
      "symbol": "tetuBAL-BALWETH",
      "tokens": [
        {
          "address": "0x3d468AB2329F296e1b9d8476Bb54Dd77D8c2320f",
          "weight": "null",
          "symbol": "20WETH-80BAL"
        },
        {
          "address": "0x7fC9E0Aa043787BFad28e29632AdA302C790Ce33",
          "weight": "null",
          "symbol": "tetuBAL"
        }
      ]
    },
    "tokenLogoURIs": {
      "0x3d468AB2329F296e1b9d8476Bb54Dd77D8c2320f": "https://raw.githubusercontent.com/balancer/tokenlists/main/src/assets/images/tokens/0x3d468ab2329f296e1b9d8476bb54dd77d8c2320f.png",
      "0x7fC9E0Aa043787BFad28e29632AdA302C790Ce33": "https://raw.githubusercontent.com/balancer/tokenlists/main/src/assets/images/tokens/0x7fc9e0aa043787bfad28e29632ada302c790ce33.png"
    }
  },
  {
    "address": "0xf7C3B4e1EdcB00f0230BFe03D937e26A5e654fD4",
    "network": 137,
    "isKilled": true,
    "relativeWeightCap": "null",
    "addedTimestamp": 1663017781,
    "pool": {
      "id": "0x8159462d255c1d24915cb51ec361f700174cd99400000000000000000000075d",
      "address": "0x8159462d255C1D24915CB51ec361F700174cD994",
      "poolType": "ComposableStable",
      "symbol": "B-stMATIC-Stable",
      "tokens": [
        {
          "address": "0x0d500B1d8E8eF31E21C99d1Db9A6444d3ADf1270",
          "weight": "null",
          "symbol": "WMATIC"
        },
        {
          "address": "0x3A58a54C066FdC0f2D55FC9C89F0415C92eBf3C4",
          "weight": "null",
          "symbol": "stMATIC"
        }
      ]
    },
    "tokenLogoURIs": {
      "0x0d500B1d8E8eF31E21C99d1Db9A6444d3ADf1270": "https://raw.githubusercontent.com/balancer/tokenlists/main/src/assets/images/tokens/0x0d500b1d8e8ef31e21c99d1db9a6444d3adf1270.png",
      "0x3A58a54C066FdC0f2D55FC9C89F0415C92eBf3C4": "https://raw.githubusercontent.com/balancer/tokenlists/main/src/assets/images/tokens/0x3a58a54c066fdc0f2d55fc9c89f0415c92ebf3c4.png"
    }
  },
  {
    "address": "0x2C967D6611C60274db45E0BB34c64fb5F504eDE7",
    "network": 137,
    "isKilled": true,
    "relativeWeightCap": "null",
    "addedTimestamp": 1663017781,
    "pool": {
      "id": "0xb20fc01d21a50d2c734c4a1262b4404d41fa7bf000000000000000000000075c",
      "address": "0xb20fC01D21A50d2C734C4a1262B4404d41fA7BF0",
      "poolType": "ComposableStable",
      "symbol": " B-MaticX-Stable",
      "tokens": [
        {
          "address": "0x0d500B1d8E8eF31E21C99d1Db9A6444d3ADf1270",
          "weight": "null",
          "symbol": "WMATIC"
        },
        {
          "address": "0xfa68FB4628DFF1028CFEc22b4162FCcd0d45efb6",
          "weight": "null",
          "symbol": "MaticX"
        }
      ]
    },
    "tokenLogoURIs": {
      "0x0d500B1d8E8eF31E21C99d1Db9A6444d3ADf1270": "https://raw.githubusercontent.com/balancer/tokenlists/main/src/assets/images/tokens/0x0d500b1d8e8ef31e21c99d1db9a6444d3adf1270.png",
      "0xfa68FB4628DFF1028CFEc22b4162FCcd0d45efb6": "https://raw.githubusercontent.com/balancer/tokenlists/main/src/assets/images/tokens/0xfa68fb4628dff1028cfec22b4162fccd0d45efb6.png"
    }
  },
  {
    "address": "0x1f5Cb5b832f27E24A3b0ad4b837d3Ed26FF7aC6E",
    "network": 137,
    "isKilled": false,
    "relativeWeightCap": "0.02",
    "addedTimestamp": 1683715019,
    "pool": {
      "id": "0xe2f706ef1f7240b803aae877c9c762644bb808d80002000000000000000008c2",
      "address": "0xE2f706EF1f7240b803AAe877C9C762644bb808d8",
      "poolType": "Weighted",
      "symbol": "80TETU-20USDC",
      "tokens": [
        {
          "address": "0x255707B70BF90aa112006E1b07B9AeA6De021424",
          "weight": "0.8",
          "symbol": "TETU"
        },
        {
          "address": "0x2791Bca1f2de4661ED88A30C99A7a9449Aa84174",
          "weight": "0.2",
          "symbol": "USDC"
        }
      ]
    },
    "tokenLogoURIs": {
      "0x255707B70BF90aa112006E1b07B9AeA6De021424": "https://raw.githubusercontent.com/balancer/tokenlists/main/src/assets/images/tokens/0x255707b70bf90aa112006e1b07b9aea6de021424.png",
      "0x2791Bca1f2de4661ED88A30C99A7a9449Aa84174": "https://raw.githubusercontent.com/trustwallet/assets/master/blockchains/polygon/assets/0x2791Bca1f2de4661ED88A30C99A7a9449Aa84174/logo.png"
    }
  },
  {
    "address": "0xE77239359CE4D445Fed27C17Da23B8024d35e456",
    "network": 137,
    "isKilled": true,
    "relativeWeightCap": "0.02",
    "addedTimestamp": 1672444283,
    "pool": {
      "id": "0x4a0b73f0d13ff6d43e304a174697e3d5cfd310a400020000000000000000091c",
      "address": "0x4A0b73f0D13fF6d43e304a174697e3d5CFd310a4",
      "poolType": "Weighted",
      "symbol": "2BRLUSD-boosted",
      "tokens": [
        {
          "address": "0x48e6B98ef6329f8f0A30eBB8c7C960330d648085",
          "weight": "0.5",
          "symbol": "bb-am-usd"
        },
        {
          "address": "0xE22483774bd8611bE2Ad2F4194078DaC9159F4bA",
          "weight": "0.5",
          "symbol": "2BRL (BRZ)"
        }
      ]
    },
    "tokenLogoURIs": {
      "0x48e6B98ef6329f8f0A30eBB8c7C960330d648085": "https://raw.githubusercontent.com/balancer/tokenlists/main/src/assets/images/tokens/0x48e6b98ef6329f8f0a30ebb8c7c960330d648085.png",
      "0xE22483774bd8611bE2Ad2F4194078DaC9159F4bA": "https://raw.githubusercontent.com/balancer/tokenlists/main/src/assets/images/tokens/0xe22483774bd8611be2ad2f4194078dac9159f4ba.png"
    }
  },
  {
    "address": "0xF0d887c1f5996C91402EB69Ab525f028DD5d7578",
    "network": 137,
    "isKilled": true,
    "relativeWeightCap": "0.02",
    "addedTimestamp": 1672444283,
    "pool": {
      "id": "0xe22483774bd8611be2ad2f4194078dac9159f4ba0000000000000000000008f0",
      "address": "0xE22483774bd8611bE2Ad2F4194078DaC9159F4bA",
      "poolType": "ComposableStable",
      "symbol": "2BRL (BRZ)",
      "tokens": [
        {
          "address": "0x491a4eB4f1FC3BfF8E1d2FC856a6A46663aD556f",
          "weight": "null",
          "symbol": "BRZ"
        },
        {
          "address": "0xf2f77FE7b8e66571E0fca7104c4d670BF1C8d722",
          "weight": "null",
          "symbol": "jBRL"
        }
      ]
    },
    "tokenLogoURIs": {
      "0x491a4eB4f1FC3BfF8E1d2FC856a6A46663aD556f": "https://raw.githubusercontent.com/balancer/tokenlists/main/src/assets/images/tokens/0x491a4eb4f1fc3bff8e1d2fc856a6a46663ad556f.png",
      "0xf2f77FE7b8e66571E0fca7104c4d670BF1C8d722": "https://raw.githubusercontent.com/balancer/tokenlists/main/src/assets/images/tokens/0xf2f77fe7b8e66571e0fca7104c4d670bf1c8d722.png"
    }
  },
  {
    "address": "0xc534C30749b6C198D35a7836E26076E7745D8936",
    "network": 137,
    "isKilled": false,
    "relativeWeightCap": "0.02",
    "addedTimestamp": 1683715019,
    "pool": {
      "id": "0x34a81e8956bf20b7448b31990a2c06f96830a6e4000200000000000000000a14",
      "address": "0x34A81e8956BF20b7448b31990A2c06F96830a6e4",
      "poolType": "MetaStable",
      "symbol": "B-wUSDR-STABLE",
      "tokens": [
        {
          "address": "0x2791Bca1f2de4661ED88A30C99A7a9449Aa84174",
          "weight": "null",
          "symbol": "USDC"
        },
        {
          "address": "0xAF0D9D65fC54de245cdA37af3d18cbEc860A4D4b",
          "weight": "null",
          "symbol": "wUSDR"
        }
      ]
    },
    "tokenLogoURIs": {
      "0x2791Bca1f2de4661ED88A30C99A7a9449Aa84174": "https://raw.githubusercontent.com/trustwallet/assets/master/blockchains/polygon/assets/0x2791Bca1f2de4661ED88A30C99A7a9449Aa84174/logo.png",
      "0xAF0D9D65fC54de245cdA37af3d18cbEc860A4D4b": "https://raw.githubusercontent.com/balancer/tokenlists/main/src/assets/images/tokens/0xaf0d9d65fc54de245cda37af3d18cbec860a4d4b.png"
    }
  },
  {
    "address": "0x90437a1D2F6C0935Dd6056f07f05C068f2A507F9",
    "network": 137,
    "isKilled": true,
    "relativeWeightCap": "0.02",
    "addedTimestamp": 1676389091,
    "pool": {
      "id": "0xf3312968c7d768c19107731100ece7d4780b47b2000200000000000000000a50",
      "address": "0xf3312968c7D768C19107731100Ece7d4780b47B2",
      "poolType": "Weighted",
      "symbol": "20WMATIC-80SPHERE",
      "tokens": [
        {
          "address": "0x0d500B1d8E8eF31E21C99d1Db9A6444d3ADf1270",
          "weight": "0.2",
          "symbol": "WMATIC"
        },
        {
          "address": "0x62F594339830b90AE4C084aE7D223fFAFd9658A7",
          "weight": "0.8",
          "symbol": "SPHERE"
        }
      ]
    },
    "tokenLogoURIs": {
      "0x0d500B1d8E8eF31E21C99d1Db9A6444d3ADf1270": "https://raw.githubusercontent.com/trustwallet/assets/master/blockchains/polygon/assets/0x0d500B1d8E8eF31E21C99d1Db9A6444d3ADf1270/logo.png",
      "0x62F594339830b90AE4C084aE7D223fFAFd9658A7": "https://raw.githubusercontent.com/balancer/tokenlists/main/src/assets/images/tokens/0x62f594339830b90ae4c084ae7d223ffafd9658a7.png"
    }
  },
  {
    "address": "0xA4c104AB9116a84714C081e0Ed6d750221e4c756",
    "network": 137,
    "isKilled": false,
    "relativeWeightCap": "0.02",
    "addedTimestamp": 1683715019,
    "pool": {
      "id": "0xf3312968c7d768c19107731100ece7d4780b47b2000200000000000000000a50",
      "address": "0xf3312968c7D768C19107731100Ece7d4780b47B2",
      "poolType": "Weighted",
      "symbol": "20WMATIC-80SPHERE",
      "tokens": [
        {
          "address": "0x0d500B1d8E8eF31E21C99d1Db9A6444d3ADf1270",
          "weight": "0.2",
          "symbol": "WMATIC"
        },
        {
          "address": "0x62F594339830b90AE4C084aE7D223fFAFd9658A7",
          "weight": "0.8",
          "symbol": "SPHERE"
        }
      ]
    },
    "tokenLogoURIs": {
      "0x0d500B1d8E8eF31E21C99d1Db9A6444d3ADf1270": "https://raw.githubusercontent.com/balancer/tokenlists/main/src/assets/images/tokens/0x0d500b1d8e8ef31e21c99d1db9a6444d3adf1270.png",
      "0x62F594339830b90AE4C084aE7D223fFAFd9658A7": "https://raw.githubusercontent.com/balancer/tokenlists/main/src/assets/images/tokens/0x62f594339830b90ae4c084ae7d223ffafd9658a7.png"
    }
  },
  {
    "address": "0xe603cc3f7Ec38cC6ab1Eef7FdA9Bb599493e9a24",
    "network": 137,
    "isKilled": false,
    "relativeWeightCap": "0.02",
    "addedTimestamp": 1683715019,
    "pool": {
      "id": "0xeab6455f8a99390b941a33bbdaf615abdf93455e000200000000000000000a66",
      "address": "0xeaB6455f8A99390B941A33BBDAf615abdf93455e",
      "poolType": "Weighted",
      "symbol": "50THX-50stMATIC",
      "tokens": [
        {
          "address": "0x2934b36ca9A4B31E633C5BE670C8C8b28b6aA015",
          "weight": "0.5",
          "symbol": "THX"
        },
        {
          "address": "0x3A58a54C066FdC0f2D55FC9C89F0415C92eBf3C4",
          "weight": "0.5",
          "symbol": "stMATIC"
        }
      ]
    },
    "tokenLogoURIs": {
      "0x2934b36ca9A4B31E633C5BE670C8C8b28b6aA015": "https://raw.githubusercontent.com/balancer/tokenlists/main/src/assets/images/tokens/0x2934b36ca9a4b31e633c5be670c8c8b28b6aa015.png",
      "0x3A58a54C066FdC0f2D55FC9C89F0415C92eBf3C4": "https://raw.githubusercontent.com/balancer/tokenlists/main/src/assets/images/tokens/0x3a58a54c066fdc0f2d55fc9c89f0415c92ebf3c4.png"
    }
  },
  {
    "address": "0xEd510769CCf53eA14388Fc9d6E98EDa5b1a5BAC8",
    "network": 137,
    "isKilled": true,
    "relativeWeightCap": "0.02",
    "addedTimestamp": 1677002963,
    "pool": {
      "id": "0xeab6455f8a99390b941a33bbdaf615abdf93455e000200000000000000000a66",
      "address": "0xeaB6455f8A99390B941A33BBDAf615abdf93455e",
      "poolType": "Weighted",
      "symbol": "50THX-50stMATIC",
      "tokens": [
        {
          "address": "0x2934b36ca9A4B31E633C5BE670C8C8b28b6aA015",
          "weight": "0.5",
          "symbol": "THX"
        },
        {
          "address": "0x3A58a54C066FdC0f2D55FC9C89F0415C92eBf3C4",
          "weight": "0.5",
          "symbol": "stMATIC"
        }
      ]
    },
    "tokenLogoURIs": {
      "0x2934b36ca9A4B31E633C5BE670C8C8b28b6aA015": "https://raw.githubusercontent.com/balancer/tokenlists/main/src/assets/images/tokens/0x2934b36ca9a4b31e633c5be670c8c8b28b6aa015.png",
      "0x3A58a54C066FdC0f2D55FC9C89F0415C92eBf3C4": "https://raw.githubusercontent.com/balancer/tokenlists/main/src/assets/images/tokens/0x3a58a54c066fdc0f2d55fc9c89f0415c92ebf3c4.png"
    }
  },
  {
    "address": "0x0a650F4E0C416c24C8713c322d5AAA531a5A0112",
    "network": 137,
    "isKilled": false,
    "relativeWeightCap": "0.02",
    "addedTimestamp": 1683715019,
    "pool": {
      "id": "0x577f6076e558818a5df21ce4acde9a9623ec0b4c000200000000000000000a64",
      "address": "0x577f6076E558818A5dF21Ce4acdE9A9623eC0b4c",
      "poolType": "Weighted",
      "symbol": "80SD-20maticX",
      "tokens": [
        {
          "address": "0x1d734A02eF1e1f5886e66b0673b71Af5B53ffA94",
          "weight": "0.8",
          "symbol": "SD"
        },
        {
          "address": "0xfa68FB4628DFF1028CFEc22b4162FCcd0d45efb6",
          "weight": "0.2",
          "symbol": "MaticX"
        }
      ]
    },
    "tokenLogoURIs": {
      "0x1d734A02eF1e1f5886e66b0673b71Af5B53ffA94": "https://raw.githubusercontent.com/balancer/tokenlists/main/src/assets/images/tokens/0x1d734a02ef1e1f5886e66b0673b71af5b53ffa94.png",
      "0xfa68FB4628DFF1028CFEc22b4162FCcd0d45efb6": "https://raw.githubusercontent.com/balancer/tokenlists/main/src/assets/images/tokens/0xfa68fb4628dff1028cfec22b4162fccd0d45efb6.png"
    }
  },
  {
    "address": "0x790DE8ABE859f399023BCe73B5FE5C4870cD816A",
    "network": 137,
    "isKilled": false,
    "relativeWeightCap": "0.02",
    "addedTimestamp": 1683715019,
    "pool": {
      "id": "0x77e97d4908be63394bc5dff72c8c7bddf1699882000000000000000000000a6a",
      "address": "0x77e97D4908Be63394bc5DFf72C8C7Bddf1699882",
      "poolType": "ComposableStable",
      "symbol": "2eur (agEUR)",
      "tokens": [
        {
          "address": "0x4e3Decbb3645551B8A19f0eA1678079FCB33fB4c",
          "weight": "null",
          "symbol": "jEUR"
        },
        {
          "address": "0xE0B52e49357Fd4DAf2c15e02058DCE6BC0057db4",
          "weight": "null",
          "symbol": "agEUR"
        }
      ]
    },
    "tokenLogoURIs": {
      "0x4e3Decbb3645551B8A19f0eA1678079FCB33fB4c": "https://raw.githubusercontent.com/balancer/tokenlists/main/src/assets/images/tokens/0x4e3decbb3645551b8a19f0ea1678079fcb33fb4c.png",
      "0xE0B52e49357Fd4DAf2c15e02058DCE6BC0057db4": "https://raw.githubusercontent.com/balancer/tokenlists/main/src/assets/images/tokens/0xe0b52e49357fd4daf2c15e02058dce6bc0057db4.png"
    }
  },
  {
    "address": "0x16289F675Ca54312a8fCF99341e7439982888077",
    "network": 137,
    "isKilled": false,
    "relativeWeightCap": "0.02",
    "addedTimestamp": 1683715019,
    "pool": {
      "id": "0x513cdee00251f39de280d9e5f771a6eafebcc88e000000000000000000000a6b",
      "address": "0x513CdEE00251F39DE280d9E5f771A6eaFebCc88E",
      "poolType": "ComposableStable",
      "symbol": "2eur (PAR)",
      "tokens": [
        {
          "address": "0x4e3Decbb3645551B8A19f0eA1678079FCB33fB4c",
          "weight": "null",
          "symbol": "jEUR"
        },
        {
          "address": "0xE2Aa7db6dA1dAE97C5f5C6914d285fBfCC32A128",
          "weight": "null",
          "symbol": "PAR"
        }
      ]
    },
    "tokenLogoURIs": {
      "0x4e3Decbb3645551B8A19f0eA1678079FCB33fB4c": "https://raw.githubusercontent.com/balancer/tokenlists/main/src/assets/images/tokens/0x4e3decbb3645551b8a19f0ea1678079fcb33fb4c.png",
      "0xE2Aa7db6dA1dAE97C5f5C6914d285fBfCC32A128": "https://assets.coingecko.com/coins/images/14153/large/par_round_200.png?1614670422"
    }
  },
  {
    "address": "0x31F99c542CbE456FcbBe99D4bf849Af4D7fB5405",
    "network": 137,
    "isKilled": false,
    "relativeWeightCap": "0.02",
    "addedTimestamp": 1683715019,
    "pool": {
      "id": "0xd80ef9fabfdc3b52e17f74c383cf88ee2efbf0b6000000000000000000000a65",
      "address": "0xD80Ef9FabfdC3B52e17f74c383Cf88ee2efBf0b6",
      "poolType": "ComposableStable",
      "symbol": "B-tetuQi-Stable",
      "tokens": [
        {
          "address": "0x4Cd44ced63d9a6FEF595f6AD3F7CED13fCEAc768",
          "weight": "null",
          "symbol": "tetuQi"
        },
        {
          "address": "0x580A84C73811E1839F75d86d75d88cCa0c241fF4",
          "weight": "null",
          "symbol": "QI"
        }
      ]
    },
    "tokenLogoURIs": {
      "0x4Cd44ced63d9a6FEF595f6AD3F7CED13fCEAc768": "https://raw.githubusercontent.com/balancer/tokenlists/main/src/assets/images/tokens/0x4cd44ced63d9a6fef595f6ad3f7ced13fceac768.png",
      "0x580A84C73811E1839F75d86d75d88cCa0c241fF4": "https://raw.githubusercontent.com/trustwallet/assets/master/blockchains/polygon/assets/0x580A84C73811E1839F75d86d75d88cCa0c241fF4/logo.png"
    }
  },
  {
    "address": "0x39cEEbb561a65216A4B776ea752d3137e9d6C0F0",
    "network": 137,
    "isKilled": false,
    "relativeWeightCap": "1",
    "addedTimestamp": 1683715019,
    "pool": {
      "id": "0xb3d658d5b95bf04e2932370dd1ff976fe18dd66a000000000000000000000ace",
      "address": "0xb3d658d5b95BF04E2932370DD1FF976fe18dd66A",
      "poolType": "ComposableStable",
      "symbol": "bb-t-USD",
      "tokens": [
        {
          "address": "0x7c82A23B4C48D796dee36A9cA215b641C6a8709d",
          "weight": "null",
          "symbol": "bb-t-USDT"
        },
        {
          "address": "0xae646817e458C0bE890b81e8d880206710E3c44e",
          "weight": "null",
          "symbol": "bb-t-USDC"
        },
        {
          "address": "0xDa1CD1711743e57Dd57102E9e61b75f3587703da",
          "weight": "null",
          "symbol": "bb-t-DAI"
        }
      ]
    },
    "tokenLogoURIs": {
      "0x7c82A23B4C48D796dee36A9cA215b641C6a8709d": "https://raw.githubusercontent.com/balancer/tokenlists/main/src/assets/images/tokens/0x7c82a23b4c48d796dee36a9ca215b641c6a8709d.png",
      "0xae646817e458C0bE890b81e8d880206710E3c44e": "https://raw.githubusercontent.com/balancer/tokenlists/main/src/assets/images/tokens/0xae646817e458c0be890b81e8d880206710e3c44e.png",
      "0xDa1CD1711743e57Dd57102E9e61b75f3587703da": "https://raw.githubusercontent.com/balancer/tokenlists/main/src/assets/images/tokens/0xda1cd1711743e57dd57102e9e61b75f3587703da.png"
    }
  },
  {
    "address": "0xBD734b38F2dc864fe00DF51fc4F17d310eD7dA4D",
    "network": 137,
    "isKilled": true,
    "relativeWeightCap": "1",
    "addedTimestamp": 1681342787,
    "pool": {
      "id": "0x216690738aac4aa0c4770253ca26a28f0115c595000000000000000000000b2c",
      "address": "0x216690738Aac4aa0C4770253CA26a28f0115c595",
      "poolType": "ComposableStable",
      "symbol": "stMATIC-bb-a-WMATIC-BPT",
      "tokens": [
        {
          "address": "0x3A58a54C066FdC0f2D55FC9C89F0415C92eBf3C4",
          "weight": "null",
          "symbol": "stMATIC"
        },
        {
          "address": "0xE4885Ed2818Cc9E840A25f94F9b2A28169D1AEA7",
          "weight": "null",
          "symbol": "bb-a-WMATIC"
        }
      ]
    },
    "tokenLogoURIs": {
      "0x3A58a54C066FdC0f2D55FC9C89F0415C92eBf3C4": "https://raw.githubusercontent.com/balancer/tokenlists/main/src/assets/images/tokens/0x3a58a54c066fdc0f2d55fc9c89f0415c92ebf3c4.png",
      "0xE4885Ed2818Cc9E840A25f94F9b2A28169D1AEA7": "https://raw.githubusercontent.com/balancer/tokenlists/main/src/assets/images/tokens/0xe4885ed2818cc9e840a25f94f9b2a28169d1aea7.png"
    }
  },
  {
    "address": "0xDd3b4161D2a4c609884E20Ed71b4e85BE44572E6",
    "network": 137,
    "isKilled": false,
    "relativeWeightCap": "1",
    "addedTimestamp": 1683715019,
    "pool": {
      "id": "0x216690738aac4aa0c4770253ca26a28f0115c595000000000000000000000b2c",
      "address": "0x216690738Aac4aa0C4770253CA26a28f0115c595",
      "poolType": "ComposableStable",
      "symbol": "stMATIC-bb-a-WMATIC-BPT",
      "tokens": [
        {
          "address": "0x3A58a54C066FdC0f2D55FC9C89F0415C92eBf3C4",
          "weight": "null",
          "symbol": "stMATIC"
        },
        {
          "address": "0xE4885Ed2818Cc9E840A25f94F9b2A28169D1AEA7",
          "weight": "null",
          "symbol": "bb-a-WMATIC"
        }
      ]
    },
    "tokenLogoURIs": {
      "0x3A58a54C066FdC0f2D55FC9C89F0415C92eBf3C4": "https://raw.githubusercontent.com/balancer/tokenlists/main/src/assets/images/tokens/0x3a58a54c066fdc0f2d55fc9c89f0415c92ebf3c4.png",
      "0xE4885Ed2818Cc9E840A25f94F9b2A28169D1AEA7": "https://raw.githubusercontent.com/balancer/tokenlists/main/src/assets/images/tokens/0xe4885ed2818cc9e840a25f94f9b2a28169d1aea7.png"
    }
  },
  {
    "address": "0x082AACfaf4db8AC0642CBED50df732D3C309E679",
    "network": 137,
    "isKilled": false,
    "relativeWeightCap": "1",
    "addedTimestamp": 1683715019,
    "pool": {
      "id": "0xe78b25c06db117fdf8f98583cdaaa6c92b79e917000000000000000000000b2b",
      "address": "0xE78b25c06dB117fdF8F98583CDaaa6c92B79E917",
      "poolType": "ComposableStable",
      "symbol": "MaticX-bb-a-WMATIC-BPT",
      "tokens": [
        {
          "address": "0xE4885Ed2818Cc9E840A25f94F9b2A28169D1AEA7",
          "weight": "null",
          "symbol": "bb-a-WMATIC"
        },
        {
          "address": "0xfa68FB4628DFF1028CFEc22b4162FCcd0d45efb6",
          "weight": "null",
          "symbol": "MaticX"
        }
      ]
    },
    "tokenLogoURIs": {
      "0xE4885Ed2818Cc9E840A25f94F9b2A28169D1AEA7": "https://raw.githubusercontent.com/balancer/tokenlists/main/src/assets/images/tokens/0xe4885ed2818cc9e840a25f94f9b2a28169d1aea7.png",
      "0xfa68FB4628DFF1028CFEc22b4162FCcd0d45efb6": "https://raw.githubusercontent.com/balancer/tokenlists/main/src/assets/images/tokens/0xfa68fb4628dff1028cfec22b4162fccd0d45efb6.png"
    }
  },
  {
    "address": "0x21483F79a1aE94536Dc1d5dDfC6f591fB3B430Df",
    "network": 137,
    "isKilled": false,
    "relativeWeightCap": "1",
    "addedTimestamp": 1683715019,
    "pool": {
      "id": "0x36a0ee903841584f47e3c774b59e0cbfba46080f000000000000000000000b0a",
      "address": "0x36A0ee903841584f47E3c774B59E0CbFBA46080F",
      "poolType": "ComposableStable",
      "symbol": "B-ankrMATIC-MATIC-Stable",
      "tokens": [
        {
          "address": "0x0d500B1d8E8eF31E21C99d1Db9A6444d3ADf1270",
          "weight": "null",
          "symbol": "WMATIC"
        },
        {
          "address": "0x0E9b89007eEE9c958c0EDA24eF70723C2C93dD58",
          "weight": "null",
          "symbol": "ankrMATIC"
        }
      ]
    },
    "tokenLogoURIs": {
      "0x0d500B1d8E8eF31E21C99d1Db9A6444d3ADf1270": "https://raw.githubusercontent.com/balancer/tokenlists/main/src/assets/images/tokens/0x0d500b1d8e8ef31e21c99d1db9a6444d3adf1270.png",
      "0x0E9b89007eEE9c958c0EDA24eF70723C2C93dD58": "https://raw.githubusercontent.com/balancer/tokenlists/main/src/assets/images/tokens/0x0e9b89007eee9c958c0eda24ef70723c2c93dd58.png"
    }
  },
  {
    "address": "0x6a08FD22bd3B10a8EB322938FCaa0A1B025BF3b3",
    "network": 137,
    "isKilled": true,
    "relativeWeightCap": "1",
    "addedTimestamp": 1681342787,
    "pool": {
      "id": "0x36a0ee903841584f47e3c774b59e0cbfba46080f000000000000000000000b0a",
      "address": "0x36A0ee903841584f47E3c774B59E0CbFBA46080F",
      "poolType": "ComposableStable",
      "symbol": "B-ankrMATIC-MATIC-Stable",
      "tokens": [
        {
          "address": "0x0d500B1d8E8eF31E21C99d1Db9A6444d3ADf1270",
          "weight": "null",
          "symbol": "WMATIC"
        },
        {
          "address": "0x0E9b89007eEE9c958c0EDA24eF70723C2C93dD58",
          "weight": "null",
          "symbol": "ankrMATIC"
        }
      ]
    },
    "tokenLogoURIs": {
      "0x0d500B1d8E8eF31E21C99d1Db9A6444d3ADf1270": "https://raw.githubusercontent.com/balancer/tokenlists/main/src/assets/images/tokens/0x0d500b1d8e8ef31e21c99d1db9a6444d3adf1270.png",
      "0x0E9b89007eEE9c958c0EDA24eF70723C2C93dD58": "https://raw.githubusercontent.com/balancer/tokenlists/main/src/assets/images/tokens/0x0e9b89007eee9c958c0eda24ef70723c2c93dd58.png"
    }
  },
  {
    "address": "0x2cc5BebcFdAAD20f2a608EC153d1C7BED66EeEC3",
    "network": 137,
    "isKilled": false,
    "relativeWeightCap": "0.02",
    "addedTimestamp": 1683715019,
    "pool": {
      "id": "0x9f9f548354b7c66dc9a9f3373077d86aaaccf8f2000200000000000000000a4a",
      "address": "0x9F9F548354B7C66Dc9a9f3373077D86AAACCF8F2",
      "poolType": "Weighted",
      "symbol": "20USDC-80TNGBL",
      "tokens": [
        {
          "address": "0x2791Bca1f2de4661ED88A30C99A7a9449Aa84174",
          "weight": "0.2",
          "symbol": "USDC"
        },
        {
          "address": "0x49e6A20f1BBdfEeC2a8222E052000BbB14EE6007",
          "weight": "0.8",
          "symbol": "TNGBL"
        }
      ]
    },
    "tokenLogoURIs": {
      "0x2791Bca1f2de4661ED88A30C99A7a9449Aa84174": "https://raw.githubusercontent.com/trustwallet/assets/master/blockchains/polygon/assets/0x2791Bca1f2de4661ED88A30C99A7a9449Aa84174/logo.png",
      "0x49e6A20f1BBdfEeC2a8222E052000BbB14EE6007": "https://raw.githubusercontent.com/balancer/tokenlists/main/src/assets/images/tokens/0x49e6a20f1bbdfeec2a8222e052000bbb14ee6007.png"
    }
  },
  {
    "address": "0x6b641e334f63f0D882538Fe189efC0702d961696",
    "network": 137,
    "isKilled": false,
    "relativeWeightCap": "1",
    "addedTimestamp": 1683715019,
    "pool": {
      "id": "0xb371aa09f5a110ab69b39a84b5469d29f9b22b76000000000000000000000b37",
      "address": "0xb371aA09F5a110AB69b39A84B5469d29f9b22B76",
      "poolType": "ComposableStable",
      "symbol": "bb-am-USD",
      "tokens": [
        {
          "address": "0x89B28A9494589b09dbcCb69911c189f74FdAdc5a",
          "weight": "null",
          "symbol": "bb-a-USDC"
        },
        {
          "address": "0xa5fE91dde37D8BF2daCACC0168B115D28eD03f84",
          "weight": "null",
          "symbol": "bb-a-DAI"
        },
        {
          "address": "0xb59BE8f3C85A9DD6E2899103B6fbF6ea405B99a4",
          "weight": "null",
          "symbol": "bb-a-USDT"
        }
      ]
    },
    "tokenLogoURIs": {
      "0x89B28A9494589b09dbcCb69911c189f74FdAdc5a": "https://raw.githubusercontent.com/balancer/tokenlists/main/src/assets/images/tokens/0x89b28a9494589b09dbccb69911c189f74fdadc5a.png",
      "0xa5fE91dde37D8BF2daCACC0168B115D28eD03f84": "https://raw.githubusercontent.com/balancer/tokenlists/main/src/assets/images/tokens/0xa5fe91dde37d8bf2dacacc0168b115d28ed03f84.png",
      "0xb59BE8f3C85A9DD6E2899103B6fbF6ea405B99a4": "https://raw.githubusercontent.com/balancer/tokenlists/main/src/assets/images/tokens/0xb59be8f3c85a9dd6e2899103b6fbf6ea405b99a4.png"
    }
  },
  {
    "address": "0x47D7269829Ba9571D98Eb6DDc34e9C8f1A4C327f",
    "network": 137,
    "isKilled": false,
    "relativeWeightCap": "1",
    "addedTimestamp": 1683715019,
    "pool": {
      "id": "0x4a77ef015ddcd972fd9ba2c7d5d658689d090f1a000000000000000000000b38",
      "address": "0x4a77eF015ddcd972fd9BA2C7D5D658689D090f1A",
      "poolType": "ComposableStable",
      "symbol": "wstETH-bb-a-WETH-BPT",
      "tokens": [
        {
          "address": "0x03b54A6e9a984069379fae1a4fC4dBAE93B3bCCD",
          "weight": "null",
          "symbol": "wstETH"
        },
        {
          "address": "0x43894DE14462B421372bCFe445fA51b1b4A0Ff3D",
          "weight": "null",
          "symbol": "bb-a-WETH"
        }
      ]
    },
    "tokenLogoURIs": {
      "0x03b54A6e9a984069379fae1a4fC4dBAE93B3bCCD": "https://raw.githubusercontent.com/balancer/tokenlists/main/src/assets/images/tokens/0x03b54a6e9a984069379fae1a4fc4dbae93b3bccd.png",
      "0x43894DE14462B421372bCFe445fA51b1b4A0Ff3D": "https://raw.githubusercontent.com/balancer/tokenlists/main/src/assets/images/tokens/0x43894de14462b421372bcfe445fa51b1b4a0ff3d.png"
    }
  },
  {
    "address": "0x455f20c54b5712a84454468c7831f7c431aeEB1C",
    "network": 137,
    "isKilled": false,
    "relativeWeightCap": "0.02",
    "addedTimestamp": 1682430623,
    "pool": {
      "id": "0xe19ed40a47f9b0cea4ca6d372df66107758913ec000000000000000000000b41",
      "address": "0xe19ed40A47F9B0CEA4ca6D372dF66107758913Ec",
      "poolType": "ComposableStable",
      "symbol": "2BRL (BRZ)",
      "tokens": [
        {
          "address": "0x491a4eB4f1FC3BfF8E1d2FC856a6A46663aD556f",
          "weight": "null",
          "symbol": "BRZ"
        },
        {
          "address": "0xf2f77FE7b8e66571E0fca7104c4d670BF1C8d722",
          "weight": "null",
          "symbol": "jBRL"
        }
      ]
    },
    "tokenLogoURIs": {
      "0x491a4eB4f1FC3BfF8E1d2FC856a6A46663aD556f": "https://raw.githubusercontent.com/balancer/tokenlists/main/src/assets/images/tokens/0x491a4eb4f1fc3bff8e1d2fc856a6a46663ad556f.png",
      "0xf2f77FE7b8e66571E0fca7104c4d670BF1C8d722": "https://raw.githubusercontent.com/balancer/tokenlists/main/src/assets/images/tokens/0xf2f77fe7b8e66571e0fca7104c4d670bf1c8d722.png"
    }
  },
  {
    "address": "0x02DFcC6ca6611cCBDCe51049a332afDB91465584",
    "network": 137,
    "isKilled": false,
    "relativeWeightCap": "1",
    "addedTimestamp": 1682430623,
    "pool": {
      "id": "0x7f4f4942f2a14b6ab7b08b10ada1aacede4ee8d4000200000000000000000b44",
      "address": "0x7F4f4942F2a14B6AB7B08b10ada1AAcede4EE8D4",
      "poolType": "Weighted",
      "symbol": "50stMATIC-BPT-50bbamUSD",
      "tokens": [
        {
          "address": "0x216690738Aac4aa0C4770253CA26a28f0115c595",
          "weight": "0.5",
          "symbol": "stMATIC-bb-a-WMATIC-BPT"
        },
        {
          "address": "0xb371aA09F5a110AB69b39A84B5469d29f9b22B76",
          "weight": "0.5",
          "symbol": "bb-am-USD"
        }
      ]
    },
    "tokenLogoURIs": {
      "0x216690738Aac4aa0C4770253CA26a28f0115c595": "https://raw.githubusercontent.com/balancer/tokenlists/main/src/assets/images/tokens/0x216690738aac4aa0c4770253ca26a28f0115c595.png",
      "0xb371aA09F5a110AB69b39A84B5469d29f9b22B76": "https://raw.githubusercontent.com/balancer/tokenlists/main/src/assets/images/tokens/0xb371aa09f5a110ab69b39a84b5469d29f9b22b76.png"
    }
  },
  {
    "address": "0x416d15C36c6DaAd2b9410B79aE557e6F07DcB642",
    "network": 137,
    "isKilled": false,
    "relativeWeightCap": "1",
    "addedTimestamp": 1682430623,
    "pool": {
      "id": "0xd00f9ca46ce0e4a63067c4657986f0167b0de1e5000000000000000000000b42",
      "address": "0xD00f9Ca46ce0E4A63067c4657986f0167b0De1E5",
      "poolType": "ComposableStable",
      "symbol": "frxETH-bb-a-WETH",
      "tokens": [
        {
          "address": "0x43894DE14462B421372bCFe445fA51b1b4A0Ff3D",
          "weight": "null",
          "symbol": "bb-a-WETH"
        },
        {
          "address": "0xEe327F889d5947c1dc1934Bb208a1E792F953E96",
          "weight": "null",
          "symbol": "frxETH"
        }
      ]
    },
    "tokenLogoURIs": {
      "0x43894DE14462B421372bCFe445fA51b1b4A0Ff3D": "https://raw.githubusercontent.com/balancer/tokenlists/main/src/assets/images/tokens/0x43894de14462b421372bcfe445fa51b1b4a0ff3d.png",
      "0xEe327F889d5947c1dc1934Bb208a1E792F953E96": "https://raw.githubusercontent.com/balancer/tokenlists/main/src/assets/images/tokens/0xee327f889d5947c1dc1934bb208a1e792f953e96.png"
    }
  },
  {
    "address": "0xCDb532170f8B524D047287bFEfAcd0cC02441b4A",
    "network": 137,
    "isKilled": false,
    "relativeWeightCap": "1",
    "addedTimestamp": 1682430623,
    "pool": {
      "id": "0x8fd39252d683fdb60bddd4df4b53c9380b496d59000200000000000000000b45",
      "address": "0x8fd39252d683fDB60BDDD4DF4B53C9380B496D59",
      "poolType": "Weighted",
      "symbol": "50wstETH-BPT-50bbamUSD",
      "tokens": [
        {
          "address": "0x4a77eF015ddcd972fd9BA2C7D5D658689D090f1A",
          "weight": "0.5",
          "symbol": "wstETH-bb-a-WETH-BPT"
        },
        {
          "address": "0xb371aA09F5a110AB69b39A84B5469d29f9b22B76",
          "weight": "0.5",
          "symbol": "bb-am-USD"
        }
      ]
    },
    "tokenLogoURIs": {
      "0x4a77eF015ddcd972fd9BA2C7D5D658689D090f1A": "https://raw.githubusercontent.com/balancer/tokenlists/main/src/assets/images/tokens/0x4a77ef015ddcd972fd9ba2c7d5d658689d090f1a.png",
      "0xb371aA09F5a110AB69b39A84B5469d29f9b22B76": "https://raw.githubusercontent.com/balancer/tokenlists/main/src/assets/images/tokens/0xb371aa09f5a110ab69b39a84b5469d29f9b22b76.png"
    }
  },
  {
    "address": "0xBAdF0c8702B7Cb06bBEC351d18071804759e312c",
    "network": 137,
    "isKilled": false,
    "relativeWeightCap": "0.02",
    "addedTimestamp": 1682430623,
    "pool": {
      "id": "0x3efb91c4f9b103ee45885695c67794591916f34e000200000000000000000b43",
      "address": "0x3Efb91C4F9B103Ee45885695C67794591916F34E",
      "poolType": "Weighted",
      "symbol": "2BRL-bbamUSD",
      "tokens": [
        {
          "address": "0xb371aA09F5a110AB69b39A84B5469d29f9b22B76",
          "weight": "0.5",
          "symbol": "bb-am-USD"
        },
        {
          "address": "0xe19ed40A47F9B0CEA4ca6D372dF66107758913Ec",
          "weight": "0.5",
          "symbol": "2BRL (BRZ)"
        }
      ]
    },
    "tokenLogoURIs": {
      "0xb371aA09F5a110AB69b39A84B5469d29f9b22B76": "https://raw.githubusercontent.com/balancer/tokenlists/main/src/assets/images/tokens/0xb371aa09f5a110ab69b39a84b5469d29f9b22b76.png",
      "0xe19ed40A47F9B0CEA4ca6D372dF66107758913Ec": "https://raw.githubusercontent.com/balancer/tokenlists/main/src/assets/images/tokens/0xe19ed40a47f9b0cea4ca6d372df66107758913ec.png"
    }
  },
  {
    "address": "0x539D6eDbd16F2F069A06716416C3a6E98cC29DD0",
    "network": 137,
    "isKilled": false,
    "relativeWeightCap": "0.02",
    "addedTimestamp": 1683038387,
    "pool": {
      "id": "0x924ec7ed38080e40396c46f6206a6d77d0b9f72d00020000000000000000072a",
      "address": "0x924EC7ed38080E40396c46F6206A6d77D0B9f72d",
      "poolType": "Weighted",
      "symbol": "20WMATIC-80LUCHA",
      "tokens": [
        {
          "address": "0x0d500B1d8E8eF31E21C99d1Db9A6444d3ADf1270",
          "weight": "0.2",
          "symbol": "WMATIC"
        },
        {
          "address": "0x6749441Fdc8650b5b5a854ed255C82EF361f1596",
          "weight": "0.8",
          "symbol": "LUCHA"
        }
      ]
    },
    "tokenLogoURIs": {
      "0x0d500B1d8E8eF31E21C99d1Db9A6444d3ADf1270": "https://raw.githubusercontent.com/balancer/tokenlists/main/src/assets/images/tokens/0x0d500b1d8e8ef31e21c99d1db9a6444d3adf1270.png",
      "0x6749441Fdc8650b5b5a854ed255C82EF361f1596": "https://raw.githubusercontent.com/balancer/tokenlists/main/src/assets/images/tokens/137_0x6749441fdc8650b5b5a854ed255c82ef361f1596.png"
    }
  },
  {
    "address": "0xecF0a26a290cbf3DDBAB7eC5Fb44Ef5A294cAc18",
    "network": 137,
    "isKilled": false,
    "relativeWeightCap": "1",
    "addedTimestamp": 1684175447,
    "pool": {
      "id": "0x8fbd0f8e490735cfc3abf4f29cbddd5c3289b9a7000000000000000000000b5b",
      "address": "0x8fbd0F8e490735CFc3AbF4f29cBdDD5c3289b9A7",
      "poolType": "ComposableStable",
      "symbol": "FRAX-bb-am-USD",
      "tokens": [
        {
          "address": "0x45c32fA6DF82ead1e2EF74d17b76547EDdFaFF89",
          "weight": "null",
          "symbol": "FRAX"
        },
        {
          "address": "0xb371aA09F5a110AB69b39A84B5469d29f9b22B76",
          "weight": "null",
          "symbol": "bb-am-USD"
        }
      ]
    },
    "tokenLogoURIs": {
      "0x45c32fA6DF82ead1e2EF74d17b76547EDdFaFF89": "https://raw.githubusercontent.com/balancer/tokenlists/main/src/assets/images/tokens/0x45c32fa6df82ead1e2ef74d17b76547eddfaff89.png",
      "0xb371aA09F5a110AB69b39A84B5469d29f9b22B76": "https://raw.githubusercontent.com/balancer/tokenlists/main/src/assets/images/tokens/0xb371aa09f5a110ab69b39a84b5469d29f9b22b76.png"
    }
  },
  {
    "address": "0x359EA8618c405023Fc4B98dAb1B01F373792a126",
    "network": 42161,
    "isKilled": true,
    "relativeWeightCap": "null",
    "addedTimestamp": 1650405644,
    "pool": {
      "id": "0x64541216bafffeec8ea535bb71fbc927831d0595000100000000000000000002",
      "address": "0x64541216bAFFFEec8ea535BB71Fbc927831d0595",
      "poolType": "Weighted",
      "symbol": "B-33WETH-33WBTC-33USDC",
      "tokens": [
        {
          "address": "0x2f2a2543B76A4166549F7aaB2e75Bef0aefC5B0f",
          "weight": "0.333333333333333333",
          "symbol": "WBTC"
        },
        {
          "address": "0x82aF49447D8a07e3bd95BD0d56f35241523fBab1",
          "weight": "0.333333333333333334",
          "symbol": "WETH"
        },
        {
          "address": "0xFF970A61A04b1cA14834A43f5dE4533eBDDB5CC8",
          "weight": "0.333333333333333333",
          "symbol": "USDC"
        }
      ]
    },
    "tokenLogoURIs": {
      "0x2f2a2543B76A4166549F7aaB2e75Bef0aefC5B0f": "https://raw.githubusercontent.com/trustwallet/assets/master/blockchains/ethereum/assets/0x2260FAC5E5542a773Aa44fBCfeDf7C193bc2C599/logo.png",
      "0x82aF49447D8a07e3bd95BD0d56f35241523fBab1": "https://raw.githubusercontent.com/trustwallet/assets/master/blockchains/arbitrum/assets/0x82aF49447D8a07e3bd95BD0d56f35241523fBab1/logo.png",
      "0xFF970A61A04b1cA14834A43f5dE4533eBDDB5CC8": "https://raw.githubusercontent.com/balancer/tokenlists/main/src/assets/images/tokens/0xff970a61a04b1ca14834a43f5de4533ebddb5cc8.png"
    }
  },
  {
    "address": "0xf460C9A5D00ef665F12Ee9634983A2b799dA5317",
    "network": 42161,
    "isKilled": false,
    "relativeWeightCap": "1",
    "addedTimestamp": 1683715019,
    "pool": {
      "id": "0x64541216bafffeec8ea535bb71fbc927831d0595000100000000000000000002",
      "address": "0x64541216bAFFFEec8ea535BB71Fbc927831d0595",
      "poolType": "Weighted",
      "symbol": "B-33WETH-33WBTC-33USDC",
      "tokens": [
        {
          "address": "0x2f2a2543B76A4166549F7aaB2e75Bef0aefC5B0f",
          "weight": "0.333333333333333333",
          "symbol": "WBTC"
        },
        {
          "address": "0x82aF49447D8a07e3bd95BD0d56f35241523fBab1",
          "weight": "0.333333333333333334",
          "symbol": "WETH"
        },
        {
          "address": "0xFF970A61A04b1cA14834A43f5dE4533eBDDB5CC8",
          "weight": "0.333333333333333333",
          "symbol": "USDC"
        }
      ]
    },
    "tokenLogoURIs": {
      "0x2f2a2543B76A4166549F7aaB2e75Bef0aefC5B0f": "https://raw.githubusercontent.com/trustwallet/assets/master/blockchains/ethereum/assets/0x2260FAC5E5542a773Aa44fBCfeDf7C193bc2C599/logo.png",
      "0x82aF49447D8a07e3bd95BD0d56f35241523fBab1": "https://raw.githubusercontent.com/trustwallet/assets/master/blockchains/arbitrum/assets/0x82aF49447D8a07e3bd95BD0d56f35241523fBab1/logo.png",
      "0xFF970A61A04b1cA14834A43f5dE4533eBDDB5CC8": "https://raw.githubusercontent.com/balancer/tokenlists/main/src/assets/images/tokens/0xff970a61a04b1ca14834a43f5de4533ebddb5cc8.png"
    }
  },
  {
    "address": "0x6823DcA6D70061F2AE2AAA21661795A2294812bF",
    "network": 42161,
    "isKilled": true,
    "relativeWeightCap": "null",
    "addedTimestamp": 1650405644,
    "pool": {
      "id": "0xcc65a812ce382ab909a11e434dbf75b34f1cc59d000200000000000000000001",
      "address": "0xcC65A812ce382aB909a11E434dbf75B34f1cc59D",
      "poolType": "Weighted",
      "symbol": "B-60BAL-40WETH",
      "tokens": [
        {
          "address": "0x040d1EdC9569d4Bab2D15287Dc5A4F10F56a56B8",
          "weight": "0.6",
          "symbol": "BAL"
        },
        {
          "address": "0x82aF49447D8a07e3bd95BD0d56f35241523fBab1",
          "weight": "0.4",
          "symbol": "WETH"
        }
      ]
    },
    "tokenLogoURIs": {
      "0x040d1EdC9569d4Bab2D15287Dc5A4F10F56a56B8": "https://raw.githubusercontent.com/trustwallet/assets/master/blockchains/arbitrum/assets/0x040d1EdC9569d4Bab2D15287Dc5A4F10F56a56B8/logo.png",
      "0x82aF49447D8a07e3bd95BD0d56f35241523fBab1": "https://raw.githubusercontent.com/trustwallet/assets/master/blockchains/arbitrum/assets/0x82aF49447D8a07e3bd95BD0d56f35241523fBab1/logo.png"
    }
  },
  {
    "address": "0x077794c30AFECcdF5ad2Abc0588E8CEE7197b71a",
    "network": 42161,
    "isKilled": true,
    "relativeWeightCap": "0.02",
    "addedTimestamp": 1662504532,
    "pool": {
      "id": "0xe1b40094f1446722c424c598ac412d590e0b3ffb000200000000000000000076",
      "address": "0xE1B40094F1446722c424C598aC412D590e0b3ffb",
      "poolType": "Weighted",
      "symbol": "20WETH-80CRE8R",
      "tokens": [
        {
          "address": "0x82aF49447D8a07e3bd95BD0d56f35241523fBab1",
          "weight": "0.2",
          "symbol": "WETH"
        },
        {
          "address": "0xb96B904ba83DdEeCE47CAADa8B40EE6936D92091",
          "weight": "0.8",
          "symbol": "CRE8R"
        }
      ]
    },
    "tokenLogoURIs": {
      "0x82aF49447D8a07e3bd95BD0d56f35241523fBab1": "https://raw.githubusercontent.com/trustwallet/assets/master/blockchains/arbitrum/assets/0x82aF49447D8a07e3bd95BD0d56f35241523fBab1/logo.png",
      "0xb96B904ba83DdEeCE47CAADa8B40EE6936D92091": "https://raw.githubusercontent.com/balancer/tokenlists/main/src/assets/images/tokens/0xb96b904ba83ddeece47caada8b40ee6936d92091.png"
    }
  },
  {
    "address": "0x0EDF6cDd81BC3471C053341B7D8Dfd1Cb367AD93",
    "network": 42161,
    "isKilled": false,
    "relativeWeightCap": "1",
    "addedTimestamp": 1683715019,
    "pool": {
      "id": "0xb3028ca124b80cfe6e9ca57b70ef2f0ccc41ebd40002000000000000000000ba",
      "address": "0xb3028Ca124B80CFE6E9CA57B70eF2F0CCC41eBd4",
      "poolType": "Weighted",
      "symbol": "50MAGIC-50USDC",
      "tokens": [
        {
          "address": "0x539bdE0d7Dbd336b79148AA742883198BBF60342",
          "weight": "0.5",
          "symbol": "MAGIC"
        },
        {
          "address": "0xFF970A61A04b1cA14834A43f5dE4533eBDDB5CC8",
          "weight": "0.5",
          "symbol": "USDC"
        }
      ]
    },
    "tokenLogoURIs": {
      "0x539bdE0d7Dbd336b79148AA742883198BBF60342": "https://raw.githubusercontent.com/balancer/tokenlists/main/src/assets/images/tokens/0x539bde0d7dbd336b79148aa742883198bbf60342.png",
      "0xFF970A61A04b1cA14834A43f5dE4533eBDDB5CC8": "https://raw.githubusercontent.com/balancer/tokenlists/main/src/assets/images/tokens/0xff970a61a04b1ca14834a43f5de4533ebddb5cc8.png"
    }
  },
  {
    "address": "0x68EBB057645258Cc62488fD198A0f0fa3FD6e8fb",
    "network": 42161,
    "isKilled": true,
    "relativeWeightCap": "null",
    "addedTimestamp": 1657479716,
    "pool": {
      "id": "0xb3028ca124b80cfe6e9ca57b70ef2f0ccc41ebd40002000000000000000000ba",
      "address": "0xb3028Ca124B80CFE6E9CA57B70eF2F0CCC41eBd4",
      "poolType": "Weighted",
      "symbol": "50MAGIC-50USDC",
      "tokens": [
        {
          "address": "0x539bdE0d7Dbd336b79148AA742883198BBF60342",
          "weight": "0.5",
          "symbol": "MAGIC"
        },
        {
          "address": "0xFF970A61A04b1cA14834A43f5dE4533eBDDB5CC8",
          "weight": "0.5",
          "symbol": "USDC"
        }
      ]
    },
    "tokenLogoURIs": {
      "0x539bdE0d7Dbd336b79148AA742883198BBF60342": "https://raw.githubusercontent.com/balancer/tokenlists/main/src/assets/images/tokens/0x539bde0d7dbd336b79148aa742883198bbf60342.png",
      "0xFF970A61A04b1cA14834A43f5dE4533eBDDB5CC8": "https://raw.githubusercontent.com/balancer/tokenlists/main/src/assets/images/tokens/0xff970a61a04b1ca14834a43f5de4533ebddb5cc8.png"
    }
  },
  {
    "address": "0x6f825C8bbf67eBb6bc35cf2071daCD2864C3258E",
    "network": 42161,
    "isKilled": true,
    "relativeWeightCap": "null",
    "addedTimestamp": 1664196539,
    "pool": {
      "id": "0xfb5e6d0c1dfed2ba000fbc040ab8df3615ac329c000000000000000000000159",
      "address": "0xFB5e6d0c1DfeD2BA000fBC040Ab8DF3615AC329c",
      "poolType": "ComposableStable",
      "symbol": "B-stETH-Stable",
      "tokens": [
        {
          "address": "0x5979D7b546E38E414F7E9822514be443A4800529",
          "weight": "null",
          "symbol": "wstETH"
        },
        {
          "address": "0x82aF49447D8a07e3bd95BD0d56f35241523fBab1",
          "weight": "null",
          "symbol": "WETH"
        }
      ]
    },
    "tokenLogoURIs": {
      "0x5979D7b546E38E414F7E9822514be443A4800529": "https://raw.githubusercontent.com/balancer/tokenlists/main/src/assets/images/tokens/0x5979d7b546e38e414f7e9822514be443a4800529.png",
      "0x82aF49447D8a07e3bd95BD0d56f35241523fBab1": "https://raw.githubusercontent.com/trustwallet/assets/master/blockchains/arbitrum/assets/0x82aF49447D8a07e3bd95BD0d56f35241523fBab1/logo.png"
    }
  },
  {
    "address": "0x87ae77A8270F223656D9dC40AD51aabfAB424b30",
    "network": 42161,
    "isKilled": true,
    "relativeWeightCap": "null",
    "addedTimestamp": 1664196539,
    "pool": {
      "id": "0x178e029173417b1f9c8bc16dcec6f697bc323746000200000000000000000158",
      "address": "0x178E029173417b1F9C8bC16DCeC6f697bC323746",
      "poolType": "Weighted",
      "symbol": "50WSTETH-50USDC",
      "tokens": [
        {
          "address": "0x5979D7b546E38E414F7E9822514be443A4800529",
          "weight": "0.5",
          "symbol": "wstETH"
        },
        {
          "address": "0xFF970A61A04b1cA14834A43f5dE4533eBDDB5CC8",
          "weight": "0.5",
          "symbol": "USDC"
        }
      ]
    },
    "tokenLogoURIs": {
      "0x5979D7b546E38E414F7E9822514be443A4800529": "https://raw.githubusercontent.com/balancer/tokenlists/main/src/assets/images/tokens/0x5979d7b546e38e414f7e9822514be443a4800529.png",
      "0xFF970A61A04b1cA14834A43f5dE4533eBDDB5CC8": "https://raw.githubusercontent.com/balancer/tokenlists/main/src/assets/images/tokens/0xff970a61a04b1ca14834a43f5de4533ebddb5cc8.png"
    }
  },
  {
    "address": "0x519cCe718FCD11AC09194CFf4517F12D263BE067",
    "network": 42161,
    "isKilled": true,
    "relativeWeightCap": "1",
    "addedTimestamp": 1673913107,
    "pool": {
      "id": "0x36bf227d6bac96e2ab1ebb5492ecec69c691943f000200000000000000000316",
      "address": "0x36bf227d6BaC96e2aB1EbB5492ECec69C691943f",
      "poolType": "MetaStable",
      "symbol": "B-wstETH-WETH-Stable",
      "tokens": [
        {
          "address": "0x5979D7b546E38E414F7E9822514be443A4800529",
          "weight": "null",
          "symbol": "wstETH"
        },
        {
          "address": "0x82aF49447D8a07e3bd95BD0d56f35241523fBab1",
          "weight": "null",
          "symbol": "WETH"
        }
      ]
    },
    "tokenLogoURIs": {
      "0x5979D7b546E38E414F7E9822514be443A4800529": "https://raw.githubusercontent.com/balancer/tokenlists/main/src/assets/images/tokens/0x5979d7b546e38e414f7e9822514be443a4800529.png",
      "0x82aF49447D8a07e3bd95BD0d56f35241523fBab1": "https://raw.githubusercontent.com/trustwallet/assets/master/blockchains/arbitrum/assets/0x82aF49447D8a07e3bd95BD0d56f35241523fBab1/logo.png"
    }
  },
  {
    "address": "0xDf464348c4EC2Bf0e5D6926b9f707c8e02301adf",
    "network": 42161,
    "isKilled": false,
    "relativeWeightCap": "1",
    "addedTimestamp": 1683715019,
    "pool": {
      "id": "0x36bf227d6bac96e2ab1ebb5492ecec69c691943f000200000000000000000316",
      "address": "0x36bf227d6BaC96e2aB1EbB5492ECec69C691943f",
      "poolType": "MetaStable",
      "symbol": "B-wstETH-WETH-Stable",
      "tokens": [
        {
          "address": "0x5979D7b546E38E414F7E9822514be443A4800529",
          "weight": "null",
          "symbol": "wstETH"
        },
        {
          "address": "0x82aF49447D8a07e3bd95BD0d56f35241523fBab1",
          "weight": "null",
          "symbol": "WETH"
        }
      ]
    },
    "tokenLogoURIs": {
      "0x5979D7b546E38E414F7E9822514be443A4800529": "https://raw.githubusercontent.com/balancer/tokenlists/main/src/assets/images/tokens/0x5979d7b546e38e414f7e9822514be443a4800529.png",
      "0x82aF49447D8a07e3bd95BD0d56f35241523fBab1": "https://raw.githubusercontent.com/trustwallet/assets/master/blockchains/arbitrum/assets/0x82aF49447D8a07e3bd95BD0d56f35241523fBab1/logo.png"
    }
  },
  {
    "address": "0x09D1036B04ef49BC155D258D7360FA7aE8F5B84d",
    "network": 42161,
    "isKilled": false,
    "relativeWeightCap": "1",
    "addedTimestamp": 1683715019,
    "pool": {
      "id": "0x077794c30afeccdf5ad2abc0588e8cee7197b71a000000000000000000000352",
      "address": "0x077794c30AFECcdF5ad2Abc0588E8CEE7197b71a",
      "poolType": "ComposableStable",
      "symbol": "bb-rf-USD-BPT",
      "tokens": [
        {
          "address": "0x5BAe72B75CaAb1f260D21BC028c630140607D6e8",
          "weight": "null",
          "symbol": "bb-rf-USDC"
        },
        {
          "address": "0x894c82800526E0391E709c0983a5AeA3718b7F6D",
          "weight": "null",
          "symbol": "bb-rf-USDT"
        },
        {
          "address": "0xe1Fb90D0d3b47E551d494d7eBe8f209753526B01",
          "weight": "null",
          "symbol": "bb-rf-DAI"
        }
      ]
    },
    "tokenLogoURIs": {
      "0x5BAe72B75CaAb1f260D21BC028c630140607D6e8": "https://raw.githubusercontent.com/balancer/tokenlists/main/src/assets/images/tokens/0x5bae72b75caab1f260d21bc028c630140607d6e8.png",
      "0x894c82800526E0391E709c0983a5AeA3718b7F6D": "https://raw.githubusercontent.com/balancer/tokenlists/main/src/assets/images/tokens/0x894c82800526e0391e709c0983a5aea3718b7f6d.png",
      "0xe1Fb90D0d3b47E551d494d7eBe8f209753526B01": "https://raw.githubusercontent.com/balancer/tokenlists/main/src/assets/images/tokens/0xe1fb90d0d3b47e551d494d7ebe8f209753526b01.png"
    }
  },
  {
    "address": "0x5b0C1b84566708Dd391Ae0FecE1a32e33682EE3d",
    "network": 42161,
    "isKilled": true,
    "relativeWeightCap": "1",
    "addedTimestamp": 1676389091,
    "pool": {
      "id": "0x077794c30afeccdf5ad2abc0588e8cee7197b71a000000000000000000000352",
      "address": "0x077794c30AFECcdF5ad2Abc0588E8CEE7197b71a",
      "poolType": "ComposableStable",
      "symbol": "bb-rf-USD-BPT",
      "tokens": [
        {
          "address": "0x5BAe72B75CaAb1f260D21BC028c630140607D6e8",
          "weight": "null",
          "symbol": "bb-rf-USDC"
        },
        {
          "address": "0x894c82800526E0391E709c0983a5AeA3718b7F6D",
          "weight": "null",
          "symbol": "bb-rf-USDT"
        },
        {
          "address": "0xe1Fb90D0d3b47E551d494d7eBe8f209753526B01",
          "weight": "null",
          "symbol": "bb-rf-DAI"
        }
      ]
    },
    "tokenLogoURIs": {
      "0x5BAe72B75CaAb1f260D21BC028c630140607D6e8": "https://raw.githubusercontent.com/balancer/tokenlists/main/src/assets/images/tokens/0x5bae72b75caab1f260d21bc028c630140607d6e8.png",
      "0x894c82800526E0391E709c0983a5AeA3718b7F6D": "https://raw.githubusercontent.com/balancer/tokenlists/main/src/assets/images/tokens/0x894c82800526e0391e709c0983a5aea3718b7f6d.png",
      "0xe1Fb90D0d3b47E551d494d7eBe8f209753526B01": "https://raw.githubusercontent.com/balancer/tokenlists/main/src/assets/images/tokens/0xe1fb90d0d3b47e551d494d7ebe8f209753526b01.png"
    }
  },
  {
    "address": "0x260779495dA7Ce3A76b44F5C994cD18EBDa8177f",
    "network": 42161,
    "isKilled": false,
    "relativeWeightCap": "1",
    "addedTimestamp": 1683715019,
    "pool": {
      "id": "0x519cce718fcd11ac09194cff4517f12d263be067000000000000000000000382",
      "address": "0x519cCe718FCD11AC09194CFf4517F12D263BE067",
      "poolType": "ComposableStable",
      "symbol": "BPT-USD+",
      "tokens": [
        {
          "address": "0x117a3d474976274B37B7b94aF5DcAde5c90C6e85",
          "weight": "null",
          "symbol": "bb-DAI+"
        },
        {
          "address": "0x284EB68520C8fA83361C1A3a5910aEC7f873C18b",
          "weight": "null",
          "symbol": "bb-USD+"
        }
      ]
    },
    "tokenLogoURIs": {
      "0x117a3d474976274B37B7b94aF5DcAde5c90C6e85": "https://raw.githubusercontent.com/balancer/tokenlists/main/src/assets/images/tokens/0x117a3d474976274b37b7b94af5dcade5c90c6e85.png",
      "0x284EB68520C8fA83361C1A3a5910aEC7f873C18b": "https://raw.githubusercontent.com/balancer/tokenlists/main/src/assets/images/tokens/0x284eb68520c8fa83361c1a3a5910aec7f873c18b.png"
    }
  },
  {
    "address": "0x19ff30f9B2d32bfb0F21f2DB6c6A3A8604Eb8C2B",
    "network": 42161,
    "isKilled": true,
    "relativeWeightCap": "0.1",
    "addedTimestamp": 1680086867,
    "pool": {
      "id": "0x32df62dc3aed2cd6224193052ce665dc181658410002000000000000000003bd",
      "address": "0x32dF62dc3aEd2cD6224193052Ce665DC18165841",
      "poolType": "Weighted",
      "symbol": "RDNT-WETH",
      "tokens": [
        {
          "address": "0x3082CC23568eA640225c2467653dB90e9250AaA0",
          "weight": "0.8",
          "symbol": "RDNT"
        },
        {
          "address": "0x82aF49447D8a07e3bd95BD0d56f35241523fBab1",
          "weight": "0.2",
          "symbol": "WETH"
        }
      ]
    },
    "tokenLogoURIs": {
      "0x3082CC23568eA640225c2467653dB90e9250AaA0": "https://raw.githubusercontent.com/trustwallet/assets/master/blockchains/arbitrum/assets/0x3082CC23568eA640225c2467653dB90e9250AaA0/logo.png",
      "0x82aF49447D8a07e3bd95BD0d56f35241523fBab1": "https://raw.githubusercontent.com/trustwallet/assets/master/blockchains/arbitrum/assets/0x82aF49447D8a07e3bd95BD0d56f35241523fBab1/logo.png"
    }
  },
  {
    "address": "0x8135d6AbFd42707A87A7b94c5CFA3529f9b432AD",
    "network": 42161,
    "isKilled": false,
    "relativeWeightCap": "0.1",
    "addedTimestamp": 1683715019,
    "pool": {
      "id": "0x32df62dc3aed2cd6224193052ce665dc181658410002000000000000000003bd",
      "address": "0x32dF62dc3aEd2cD6224193052Ce665DC18165841",
      "poolType": "Weighted",
      "symbol": "RDNT-WETH",
      "tokens": [
        {
          "address": "0x3082CC23568eA640225c2467653dB90e9250AaA0",
          "weight": "0.8",
          "symbol": "RDNT"
        },
        {
          "address": "0x82aF49447D8a07e3bd95BD0d56f35241523fBab1",
          "weight": "0.2",
          "symbol": "WETH"
        }
      ]
    },
    "tokenLogoURIs": {
      "0x3082CC23568eA640225c2467653dB90e9250AaA0": "https://raw.githubusercontent.com/trustwallet/assets/master/blockchains/arbitrum/assets/0x3082CC23568eA640225c2467653dB90e9250AaA0/logo.png",
      "0x82aF49447D8a07e3bd95BD0d56f35241523fBab1": "https://raw.githubusercontent.com/trustwallet/assets/master/blockchains/arbitrum/assets/0x82aF49447D8a07e3bd95BD0d56f35241523fBab1/logo.png"
    }
  },
  {
    "address": "0x4944b07977A42C15c6a06CF4e204e24c60564104",
    "network": 42161,
    "isKilled": false,
    "relativeWeightCap": "1",
    "addedTimestamp": 1683715019,
    "pool": {
      "id": "0xcba9ff45cfb9ce238afde32b0148eb82cbe635620000000000000000000003fd",
      "address": "0xCba9Ff45cfB9cE238AfDE32b0148Eb82CbE63562",
      "poolType": "ComposableStable",
      "symbol": "rETH-bb-a-WETH-BPT",
      "tokens": [
        {
          "address": "0xDa1CD1711743e57Dd57102E9e61b75f3587703da",
          "weight": "null",
          "symbol": "bb-a-WETH"
        },
        {
          "address": "0xEC70Dcb4A1EFa46b8F2D97C310C9c4790ba5ffA8",
          "weight": "null",
          "symbol": "rETH"
        }
      ]
    },
    "tokenLogoURIs": {
      "0xDa1CD1711743e57Dd57102E9e61b75f3587703da": "https://raw.githubusercontent.com/balancer/tokenlists/main/src/assets/images/tokens/0xda1cd1711743e57dd57102e9e61b75f3587703da.png",
      "0xEC70Dcb4A1EFa46b8F2D97C310C9c4790ba5ffA8": "https://raw.githubusercontent.com/balancer/tokenlists/main/src/assets/images/tokens/0xec70dcb4a1efa46b8f2d97c310c9c4790ba5ffa8.png"
    }
  },
  {
    "address": "0xad2632513bFd805A63aD3e38D24EE10835877d41",
    "network": 42161,
    "isKilled": true,
    "relativeWeightCap": "1",
    "addedTimestamp": 1681342871,
    "pool": {
      "id": "0xcba9ff45cfb9ce238afde32b0148eb82cbe635620000000000000000000003fd",
      "address": "0xCba9Ff45cfB9cE238AfDE32b0148Eb82CbE63562",
      "poolType": "ComposableStable",
      "symbol": "rETH-bb-a-WETH-BPT",
      "tokens": [
        {
          "address": "0xDa1CD1711743e57Dd57102E9e61b75f3587703da",
          "weight": "null",
          "symbol": "bb-a-WETH"
        },
        {
          "address": "0xEC70Dcb4A1EFa46b8F2D97C310C9c4790ba5ffA8",
          "weight": "null",
          "symbol": "rETH"
        }
      ]
    },
    "tokenLogoURIs": {
      "0xDa1CD1711743e57Dd57102E9e61b75f3587703da": "https://raw.githubusercontent.com/balancer/tokenlists/main/src/assets/images/tokens/0xda1cd1711743e57dd57102e9e61b75f3587703da.png",
      "0xEC70Dcb4A1EFa46b8F2D97C310C9c4790ba5ffA8": "https://raw.githubusercontent.com/balancer/tokenlists/main/src/assets/images/tokens/0xec70dcb4a1efa46b8f2d97c310c9c4790ba5ffa8.png"
    }
  },
  {
    "address": "0x54BeFB03BB58687cDE09cd082Bd78410e309D8C7",
    "network": 42161,
    "isKilled": false,
    "relativeWeightCap": "1",
    "addedTimestamp": 1683715019,
    "pool": {
      "id": "0xee02583596aee94cccb7e8ccd3921d955f17982a00000000000000000000040a",
      "address": "0xEE02583596AEE94ccCB7e8ccd3921d955f17982A",
      "poolType": "ComposableStable",
      "symbol": "bb-a-USD",
      "tokens": [
        {
          "address": "0x4739E50B59B552D490d3FDc60D200977A38510c0",
          "weight": "null",
          "symbol": "bb-a-USDT"
        },
        {
          "address": "0x7c82A23B4C48D796dee36A9cA215b641C6a8709d",
          "weight": "null",
          "symbol": "bb-a-USDC"
        },
        {
          "address": "0x9E34631547aDcF2F8cefa0f5f223955C7B137571",
          "weight": "null",
          "symbol": "bb-a-DAI"
        }
      ]
    },
    "tokenLogoURIs": {
      "0x4739E50B59B552D490d3FDc60D200977A38510c0": "https://raw.githubusercontent.com/balancer/tokenlists/main/src/assets/images/tokens/0x4739e50b59b552d490d3fdc60d200977a38510c0.png",
      "0x7c82A23B4C48D796dee36A9cA215b641C6a8709d": "https://raw.githubusercontent.com/balancer/tokenlists/main/src/assets/images/tokens/0x7c82a23b4c48d796dee36a9ca215b641c6a8709d.png",
      "0x9E34631547aDcF2F8cefa0f5f223955C7B137571": "https://raw.githubusercontent.com/balancer/tokenlists/main/src/assets/images/tokens/0x9e34631547adcf2f8cefa0f5f223955c7b137571.png"
    }
  },
  {
    "address": "0xB5044FD339A7b858095324cC3F239C212956C179",
    "network": 42161,
    "isKilled": false,
    "relativeWeightCap": "1",
    "addedTimestamp": 1683715019,
    "pool": {
      "id": "0x5a7f39435fd9c381e4932fa2047c9a5136a5e3e7000000000000000000000400",
      "address": "0x5A7f39435fD9c381e4932fa2047C9a5136A5E3E7",
      "poolType": "ComposableStable",
      "symbol": "wstETH-bb-a-WETH-BPT",
      "tokens": [
        {
          "address": "0x5979D7b546E38E414F7E9822514be443A4800529",
          "weight": "null",
          "symbol": "wstETH"
        },
        {
          "address": "0xDa1CD1711743e57Dd57102E9e61b75f3587703da",
          "weight": "null",
          "symbol": "bb-a-WETH"
        }
      ]
    },
    "tokenLogoURIs": {
      "0x5979D7b546E38E414F7E9822514be443A4800529": "https://raw.githubusercontent.com/balancer/tokenlists/main/src/assets/images/tokens/0x5979d7b546e38e414f7e9822514be443a4800529.png",
      "0xDa1CD1711743e57Dd57102E9e61b75f3587703da": "https://raw.githubusercontent.com/balancer/tokenlists/main/src/assets/images/tokens/0xda1cd1711743e57dd57102e9e61b75f3587703da.png"
    }
  },
  {
    "address": "0x8204b749B808818DEb7957DbD030ceEA44D1FE18",
    "network": 42161,
    "isKilled": false,
    "relativeWeightCap": "1",
    "addedTimestamp": 1682430623,
    "pool": {
      "id": "0xd3d5d45f4edf82ba0dfaf061d230766032a10e07000200000000000000000413",
      "address": "0xD3D5d45f4Edf82ba0dFaf061d230766032a10e07",
      "poolType": "Weighted",
      "symbol": "50STG-50bbaUSD",
      "tokens": [
        {
          "address": "0x6694340fc020c5E6B96567843da2df01b2CE1eb6",
          "weight": "0.5",
          "symbol": "STG"
        },
        {
          "address": "0xEE02583596AEE94ccCB7e8ccd3921d955f17982A",
          "weight": "0.5",
          "symbol": "bb-a-USD"
        }
      ]
    },
    "tokenLogoURIs": {
      "0x6694340fc020c5E6B96567843da2df01b2CE1eb6": "https://raw.githubusercontent.com/balancer/tokenlists/main/src/assets/images/tokens/0x6694340fc020c5e6b96567843da2df01b2ce1eb6.png",
      "0xEE02583596AEE94ccCB7e8ccd3921d955f17982A": "https://raw.githubusercontent.com/balancer/tokenlists/main/src/assets/images/tokens/0xee02583596aee94cccb7e8ccd3921d955f17982a.png"
    }
  },
  {
    "address": "0xd40a3C414Bb6f82fC5625e32895F49E53220f73b",
    "network": 42161,
    "isKilled": false,
    "relativeWeightCap": "1",
    "addedTimestamp": 1682430623,
    "pool": {
      "id": "0x9fb7d6dcac7b6aa20108bad226c35b85a9e31b63000200000000000000000412",
      "address": "0x9fB7D6dCAC7b6aa20108BaD226c35B85A9e31B63",
      "poolType": "Weighted",
      "symbol": "50wstETH-BPT-50bbaUSD",
      "tokens": [
        {
          "address": "0x5A7f39435fD9c381e4932fa2047C9a5136A5E3E7",
          "weight": "0.5",
          "symbol": "wstETH-bb-a-WETH-BPT"
        },
        {
          "address": "0xEE02583596AEE94ccCB7e8ccd3921d955f17982A",
          "weight": "0.5",
          "symbol": "bb-a-USD"
        }
      ]
    },
    "tokenLogoURIs": {
      "0x5A7f39435fD9c381e4932fa2047C9a5136A5E3E7": "",
      "0xEE02583596AEE94ccCB7e8ccd3921d955f17982A": "https://raw.githubusercontent.com/balancer/tokenlists/main/src/assets/images/tokens/0xee02583596aee94cccb7e8ccd3921d955f17982a.png"
    }
  },
  {
    "address": "0xc4b6cc9A444337b1Cb8cBbDD9de4d983f609C391",
    "network": 42161,
    "isKilled": false,
    "relativeWeightCap": "1",
    "addedTimestamp": 1684791827,
    "pool": {
      "id": "0x542f16da0efb162d20bf4358efa095b70a100f9e000000000000000000000436",
      "address": "0x542F16DA0efB162D20bF4358EfA095B70A100f9E",
      "poolType": "ComposableStable",
      "symbol": "2BTC",
      "tokens": [
        {
          "address": "0x2f2a2543B76A4166549F7aaB2e75Bef0aefC5B0f",
          "weight": "null",
          "symbol": "WBTC"
        },
        {
          "address": "0x6c84a8f1c29108F47a79964b5Fe888D4f4D0dE40",
          "weight": "null",
          "symbol": "tBTC"
        }
      ]
    },
    "tokenLogoURIs": {
      "0x2f2a2543B76A4166549F7aaB2e75Bef0aefC5B0f": "https://raw.githubusercontent.com/trustwallet/assets/master/blockchains/ethereum/assets/0x2260FAC5E5542a773Aa44fBCfeDf7C193bc2C599/logo.png",
      "0x6c84a8f1c29108F47a79964b5Fe888D4f4D0dE40": "https://raw.githubusercontent.com/balancer/tokenlists/main/src/assets/images/tokens/0x6c84a8f1c29108f47a79964b5fe888d4f4d0de40.png"
    }
  },
  {
    "address": "0xa8D974288Fe44ACC329D7d7a179707D27Ec4dd1c",
    "network": 42161,
    "isKilled": false,
    "relativeWeightCap": "1",
    "addedTimestamp": 1684791827,
    "pool": {
      "id": "0xc9f52540976385a84bf416903e1ca3983c539e34000200000000000000000434",
      "address": "0xc9f52540976385A84BF416903e1Ca3983c539E34",
      "poolType": "Weighted",
      "symbol": "50tBTC-50WETH",
      "tokens": [
        {
          "address": "0x6c84a8f1c29108F47a79964b5Fe888D4f4D0dE40",
          "weight": "0.5",
          "symbol": "tBTC"
        },
        {
          "address": "0x82aF49447D8a07e3bd95BD0d56f35241523fBab1",
          "weight": "0.5",
          "symbol": "WETH"
        }
      ]
    },
    "tokenLogoURIs": {
      "0x6c84a8f1c29108F47a79964b5Fe888D4f4D0dE40": "https://raw.githubusercontent.com/balancer/tokenlists/main/src/assets/images/tokens/0x6c84a8f1c29108f47a79964b5fe888d4f4d0de40.png",
      "0x82aF49447D8a07e3bd95BD0d56f35241523fBab1": "https://raw.githubusercontent.com/trustwallet/assets/master/blockchains/arbitrum/assets/0x82aF49447D8a07e3bd95BD0d56f35241523fBab1/logo.png"
    }
  },
  {
    "address": "0x8F7a0F9cf545DB78BF5120D3DBea7DE9c6220c10",
    "network": 42161,
    "isKilled": false,
    "relativeWeightCap": "0.02",
    "addedTimestamp": 1685385851,
    "pool": {
      "id": "0xa231aea07bb5e79ae162f95903806fc5ad65ff1100020000000000000000043f",
      "address": "0xa231aEa07Bb5e79aE162f95903806FC5AD65fF11",
      "poolType": "Weighted",
      "symbol": "50DFX-50WETH",
      "tokens": [
        {
          "address": "0x82aF49447D8a07e3bd95BD0d56f35241523fBab1",
          "weight": "0.5",
          "symbol": "WETH"
        },
        {
          "address": "0xA4914B824eF261D4ED0Ccecec29500862d57c0a1",
          "weight": "0.5",
          "symbol": "DFX"
        }
      ]
    },
    "tokenLogoURIs": {
      "0x82aF49447D8a07e3bd95BD0d56f35241523fBab1": "https://raw.githubusercontent.com/trustwallet/assets/master/blockchains/arbitrum/assets/0x82aF49447D8a07e3bd95BD0d56f35241523fBab1/logo.png",
      "0xA4914B824eF261D4ED0Ccecec29500862d57c0a1": ""
    }
  }
]<|MERGE_RESOLUTION|>--- conflicted
+++ resolved
@@ -74,11 +74,7 @@
     "pool": {
       "id": "0xd689abc77b82803f22c49de5c8a0049cc74d11fd000200000000000000000524",
       "address": "0xd689ABc77B82803F22c49dE5C8A0049Cc74D11fD",
-<<<<<<< HEAD
-      "poolType": "Stable",
-=======
-      "poolType": "Weighted",
->>>>>>> 7cfb8b4b
+      "poolType": "Weighted",
       "symbol": "veUSH",
       "tokens": [
         {

import { CoingeckoClient } from '../coingecko.client';
import {
  CoingeckoService,
  getNativeAssetId,
  getPlatformId
} from '../coingecko.service';
import { TOKENS } from '@/constants/tokens';
import { configService as _configService } from '@/services/config/config.service';
import { groupBy, invert, last } from 'lodash';
import { returnChecksum } from '@/lib/decorators/return-checksum.decorator';
import { retryPromiseWithDelay } from '@/lib/utils/promise';
import { twentyFourHoursInSecs } from '@/composables/useTime';
import { fromUnixTime, getUnixTime, startOfHour } from 'date-fns';

/**
 * TYPES
 */
export type Price = { [fiat: string]: number };
export type PriceResponse = { [id: string]: Price };
export type TokenPrices = { [address: string]: Price };
export interface HistoricalPriceResponse {
  market_caps: number[][];
  prices: number[][];
  total_volumes: number[][];
}
export type HistoricalPrices = { [timestamp: string]: number[] };

export class PriceService {
  client: CoingeckoClient;
  fiatParam: string;
  appNetwork: string;
  platformId: string;
  nativeAssetId: string;
  nativeAssetAddress: string;
  appAddresses: { [key: string]: string };

  constructor(
    service: CoingeckoService,
    private readonly configService = _configService
  ) {
    this.client = service.client;
    this.fiatParam = service.supportedFiat;
    this.appNetwork = this.configService.network.key;
    this.platformId = getPlatformId(this.appNetwork);
    this.nativeAssetId = getNativeAssetId(this.appNetwork);
    this.nativeAssetAddress = this.configService.network.nativeAsset.address;
    this.appAddresses = this.configService.network.addresses;
  }

  async getNativeAssetPrice(): Promise<Price> {
    try {
      const response = await this.client.get<PriceResponse>(
        `/simple/price?ids=${this.nativeAssetId}&vs_currencies=${this.fiatParam}`
      );
      return response[this.nativeAssetId];
    } catch (error) {
      console.error('Unable to fetch Ether price', error);
      throw error;
    }
  }

  /**
   *  Rate limit for the CoinGecko API is 10 calls each second per IP address.
   */
  async getTokens(
    addresses: string[],
    addressesPerRequest = 100
  ): Promise<TokenPrices> {
    try {
      if (addresses.length / addressesPerRequest > 10)
        throw new Error('To many requests for rate limit.');

      // TODO - remove once wsteth is supported
      addresses = addresses.filter(
        address => address !== this.appAddresses.wstETH
      );

      addresses = addresses.map(address => this.addressMapIn(address));
      const pageCount = Math.ceil(addresses.length / addressesPerRequest);
      const pages = Array.from(Array(pageCount).keys());
      const requests: Promise<PriceResponse>[] = [];

      pages.forEach(page => {
        const addressString = addresses.slice(
          addressesPerRequest * page,
          addressesPerRequest * (page + 1)
        );
        const endpoint = `/simple/token_price/${this.platformId}?contract_addresses=${addressString}&vs_currencies=${this.fiatParam}`;
        const request = retryPromiseWithDelay(
          this.client.get<PriceResponse>(endpoint),
          3,
          2000
        );
        requests.push(request);
      });

      const paginatedResults = await Promise.all(requests);
      const results = this.parsePaginatedTokens(paginatedResults);

      // Inject native asset price if included in requested addresses
      if (addresses.includes(this.nativeAssetAddress)) {
        results[this.nativeAssetAddress] = await this.getNativeAssetPrice();
      }

      return results;
    } catch (error) {
      console.error('Unable to fetch token prices', addresses, error);
      throw error;
    }
  }

  async getTokensHistorical(
    addresses: string[],
    days: number,
    addressesPerRequest = 1,
    aggregateBy: 'hour' | 'day' = 'day'
<<<<<<< HEAD
  ) {
=======
  ): Promise<HistoricalPrices> {
>>>>>>> 34a01be4
    try {
      if (addresses.length / addressesPerRequest > 10)
        throw new Error('To many requests for rate limit.');

      const now = Math.floor(Date.now() / 1000);
      const end =
        aggregateBy === 'hour' ? now : now - (now % twentyFourHoursInSecs);
      const start = end - days * twentyFourHoursInSecs;

      // TODO - remove once wsteth is supported
      addresses = addresses.filter(
        address => address !== this.appAddresses.wstETH
      );
<<<<<<< HEAD

      addresses = addresses.map(address => this.addressMapIn(address));
      const requests: Promise<HistoricalPriceResponse>[] = [];

      addresses.forEach(address => {
        const endpoint = `/coins/${
          this.platformId
        }/contract/${address.toLowerCase()}/market_chart/range?vs_currency=${
          this.fiatParam
        }&from=${start}&to=${end}`;
        const request = retryPromiseWithDelay(
          this.client.get<HistoricalPriceResponse>(endpoint),
          2, // retryCount
          2000 // delayTime
        );
        requests.push(request);
      });

=======

      addresses = addresses.map(address => this.addressMapIn(address));
      const requests: Promise<HistoricalPriceResponse>[] = [];

      addresses.forEach(address => {
        const endpoint = `/coins/${
          this.platformId
        }/contract/${address.toLowerCase()}/market_chart/range?vs_currency=${
          this.fiatParam
        }&from=${start}&to=${end}`;
        const request = retryPromiseWithDelay(
          this.client.get<HistoricalPriceResponse>(endpoint),
          2, // retryCount
          2000 // delayTime
        );
        requests.push(request);
      });

>>>>>>> 34a01be4
      const paginatedResults = await Promise.all(requests);
      const results = this.parseHistoricalPrices(
        paginatedResults,
        addresses,
        start,
        aggregateBy
      );
      return results;
    } catch (error) {
      console.error('Unable to fetch token prices', addresses, error);
      throw error;
    }
  }

  private parsePaginatedTokens(paginatedResults: TokenPrices[]): TokenPrices {
    const results = paginatedResults.reduce(
      (result, page) => ({ ...result, ...page }),
      {}
    );
    const entries = Object.entries(results);
    const parsedEntries = entries
      .filter(result => Object.keys(result[1]).length > 0)
      .map(result => [this.addressMapOut(result[0]), result[1]]);
    return Object.fromEntries(parsedEntries);
  }

  private parseHistoricalPrices(
    results: HistoricalPriceResponse[],
    addresses: string[],
    start: number,
    aggregateBy: 'day' | 'hour' = 'day'
  ): HistoricalPrices {
    const assetPrices = Object.fromEntries(
      addresses.map((address, index) => {
        address = this.addressMapOut(address);
        const result = results[index].prices;
        const prices = {};
        let dayTimestamp = start;
        if (aggregateBy === 'hour') {
          const pricesByHour = groupBy(result, r =>
            getUnixTime(startOfHour(fromUnixTime(r[0] / 1000)))
          );
          for (const key of Object.keys(pricesByHour)) {
            const price = (last(pricesByHour[key]) || [])[1] || 0;
            // TODO - remove this conditional once coingecko supports wstETH
            prices[Number(key) * 1000] =
              address === this.appAddresses.stETH
                ? price * TOKENS.Prices.ExchangeRates.wstETH.stETH
                : price;
          }
        } else if (aggregateBy === 'day') {
          for (const key in result) {
            const value = result[key];
            const [timestamp, price] = value;
            if (timestamp > dayTimestamp * 1000) {
              // TODO - remove this conditional once coingecko supports wstETH
              prices[dayTimestamp * 1000] =
                address === this.appAddresses.stETH
                  ? price * TOKENS.Prices.ExchangeRates.wstETH.stETH
                  : price;
              dayTimestamp += twentyFourHoursInSecs;
            }
          }
        }
        return [address, prices];
      })
    );

    const prices = {};
    for (const asset in assetPrices) {
      const assetPrice = assetPrices[asset];
      for (const timestamp in assetPrice) {
        const price = assetPrice[timestamp];
        if (!(timestamp in prices)) {
          prices[timestamp] = [];
        }
        prices[timestamp].push(price);
      }
    }
    return prices;
  }

  /**
   * Map address to mainnet address if app network is a testnet
   */
  @returnChecksum()
  public addressMapIn(address: string): string {
    const addressMap = TOKENS.Prices.ChainMap[this.appNetwork];
    if (!addressMap) return address;
    return addressMap[address.toLowerCase()] || address;
  }

  /**
   * Map mainnet address back to testnet address
   */
  @returnChecksum()
  public addressMapOut(address: string): string {
    const addressMap = TOKENS.Prices.ChainMap[this.appNetwork];
    if (!addressMap) return address;
    return invert(addressMap)[address.toLowerCase()] || address;
  }
}<|MERGE_RESOLUTION|>--- conflicted
+++ resolved
@@ -114,11 +114,7 @@
     days: number,
     addressesPerRequest = 1,
     aggregateBy: 'hour' | 'day' = 'day'
-<<<<<<< HEAD
-  ) {
-=======
   ): Promise<HistoricalPrices> {
->>>>>>> 34a01be4
     try {
       if (addresses.length / addressesPerRequest > 10)
         throw new Error('To many requests for rate limit.');
@@ -132,7 +128,6 @@
       addresses = addresses.filter(
         address => address !== this.appAddresses.wstETH
       );
-<<<<<<< HEAD
 
       addresses = addresses.map(address => this.addressMapIn(address));
       const requests: Promise<HistoricalPriceResponse>[] = [];
@@ -151,26 +146,6 @@
         requests.push(request);
       });
 
-=======
-
-      addresses = addresses.map(address => this.addressMapIn(address));
-      const requests: Promise<HistoricalPriceResponse>[] = [];
-
-      addresses.forEach(address => {
-        const endpoint = `/coins/${
-          this.platformId
-        }/contract/${address.toLowerCase()}/market_chart/range?vs_currency=${
-          this.fiatParam
-        }&from=${start}&to=${end}`;
-        const request = retryPromiseWithDelay(
-          this.client.get<HistoricalPriceResponse>(endpoint),
-          2, // retryCount
-          2000 // delayTime
-        );
-        requests.push(request);
-      });
-
->>>>>>> 34a01be4
       const paginatedResults = await Promise.all(requests);
       const results = this.parseHistoricalPrices(
         paginatedResults,

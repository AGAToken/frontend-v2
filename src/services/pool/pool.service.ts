--- conflicted
+++ resolved
@@ -13,20 +13,13 @@
 import { TokenInfoMap } from '@/types/TokenList';
 
 import { balancerSubgraphService } from '../balancer/subgraph/balancer-subgraph.service';
-<<<<<<< HEAD
-import { AprConcern } from './concerns/apr/apr.concern';
-=======
->>>>>>> 77d6a834
 import LiquidityConcern from './concerns/liquidity.concern';
 import { OnchainDataFormater } from './decorators/onchain-data.formater';
 import { AprBreakdown } from '@balancer-labs/sdk';
 import { networkId } from '@/composables/useNetwork';
 import { balancer } from '@/lib/balancer.sdk';
 import { Pool as SDKPool } from '@balancer-labs/sdk';
-<<<<<<< HEAD
-=======
 import { captureException } from '@sentry/browser';
->>>>>>> 77d6a834
 
 export default class PoolService {
   constructor(public pool: Pool, public liquidity = LiquidityConcern) {
@@ -51,15 +44,6 @@
    * @summary Calculates and sets total liquidity of pool.
    */
   public async setTotalLiquidity(): Promise<string> {
-<<<<<<< HEAD
-    const totalLiquidity = await balancer.pools.liquidity(
-      this.pool as unknown as SDKPool
-    );
-    // if totalLiquidity can be computed from coingecko prices, use that
-    // else, use the value retrieved from the subgraph
-    if (bnum(totalLiquidity).gt(0)) {
-      this.pool.totalLiquidity = totalLiquidity;
-=======
     let totalLiquidity = this.pool.totalLiquidity;
 
     try {
@@ -74,7 +58,6 @@
     } catch (error) {
       captureException(error);
       console.error(`Failed to calc liqudity for: ${this.pool.id}`, error);
->>>>>>> 77d6a834
     }
 
     return (this.pool.totalLiquidity = totalLiquidity);
@@ -84,10 +67,6 @@
    * @summary Calculates APRs for pool.
    */
   public async setAPR(): Promise<AprBreakdown> {
-<<<<<<< HEAD
-    const aprConcern = new this.apr(this.pool);
-    const apr = await aprConcern.calc();
-=======
     let apr = this.pool.apr;
 
     try {
@@ -97,7 +76,6 @@
       captureException(error);
       console.error(`Failed to calc APR for: ${this.pool.id}`, error);
     }
->>>>>>> 77d6a834
 
     return (this.pool.apr = apr as AprBreakdown);
   }

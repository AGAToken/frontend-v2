import { differenceInWeeks } from 'date-fns';

import { isStable, isDeep } from '@/composables/usePool';
import { oneSecondInMs } from '@/composables/useTime';
import { bnum, isSameAddress } from '@/lib/utils';
import {
  LinearPool,
  OnchainPoolData,
  Pool,
<<<<<<< HEAD
=======
  PoolToken,
>>>>>>> f8f48d5d
  RawOnchainPoolData,
} from '@/services/pool/types';
import { TokenInfoMap } from '@/types/TokenList';

import { balancerSubgraphService } from '../balancer/subgraph/balancer-subgraph.service';
import { AprConcern } from './concerns/apr/apr.concern';
import LiquidityConcern from './concerns/liquidity.concern';
import { OnchainDataFormater } from './decorators/onchain-data.formater';
<<<<<<< HEAD
import { PoolToken, AprBreakdown } from '@balancer-labs/sdk';
=======
import { AprBreakdown } from '@balancer-labs/sdk';
import { networkId } from '@/composables/useNetwork';
import { balancer } from '@/lib/balancer.sdk';
import { Pool as SDKPool } from '@balancer-labs/sdk';
>>>>>>> f8f48d5d

export default class PoolService {
  constructor(
    public pool: Pool,
    public liquidity = LiquidityConcern,
    public apr = AprConcern
  ) {
    this.format();
  }

  /**
   * @summary Statically format various pool attributes.
   */
  public format(): Pool {
    this.pool.isNew = this.isNew;
    this.pool.chainId = networkId.value;
    this.formatPoolTokens();
    return this.pool;
  }

  public get bptPrice(): string {
    return bnum(this.pool.totalLiquidity).div(this.pool.totalShares).toString();
  }

  /**
   * @summary Calculates and sets total liquidity of pool.
   */
  public async setTotalLiquidity(): Promise<string> {
    const totalLiquidity = await balancer.pools.liquidity(
      this.pool as unknown as SDKPool
    );
    // if totalLiquidity can be computed from coingecko prices, use that
    // else, use the value retrieved from the subgraph
    if (bnum(totalLiquidity).gt(0)) {
      this.pool.totalLiquidity = totalLiquidity;
    }
    return this.pool.totalLiquidity;
  }

  /**
   * @summary Calculates APRs for pool.
   */
<<<<<<< HEAD
  public async setAPR(
    poolSnapshot: Pool | undefined,
    prices: TokenPrices,
    currency: FiatCurrency,
    protocolFeePercentage: number,
    stakingBalApr: GaugeBalApr,
    stakingRewardApr = '0'
  ): Promise<AprBreakdown> {
=======
  public async setAPR(): Promise<AprBreakdown> {
>>>>>>> f8f48d5d
    const aprConcern = new this.apr(this.pool);
    const apr = await aprConcern.calc();

    return (this.pool.apr = apr);
  }

  /**
   * fetches StablePhantom linear pools and extracts
   * required attributes.
   */
  public async setLinearPools(): Promise<Record<string, PoolToken> | null> {
    if (!isDeep(this.pool)) return null;

    // Fetch linear pools from subgraph
    const linearPools = (await balancerSubgraphService.pools.get(
      {
        where: {
          address: { in: this.pool.tokensList },
          totalShares: { gt: -1 }, // Avoid the filtering for low liquidity pools
        },
      },
      { mainIndex: true, wrappedIndex: true }
    )) as LinearPool[];

    const linearPoolTokensMap: Pool['linearPoolTokensMap'] = {};

    // Inject main/wrapped tokens into pool schema
    linearPools.forEach(linearPool => {
      if (!this.pool.mainTokens) this.pool.mainTokens = [];
      if (!this.pool.wrappedTokens) this.pool.wrappedTokens = [];

      const index = this.pool.tokensList.indexOf(
        linearPool.address.toLowerCase()
      );

      this.pool.mainTokens[index] = linearPool.tokensList[linearPool.mainIndex];
      this.pool.wrappedTokens[index] =
        linearPool.tokensList[linearPool.wrappedIndex];

      linearPool.tokens
        .filter(token => !isSameAddress(token.address, linearPool.address))
        .forEach(token => {
          linearPoolTokensMap[token.address] = {
            ...token,
            ...{ weight: token.weight || '', priceRate: token.priceRate || '' },
          };
        });
    });

    return (this.pool.linearPoolTokensMap = linearPoolTokensMap);
  }

  removeBptFromTokens(): string[] {
    return (this.pool.tokensList = this.pool.tokensList.filter(
      address => !isSameAddress(address, this.pool.address)
    ));
  }

  formatPoolTokens(): PoolToken[] {
    if (isStable(this.pool.poolType)) return this.pool.tokens;

    return (this.pool.tokens = this.pool.tokens.sort(
      (a, b) => parseFloat(b.weight || '0') - parseFloat(a.weight || '0')
    ));
  }

  public setFeesSnapshot(poolSnapshot: Pool | undefined): string {
    if (!poolSnapshot) return '0';

    const feesSnapshot = bnum(this.pool.totalSwapFee || 0)
      .minus(poolSnapshot.totalSwapFee || 0)
      .toString();

    return (this.pool.feesSnapshot = feesSnapshot);
  }

  public setVolumeSnapshot(poolSnapshot: Pool | undefined): string {
    if (!poolSnapshot) return '0';

    const volumeSnapshot = bnum(this.pool.totalSwapVolume || 0)
      .minus(poolSnapshot.totalSwapVolume || 0)
      .toString();

    return (this.pool.volumeSnapshot = volumeSnapshot);
  }

  public setOnchainData(
    rawOnchainData: RawOnchainPoolData,
    tokenMeta: TokenInfoMap
  ): OnchainPoolData | undefined {
    try {
      const onchainData = new OnchainDataFormater(
        this.pool,
        rawOnchainData,
        tokenMeta
      );
      return (this.pool.onchain = onchainData.format());
    } catch (e) {
      console.warn(e);
    }
  }

  public setUnwrappedTokens(): string[] {
    const unwrappedTokens = Object.entries(
      this.pool?.onchain?.linearPools || {}
    ).map(([, linearPool]) => linearPool.unwrappedTokenAddress);
    return (this.pool.unwrappedTokens = unwrappedTokens);
  }

  public get isNew(): boolean {
    if (!this.pool.createTime) return false;

    return (
      differenceInWeeks(Date.now(), this.pool.createTime * oneSecondInMs) < 1
    );
  }
}<|MERGE_RESOLUTION|>--- conflicted
+++ resolved
@@ -7,10 +7,7 @@
   LinearPool,
   OnchainPoolData,
   Pool,
-<<<<<<< HEAD
-=======
   PoolToken,
->>>>>>> f8f48d5d
   RawOnchainPoolData,
 } from '@/services/pool/types';
 import { TokenInfoMap } from '@/types/TokenList';
@@ -19,14 +16,10 @@
 import { AprConcern } from './concerns/apr/apr.concern';
 import LiquidityConcern from './concerns/liquidity.concern';
 import { OnchainDataFormater } from './decorators/onchain-data.formater';
-<<<<<<< HEAD
-import { PoolToken, AprBreakdown } from '@balancer-labs/sdk';
-=======
 import { AprBreakdown } from '@balancer-labs/sdk';
 import { networkId } from '@/composables/useNetwork';
 import { balancer } from '@/lib/balancer.sdk';
 import { Pool as SDKPool } from '@balancer-labs/sdk';
->>>>>>> f8f48d5d
 
 export default class PoolService {
   constructor(
@@ -69,18 +62,7 @@
   /**
    * @summary Calculates APRs for pool.
    */
-<<<<<<< HEAD
-  public async setAPR(
-    poolSnapshot: Pool | undefined,
-    prices: TokenPrices,
-    currency: FiatCurrency,
-    protocolFeePercentage: number,
-    stakingBalApr: GaugeBalApr,
-    stakingRewardApr = '0'
-  ): Promise<AprBreakdown> {
-=======
   public async setAPR(): Promise<AprBreakdown> {
->>>>>>> f8f48d5d
     const aprConcern = new this.apr(this.pool);
     const apr = await aprConcern.calc();
 

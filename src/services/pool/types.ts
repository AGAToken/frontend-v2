--- conflicted
+++ resolved
@@ -1,18 +1,7 @@
 import { BigNumber } from 'ethers';
-import { Pool as SDKPool } from '@balancer-labs/sdk';
 import { Address } from '@/types';
 import { PoolType, Pool as SDKPool } from '@balancer-labs/sdk';
 
-<<<<<<< HEAD
-export interface Pool extends SDKPool {
-  onchain?: OnchainPoolData;
-  linearPoolTokensMap?: Record<string, PoolToken>;
-  unwrappedTokens?: string[];
-  isNew?: boolean;
-  volumeSnapshot?: string;
-  feesSnapshot?: string;
-  boost?: string;
-=======
 export { PoolType } from '@balancer-labs/sdk';
 
 export interface Pool extends SDKPool {
@@ -25,7 +14,6 @@
   symbol: string;
   onchain?: OnchainPoolData;
   linearPoolTokensMap?: Record<string, PoolToken>;
->>>>>>> f8f48d5d
   priceRateProviders?: PriceRateProvider[];
 }
 
@@ -63,11 +51,6 @@
   wrappedIndex: number;
 }
 
-<<<<<<< HEAD
-export type AprRange = { min: string; max: string };
-
-=======
->>>>>>> f8f48d5d
 export interface OnchainTokenData {
   balance: string;
   weight: number;

import { BigNumber } from 'ethers';
import { Pool as SDKPool, PoolToken } from '@balancer-labs/sdk';
import { Address } from '@/types';

export { PoolType, PoolToken } from '@balancer-labs/sdk';

export interface Pool extends SDKPool {
  onchain?: OnchainPoolData;
  linearPoolTokensMap?: Record<string, PoolToken>;
<<<<<<< HEAD
=======
  unwrappedTokens?: string[];
  isNew?: boolean;
  volumeSnapshot?: string;
  feesSnapshot?: string;
  apr?: PoolAPRs;
  boost?: string;
  priceRateProviders?: PriceRateProvider[];
}

export enum PoolType {
  Weighted = 'Weighted',
  Investment = 'Investment',
  Stable = 'Stable',
  MetaStable = 'MetaStable',
  StablePhantom = 'StablePhantom',
  ComposableStable = 'ComposableStable',
  LiquidityBootstrapping = 'LiquidityBootstrapping',
  Managed = 'Managed',
  AaveLinear = 'AaveLinear',
  Linear = 'Linear',
  ERC4626Linear = 'ERC4626Linear',
}

export interface TokenTreePool {
  id: string;
  poolType: PoolType;
  mainIndex: number;
  tokens?: PoolToken[];
}

export interface PoolToken {
  address: string;
  balance: string;
  weight: string;
  priceRate: string | null;
  symbol?: string;
  decimals: number;
  token: { pool: TokenTreePool | null };
>>>>>>> 9be06b27
}

// PoolToken data from onchain call
export interface RawPoolTokens {
  balances: BigNumber[];
  lastChangeBlock: BigNumber;
  tokens: string[];
}

export interface LinearPool extends Pool {
  mainIndex: number;
  wrappedIndex: number;
}

export type AprRange = { min: string; max: string };

export interface OnchainTokenData {
  balance: string;
  weight: number;
  decimals: number;
  logoURI: string | undefined;
  name: string;
  symbol: string;
}

export type OnchainTokenDataMap = Record<Address, OnchainTokenData>;

export interface RawOnchainPoolData {
  decimals: number;
  poolTokens: RawPoolTokens;
  swapFee: BigNumber;
  totalSupply: BigNumber;
  weights?: BigNumber[];
  swapEnabled?: boolean;
  amp?: {
    value: BigNumber;
    precision: BigNumber;
  };
  linearPools?: Record<Address, RawLinearPoolData>;
  tokenRates?: BigNumber[];
}

export type RawOnchainPoolDataMap = Record<string, RawOnchainPoolData>;

export interface OnchainPoolData {
  tokens: Record<Address, OnchainTokenData>;
  totalSupply: string;
  decimals: number;
  swapFee: string;
  amp?: string;
  swapEnabled: boolean;
  linearPools?: Record<Address, LinearPoolData>;
  tokenRates?: string[];
}

export type OnchainPoolDataMap = Record<string, OnchainPoolData>;

export interface RawLinearPoolToken {
  address: string;
  index: BigNumber;
}

export interface RawWrappedLinearPoolToken extends RawLinearPoolToken {
  rate: string;
}

export interface LinearPoolToken {
  address: string;
  index: number;
  balance: string;
}

export interface WrappedLinearPoolToken extends LinearPoolToken {
  priceRate: string;
}

export interface RawLinearPoolData {
  id: string;
  priceRate: BigNumber;
  mainToken: RawLinearPoolToken;
  wrappedToken: RawWrappedLinearPoolToken;
  unwrappedTokenAddress: string;
  unwrappedERC4626Address: string;
  totalSupply: string;
  tokenData: RawPoolTokens;
}
export type RawLinearPoolDataMap = Record<Address, RawLinearPoolData>;

export interface LinearPoolData {
  id: string;
  priceRate: string;
  mainToken: LinearPoolToken;
  wrappedToken: WrappedLinearPoolToken;
  unwrappedTokenAddress: string;
  totalSupply: string;
}
export type LinearPoolDataMap = Record<Address, LinearPoolData>;

export type AnyPool = Pool | PoolWithShares;

export interface PoolShare {
  poolId: {
    id: string;
  };
  balance: string;
}

export interface PoolWithShares extends Pool {
  shares: string;
  bpt: string;
  lockedEndDate?: number;
}

export type PoolActivityType = 'Join' | 'Exit';

export interface PoolActivity {
  amounts: string[];
  timestamp: number;
  tx: string;
  type: PoolActivityType;
}

export interface PoolSwap {
  tokenIn: string;
  tokenOut: string;
  tokenAmountIn: string;
  tokenAmountOut: string;
  timestamp: number;
  tx: string;
  userAddress: {
    id: string;
  };
  ensName?: string | null;
  ensAvatar?: string | null;
}

export interface PoolSnapshot {
  pool: {
    id: string;
  };
  timestamp: number;
  amounts: string[];
  totalShares: string;
  swapVolume: string;
  swapFees: string;
  liquidity: string;
}

export interface PriceRateProvider {
  address: string;
  token: PoolToken;
}

export type PoolSnapshots = Record<number, PoolSnapshot>;

export type BalDetailsTableData = {
  title: string;
  value: string;
  link?: string;
};<|MERGE_RESOLUTION|>--- conflicted
+++ resolved
@@ -1,19 +1,14 @@
 import { BigNumber } from 'ethers';
-import { Pool as SDKPool, PoolToken } from '@balancer-labs/sdk';
+import { Pool as SDKPool } from '@balancer-labs/sdk';
 import { Address } from '@/types';
-
-export { PoolType, PoolToken } from '@balancer-labs/sdk';
 
 export interface Pool extends SDKPool {
   onchain?: OnchainPoolData;
   linearPoolTokensMap?: Record<string, PoolToken>;
-<<<<<<< HEAD
-=======
   unwrappedTokens?: string[];
   isNew?: boolean;
   volumeSnapshot?: string;
   feesSnapshot?: string;
-  apr?: PoolAPRs;
   boost?: string;
   priceRateProviders?: PriceRateProvider[];
 }
@@ -47,7 +42,6 @@
   symbol?: string;
   decimals: number;
   token: { pool: TokenTreePool | null };
->>>>>>> 9be06b27
 }
 
 // PoolToken data from onchain call

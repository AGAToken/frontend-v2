--- conflicted
+++ resolved
@@ -124,13 +124,8 @@
     if (bnum(bptAmount).eq(0))
       return this.scaleOutput(
         '0',
-<<<<<<< HEAD
-        this.calc.poolTokenDecimals[tokenIndex],
-        this.calc.pool.value.tokens[tokenIndex].priceRate || '1',
-=======
         tokenOutDecimals,
         tokenOutPriceRate,
->>>>>>> d419897a
         OldBigNumber.ROUND_DOWN // If OUT given IN, round down
       );
 
@@ -150,13 +145,8 @@
 
     return this.scaleOutput(
       tokenAmountOut.toString(),
-<<<<<<< HEAD
-      this.calc.poolTokenDecimals[tokenIndex],
-      this.calc.pool.value.tokens[tokenIndex].priceRate || '1',
-=======
       tokenOutDecimals,
       tokenOutPriceRate,
->>>>>>> d419897a
       OldBigNumber.ROUND_DOWN // If OUT given IN, round down
     );
   }

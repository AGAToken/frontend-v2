--- conflicted
+++ resolved
@@ -9,14 +9,8 @@
   isStableLike,
   isTradingHaltable,
   isWeightedLike,
-<<<<<<< HEAD
-  isDeep,
-=======
-  removeBptFrom,
->>>>>>> 73108627
   isComposableStableLike,
   isComposableStable,
-  tokensListExclBpt,
 } from '@/composables/usePool';
 import ERC20_ABI from '@/lib/abi/ERC20.json';
 import IERC4626 from '@/lib/abi/IERC4626.json';
@@ -116,64 +110,6 @@
             });
           }
         }
-<<<<<<< HEAD
-
-        if (isDeep(pool)) {
-          tokensListExclBpt(pool).forEach((poolToken, i) => {
-            multicaller
-              .call({
-                key: `${pool.id}.linearPools.${poolToken}.id`,
-                address: poolToken,
-                function: 'getPoolId',
-                abi: PoolTypeABIs,
-              })
-              .call({
-                key: `${pool.id}.linearPools.${poolToken}.priceRate`,
-                address: poolToken,
-                function: 'getRate',
-                abi: PoolTypeABIs,
-              })
-              .call({
-                key: `${pool.id}.tokenRates[${i}]`,
-                address: pool.address,
-                function: 'getTokenRate',
-                abi: PoolTypeABIs,
-                params: [poolToken],
-              })
-              .call({
-                key: `${pool.id}.linearPools.${poolToken}.mainToken.address`,
-                address: poolToken,
-                function: 'getMainToken',
-                abi: PoolTypeABIs,
-              })
-              .call({
-                key: `${pool.id}.linearPools.${poolToken}.mainToken.index`,
-                address: poolToken,
-                function: 'getMainIndex',
-                abi: PoolTypeABIs,
-              })
-              .call({
-                key: `${pool.id}.linearPools.${poolToken}.wrappedToken.address`,
-                address: poolToken,
-                function: 'getWrappedToken',
-                abi: PoolTypeABIs,
-              })
-              .call({
-                key: `${pool.id}.linearPools.${poolToken}.wrappedToken.index`,
-                address: poolToken,
-                function: 'getWrappedIndex',
-                abi: PoolTypeABIs,
-              })
-              .call({
-                key: `${pool.id}.linearPools.${poolToken}.wrappedToken.rate`,
-                address: poolToken,
-                function: 'getWrappedTokenRate',
-                abi: PoolTypeABIs,
-              });
-          });
-        }
-=======
->>>>>>> 73108627
       }
     });
 

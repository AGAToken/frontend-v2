--- conflicted
+++ resolved
@@ -21,11 +21,8 @@
   ): Promise<Pool[]> {
     const processedPools = this.pools.map(pool => {
       const poolService = new this.poolServiceClass(pool);
-<<<<<<< HEAD
-      poolService.setTotalLiquidity(prices, currency, tokens);
-=======
-      poolService.removeBptFromTokens();
->>>>>>> 73108627
+      poolService.setTotalLiquidity();
+      // poolService.removeBptFromTokens();
       poolService.setUnwrappedTokens();
       return poolService.pool;
     });

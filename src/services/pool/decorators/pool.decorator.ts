import { getTimeTravelBlock } from '@/composables/useSnapshots';
import { balancerSubgraphService } from '@/services/balancer/subgraph/balancer-subgraph.service';
import { Pool } from '@/services/pool/types';
<<<<<<< HEAD
import {
  GaugeBalAprs,
  GaugeRewardTokenAprs,
  stakingRewardsService,
} from '@/services/staking/staking-rewards.service';
=======
>>>>>>> 77d6a834
import { TokenInfoMap } from '@/types/TokenList';
import PoolService from '../pool.service';
import { PoolMulticaller } from './pool.multicaller';

/**
 * @summary Decorates a set of pools with additonal data.
 */
export class PoolDecorator {
  constructor(
    public pools: Pool[],
    private readonly poolServiceClass = PoolService,
    private readonly poolSubgraph = balancerSubgraphService
  ) {}

  public async decorate(
    tokens: TokenInfoMap,
    includeAprs = true
  ): Promise<Pool[]> {
    const processedPools = this.pools.map(pool => {
      const poolService = new this.poolServiceClass(pool);
      poolService.removeBptFromTokens();
      poolService.setUnwrappedTokens();
      return poolService.pool;
    });

    const poolMulticaller = new PoolMulticaller(processedPools);

    const [poolSnapshots, rawOnchainDataMap] = await Promise.all([
      this.getSnapshots(),
      poolMulticaller.fetch(),
    ]);

    const promises = processedPools.map(async pool => {
      const poolSnapshot = poolSnapshots.find(p => p.id === pool.id);
      const poolService = new this.poolServiceClass(pool);

      poolService.setOnchainData(rawOnchainDataMap[pool.id], tokens);
      poolService.setFeesSnapshot(poolSnapshot);
      poolService.setVolumeSnapshot(poolSnapshot);
<<<<<<< HEAD
      await poolService.setLinearPools();
      await poolService.setTotalLiquidity();

      if (setAprCondition && poolSnapshot) {
        await poolService.setAPR();
      }
=======
      await poolService.setTotalLiquidity();

      if (includeAprs) await poolService.setAPR();
>>>>>>> 77d6a834

      return poolService.pool;
    });

    return await Promise.all(promises);
  }

  /**
   * Re-sets totalLiquidty on all pools, typically after prices have been updated.
   */
  public async reCalculateTotalLiquidities(): Promise<Pool[]> {
    return Promise.all(
      this.pools.map(async pool => {
        const poolService = new this.poolServiceClass(pool);
        await poolService.setTotalLiquidity();
        return poolService.pool;
      })
    );
  }

  /**
   * @summary Get snapshot data of pools
   * @description Getting the past state of pools allows us to calculate
   * snapshot values like volume and fees, currently fixed at past 24h
   * (see getTimeTravelBlock).
   */
  private async getSnapshots(): Promise<Pool[]> {
    const blockNumber = await getTimeTravelBlock();
    const block = { number: blockNumber };
    const isInPoolIds = { id: { in: this.pools.map(pool => pool.id) } };
    try {
      return await this.poolSubgraph.pools.get({
        where: isInPoolIds,
        block,
      });
    } catch (error) {
      console.error('Failed to fetch pool snapshots', error);
      return [];
    }
  }
}<|MERGE_RESOLUTION|>--- conflicted
+++ resolved
@@ -1,14 +1,6 @@
 import { getTimeTravelBlock } from '@/composables/useSnapshots';
 import { balancerSubgraphService } from '@/services/balancer/subgraph/balancer-subgraph.service';
 import { Pool } from '@/services/pool/types';
-<<<<<<< HEAD
-import {
-  GaugeBalAprs,
-  GaugeRewardTokenAprs,
-  stakingRewardsService,
-} from '@/services/staking/staking-rewards.service';
-=======
->>>>>>> 77d6a834
 import { TokenInfoMap } from '@/types/TokenList';
 import PoolService from '../pool.service';
 import { PoolMulticaller } from './pool.multicaller';
@@ -48,18 +40,9 @@
       poolService.setOnchainData(rawOnchainDataMap[pool.id], tokens);
       poolService.setFeesSnapshot(poolSnapshot);
       poolService.setVolumeSnapshot(poolSnapshot);
-<<<<<<< HEAD
-      await poolService.setLinearPools();
-      await poolService.setTotalLiquidity();
-
-      if (setAprCondition && poolSnapshot) {
-        await poolService.setAPR();
-      }
-=======
       await poolService.setTotalLiquidity();
 
       if (includeAprs) await poolService.setAPR();
->>>>>>> 77d6a834
 
       return poolService.pool;
     });

--- conflicted
+++ resolved
@@ -7,22 +7,6 @@
 }
 
 export default class BalancerSubgraphClient {
-<<<<<<< HEAD
-  url: string;
-
-  constructor(private readonly configService = _configService) {
-    this.url = configService.network.subgraph;
-  }
-
-  public async get(query, options: SubgraphQueryOptions = {}) {
-    const url = options.url || this.url;
-    try {
-      const payload = this.toPayload(query);
-      const {
-        data: { data },
-      } = await axios.post(url, payload);
-      return data;
-=======
   public async get(query) {
     try {
       const payload = this.toPayload(query);
@@ -33,7 +17,6 @@
       }
 
       return response.data.data;
->>>>>>> c3c32988
     } catch (error) {
       console.error(error);
     }

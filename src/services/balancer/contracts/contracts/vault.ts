<<<<<<< HEAD
import { toNormalizedWeights, PoolType } from '@balancer-labs/sdk';
=======
import { PoolType, toNormalizedWeights } from '@balancer-labs/sdk';
>>>>>>> f8f48d5d
import { Vault__factory } from '@balancer-labs/typechain';
import { getAddress } from '@ethersproject/address';
import { BigNumber } from '@ethersproject/bignumber';
import { formatUnits } from '@ethersproject/units';
import { Contract } from 'ethers';
import { pick } from 'lodash';

import {
  isStableLike,
  isTradingHaltable,
  isWeightedLike,
  isDeep,
  isComposableStableLike,
  isComposableStable,
} from '@/composables/usePool';
import VaultAbi from '@/lib/abi/VaultAbi.json';
import { isSameAddress } from '@/lib/utils';
import { Multicaller } from '@/lib/utils/balancer/contract';
import { Pool } from '@/services/pool/types';
import {
  LinearPoolDataMap,
  OnchainPoolData,
  OnchainTokenDataMap,
  RawLinearPoolData,
  RawLinearPoolDataMap,
  RawOnchainPoolData,
  RawPoolTokens,
} from '@/services/pool/types';
import { TokenInfoMap } from '@/types/TokenList';

import Service from '../balancer-contracts.service';
import ProtocolFeesCollector from './protocol-fees-collector';

export default class Vault {
  service: Service;
  instance: Contract;

  constructor(service: Service, instanceABI = VaultAbi) {
    this.service = service;
    this.instance = new Contract(
      this.service.config.addresses.vault,
      instanceABI,
      this.service.provider
    );
  }

  public get protocolFeesCollector(): ProtocolFeesCollector {
    return new ProtocolFeesCollector(this);
  }

  public async getPoolData(
    pool: Pool,
    id: string,
    type: PoolType,
    tokens: TokenInfoMap
  ): Promise<OnchainPoolData> {
    const poolAddress = getAddress(id.slice(0, 42));
    let result = <RawOnchainPoolData>{};

    const vaultMultiCaller = new Multicaller(
      this.service.config.key,
      this.service.provider,
      Vault__factory.abi
    );

    const poolMulticaller = new Multicaller(
      this.service.config.key,
      this.service.provider,
      this.service.allPoolABIs
    );

    poolMulticaller.call('totalSupply', poolAddress, 'totalSupply');
    poolMulticaller.call('decimals', poolAddress, 'decimals');
    poolMulticaller.call('swapFee', poolAddress, 'getSwapFeePercentage');

    if (isWeightedLike(type)) {
      poolMulticaller.call('weights', poolAddress, 'getNormalizedWeights', []);

      if (isTradingHaltable(type)) {
        poolMulticaller.call('swapEnabled', poolAddress, 'getSwapEnabled');
      }
    } else if (isStableLike(type)) {
      poolMulticaller.call('amp', poolAddress, 'getAmplificationParameter');

      if (isComposableStableLike(type)) {
        // Overwrite totalSupply with virtualSupply for StablePhantom pools
        poolMulticaller.call('totalSupply', poolAddress, 'getVirtualSupply');
        if (isComposableStable(type)) {
          // Overwrite totalSupply with actualSupply for ComposableStable pools
          poolMulticaller.call('totalSupply', poolAddress, 'getActualSupply');
        }
      }

      if (isDeep(pool)) {
        Object.keys(tokens).forEach((token, i) => {
          poolMulticaller.call(`linearPools.${token}.id`, token, 'getPoolId');
          poolMulticaller.call(
            `linearPools.${token}.priceRate`,
            token,
            'getRate'
          );
          poolMulticaller.call(
            `tokenRates[${i}]`,
            poolAddress,
            'getTokenRate',
            [token]
          );
          poolMulticaller.call(
            `linearPools.${token}.mainToken.address`,
            token,
            'getMainToken'
          );
          poolMulticaller.call(
            `linearPools.${token}.mainToken.index`,
            token,
            'getMainIndex'
          );
          poolMulticaller.call(
            `linearPools.${token}.wrappedToken.address`,
            token,
            'getWrappedToken'
          );
          poolMulticaller.call(
            `linearPools.${token}.wrappedToken.index`,
            token,
            'getWrappedIndex'
          );
          poolMulticaller.call(
            `linearPools.${token}.wrappedToken.rate`,
            token,
            'getWrappedTokenRate'
          );
        });
      }
    }

    result = await poolMulticaller.execute(result);

    if (isDeep(pool) && result.linearPools) {
      const wrappedTokensMap: Record<string, string> = {};

      Object.keys(result.linearPools).forEach(address => {
        if (!result.linearPools) return;
        const linearPool: RawLinearPoolData = result.linearPools[address];

        vaultMultiCaller.call(
          `linearPools.${address}.tokenData`,
          this.address,
          'getPoolTokens',
          [linearPool.id]
        );

        wrappedTokensMap[address] = linearPool.wrappedToken.address;
      });

      Object.entries(wrappedTokensMap).forEach(([address, wrappedToken]) => {
        // The method to fetch the unwrapped asset of a linear pool can be
        // different depending on if it's an ERC4626 or StaticAToken interface.
        // Here we just try both methods and merge the result in formatting.
        poolMulticaller.call(
          `linearPools.${address}.unwrappedTokenAddress`,
          wrappedToken,
          'ATOKEN'
        );
        poolMulticaller.call(
          `linearPools.${address}.unwrappedERC4626Address`,
          wrappedToken,
          'asset'
        );

        poolMulticaller.call(
          `linearPools.${address}.totalSupply`,
          address,
          'getVirtualSupply'
        );
      });

      result = await poolMulticaller.execute(result);
    }

    vaultMultiCaller.call('poolTokens', this.address, 'getPoolTokens', [id]);
    result = await vaultMultiCaller.execute(result);

    return this.formatPoolData(result, type, tokens, poolAddress);
  }

  public formatPoolData(
    rawData: RawOnchainPoolData,
    type: PoolType,
    tokens: TokenInfoMap,
    poolAddress: string
  ): OnchainPoolData {
    const poolData = <OnchainPoolData>{};

    // Filter out pre-minted BPT token if exists
    const validTokens = Object.keys(tokens).filter(
      address => !isSameAddress(address, poolAddress)
    );
    tokens = pick(tokens, validTokens);

    const normalizedWeights = this.normalizeWeights(
      rawData?.weights || [],
      type,
      tokens
    );

    poolData.tokens = this.formatPoolTokens(
      rawData.poolTokens,
      tokens,
      normalizedWeights,
      poolAddress
    );

    poolData.amp = '0';
    if (rawData?.amp) {
      poolData.amp = rawData.amp.value.div(rawData.amp.precision).toString();
    }

    poolData.swapEnabled = true;
    if (rawData.swapEnabled !== undefined) {
      poolData.swapEnabled = rawData.swapEnabled;
    }

    if (rawData?.linearPools) {
      poolData.linearPools = this.formatLinearPools(rawData.linearPools);
    }

    if (rawData.tokenRates) {
      poolData.tokenRates = rawData.tokenRates.map(rate =>
        formatUnits(rate.toString(), 18)
      );
    }

    poolData.totalSupply = formatUnits(rawData.totalSupply, rawData.decimals);
    poolData.decimals = rawData.decimals;
    poolData.swapFee = formatUnits(rawData.swapFee, 18);

    return poolData;
  }

  private formatPoolTokens(
    poolTokens: RawPoolTokens,
    tokenInfo: TokenInfoMap,
    weights: number[],
    poolAddress: string
  ): OnchainTokenDataMap {
    const tokens = <OnchainTokenDataMap>{};

    poolTokens.tokens.forEach((token, i) => {
      const tokenBalance = poolTokens.balances[i];
      const decimals = tokenInfo[token]?.decimals;
      tokens[token.toLowerCase()] = {
        decimals,
        balance: formatUnits(tokenBalance, decimals),
        weight: weights[i],
        symbol: tokenInfo[token]?.symbol,
        name: tokenInfo[token]?.name,
        logoURI: tokenInfo[token]?.logoURI,
      };
    });

    // Remove pre-minted BPT
    delete tokens[poolAddress.toLowerCase()];

    return tokens;
  }

  private formatLinearPools(
    linearPools: RawLinearPoolDataMap
  ): LinearPoolDataMap {
    const _linearPools = <LinearPoolDataMap>{};

    Object.keys(linearPools).forEach(address => {
      const {
        id,
        mainToken,
        wrappedToken,
        priceRate,
        unwrappedTokenAddress,
        unwrappedERC4626Address,
        tokenData,
        totalSupply,
      } = linearPools[address];

      const unwrappedAddress =
        unwrappedTokenAddress ||
        unwrappedERC4626Address ||
        wrappedToken.address;

      _linearPools[address.toLowerCase()] = {
        id,
        priceRate: formatUnits(priceRate.toString(), 18),
        mainToken: {
          address: getAddress(mainToken.address),
          index: mainToken.index.toNumber(),
          balance: tokenData.balances[mainToken.index.toNumber()].toString(),
        },
        wrappedToken: {
          address: getAddress(wrappedToken.address),
          index: wrappedToken.index.toNumber(),
          balance: tokenData.balances[wrappedToken.index.toNumber()].toString(),
          priceRate: formatUnits(wrappedToken.rate, 18),
        },
        unwrappedTokenAddress: unwrappedAddress,
        totalSupply: formatUnits(totalSupply, 18),
      };
    });

    return _linearPools;
  }

  public normalizeWeights(
    weights: BigNumber[],
    type: PoolType,
    tokens: TokenInfoMap
  ): number[] {
    if (isWeightedLike(type)) {
      // toNormalizedWeights returns weights as 18 decimal fixed point
      return toNormalizedWeights(weights).map(w => Number(formatUnits(w, 18)));
    } else if (isStableLike(type)) {
      const tokensList = Object.values(tokens);
      return tokensList.map(() => 1 / tokensList.length);
    } else {
      return [];
    }
  }

  public get address(): string {
    return this.service.config.addresses.vault;
  }
}<|MERGE_RESOLUTION|>--- conflicted
+++ resolved
@@ -1,8 +1,4 @@
-<<<<<<< HEAD
-import { toNormalizedWeights, PoolType } from '@balancer-labs/sdk';
-=======
 import { PoolType, toNormalizedWeights } from '@balancer-labs/sdk';
->>>>>>> f8f48d5d
 import { Vault__factory } from '@balancer-labs/typechain';
 import { getAddress } from '@ethersproject/address';
 import { BigNumber } from '@ethersproject/bignumber';

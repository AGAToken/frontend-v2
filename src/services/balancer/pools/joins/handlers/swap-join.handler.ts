import { overflowProtected } from '@/components/_global/BalTextInput/helpers';
import { getTimestampSecondsFromNow } from '@/composables/useTime';
import { POOLS } from '@/constants/pools';
import { NATIVE_ASSET_ADDRESS } from '@/constants/tokens';
import { fetchPoolsForSor, hasFetchedPoolsForSor } from '@/lib/balancer.sdk';
import { bnum, isSameAddress } from '@/lib/utils';
import { AmountIn } from '@/providers/local/join-pool.provider';
import { vaultService } from '@/services/contracts/vault.service';
import { GasPriceService } from '@/services/gas-price/gas-price.service';
import { Pool } from '@/services/pool/types';
import { BalancerSDK, BatchSwap, SwapInfo } from '@balancer-labs/sdk';
import {
  TransactionRequest,
  TransactionResponse,
} from '@ethersproject/abstract-provider';
import { BigNumber, formatFixed, parseFixed } from '@ethersproject/bignumber';
import { JsonRpcSigner } from '@ethersproject/providers';
<<<<<<< HEAD
=======
import { parseUnits } from 'ethers/lib/utils';
import { Ref } from 'vue';
>>>>>>> 0ab23353
import { JoinParams, JoinPoolHandler, QueryOutput } from './join-pool.handler';

/**
 * Handles joins for single asset flows where we need to use a BatchSwap to join
 * the pool.
 */
export class SwapJoinHandler implements JoinPoolHandler {
  private lastSwapRoute?: SwapInfo;

  constructor(
    public readonly pool: Pool,
    public readonly sdk: BalancerSDK,
    public readonly gasPriceService: GasPriceService
  ) {}

  async join(params: JoinParams): Promise<TransactionResponse> {
    const { signer, slippageBsp } = params;
    const userAddress = await signer.getAddress();
    await this.queryJoin(params);
    if (!this.lastSwapRoute)
      throw new Error('Could not fetch swap route for join.');

    const swap = this.getSwapAttributes(
      this.lastSwapRoute,
      slippageBsp,
      userAddress
    );
    const options = this.getSwapOptions(params.amountsIn[0]);

    const { kind, swaps, assets, funds, limits } = swap.attributes as BatchSwap;
    return vaultService.batchSwap(
      kind,
      swaps,
      assets,
      funds,
      limits as string[],
      options
    );
  }

  async queryJoin({
    amountsIn,
    tokensIn,
    signer,
  }: JoinParams): Promise<QueryOutput> {
    if (amountsIn.length === 0)
      throw new Error('Missing amounts to join with.');

    const amountIn = amountsIn[0];
    const tokenIn = tokensIn[amountIn.address];
    if (!tokenIn) throw new Error('Missing critical token metadata.');
    if (!amountIn.value || bnum(amountIn.value).eq(0))
      return { bptOut: '0', priceImpact: 0 };

    if (!hasFetchedPoolsForSor.value) await fetchPoolsForSor();

    const safeAmount = overflowProtected(amountIn.value, tokenIn.decimals);
    const bnumAmount = parseFixed(safeAmount, tokenIn.decimals);
    const gasPrice = await this.getGasPrice(signer);

    this.lastSwapRoute = await this.sdk.swaps.findRouteGivenIn({
<<<<<<< HEAD
      tokenIn: amountIn.address,
      tokenOut: this.pool.address,
=======
      tokenIn: this.formatAddressForSor(amountIn.address),
      tokenOut: this.pool.value.address,
>>>>>>> 0ab23353
      amount: bnumAmount,
      gasPrice,
      maxPools: 4,
    });

    const bptOut = formatFixed(
      this.lastSwapRoute.returnAmount,
      this.pool.onchain?.decimals || 18
    );
    if (bnum(bptOut).eq(0)) throw new Error('Not enough liquidity.');

    const priceImpact = this.calcPriceImpact(
      amountIn.value,
      bptOut,
      this.lastSwapRoute.marketSp
    );

    return { bptOut, priceImpact };
  }

  /**
   * PRIVATE
   */
  private calcPriceImpact(
    amountIn: string,
    amountOut: string,
    marketSp: string
  ): number {
    const effectivePrice = bnum(amountIn).div(amountOut);
    const priceImpact = effectivePrice.div(marketSp).minus(1) || 1; // If fails to calculate return error value of 100%

    // Don't return negative price impact
    return Math.max(0, priceImpact.toNumber());
  }

  private async getGasPrice(signer: JsonRpcSigner): Promise<BigNumber> {
    let price: number;

    const gasPriceParams = await this.gasPriceService.getGasPrice();
    if (gasPriceParams) {
      price = gasPriceParams.price;
    } else {
      price = (await signer.getGasPrice()).toNumber();
    }

    if (!price) throw new Error('Failed to fetch gas price.');

    return BigNumber.from(price);
  }

  private getSwapAttributes(
    swapInfo: SwapInfo,
    maxSlippage: number,
    userAddress: string
  ) {
    const deadline = BigNumber.from(getTimestampSecondsFromNow(60)); // 60 seconds from now
    return this.sdk.swaps.buildSwap({
      userAddress,
      swapInfo,
      kind: 0,
      deadline,
      maxSlippage,
    });
  }

  private getSwapOptions(amountIn: AmountIn): TransactionRequest {
    const options: TransactionRequest = {};

    if (isSameAddress(amountIn.address, NATIVE_ASSET_ADDRESS))
      options.value = parseUnits(amountIn.value).toString();

    return options;
  }

  private formatAddressForSor(address: string): string {
    return isSameAddress(address, NATIVE_ASSET_ADDRESS)
      ? POOLS.ZeroAddress
      : address;
  }
}<|MERGE_RESOLUTION|>--- conflicted
+++ resolved
@@ -15,11 +15,7 @@
 } from '@ethersproject/abstract-provider';
 import { BigNumber, formatFixed, parseFixed } from '@ethersproject/bignumber';
 import { JsonRpcSigner } from '@ethersproject/providers';
-<<<<<<< HEAD
-=======
 import { parseUnits } from 'ethers/lib/utils';
-import { Ref } from 'vue';
->>>>>>> 0ab23353
 import { JoinParams, JoinPoolHandler, QueryOutput } from './join-pool.handler';
 
 /**
@@ -81,13 +77,8 @@
     const gasPrice = await this.getGasPrice(signer);
 
     this.lastSwapRoute = await this.sdk.swaps.findRouteGivenIn({
-<<<<<<< HEAD
-      tokenIn: amountIn.address,
+      tokenIn: this.formatAddressForSor(amountIn.address),
       tokenOut: this.pool.address,
-=======
-      tokenIn: this.formatAddressForSor(amountIn.address),
-      tokenOut: this.pool.value.address,
->>>>>>> 0ab23353
       amount: bnumAmount,
       gasPrice,
       maxPools: 4,
@@ -125,7 +116,6 @@
 
   private async getGasPrice(signer: JsonRpcSigner): Promise<BigNumber> {
     let price: number;
-
     const gasPriceParams = await this.gasPriceService.getGasPrice();
     if (gasPriceParams) {
       price = gasPriceParams.price;

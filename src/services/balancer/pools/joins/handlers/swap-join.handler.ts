import { overflowProtected } from '@/components/_global/BalTextInput/helpers';
import { getTimestampSecondsFromNow } from '@/composables/useTime';
import { POOLS } from '@/constants/pools';
import { NATIVE_ASSET_ADDRESS } from '@/constants/tokens';
import { fetchPoolsForSor, hasFetchedPoolsForSor } from '@/lib/balancer.sdk';
import { bnum, isSameAddress } from '@/lib/utils';
import { AmountIn } from '@/providers/local/join-pool.provider';
import { vaultService } from '@/services/contracts/vault.service';
import { GasPriceService } from '@/services/gas-price/gas-price.service';
import { Pool } from '@/services/pool/types';
import { BalancerSDK, BatchSwap, SwapInfo } from '@balancer-labs/sdk';
import {
  TransactionRequest,
  TransactionResponse,
} from '@ethersproject/abstract-provider';
import { BigNumber, formatFixed, parseFixed } from '@ethersproject/bignumber';
import { JsonRpcSigner } from '@ethersproject/providers';
<<<<<<< HEAD
import { parseUnits } from 'ethers/lib/utils';
=======
import { parseUnits } from '@ethersproject/units';
import { Ref } from 'vue';
>>>>>>> c44de737
import { JoinParams, JoinPoolHandler, QueryOutput } from './join-pool.handler';

/**
 * Handles joins for single asset flows where we need to use a BatchSwap to join
 * the pool.
 */
export class SwapJoinHandler implements JoinPoolHandler {
  private lastSwapRoute?: SwapInfo;

  constructor(
    public readonly pool: Pool,
    public readonly sdk: BalancerSDK,
    public readonly gasPriceService: GasPriceService
  ) {}

  async join(params: JoinParams): Promise<TransactionResponse> {
    const { signer, slippageBsp } = params;
    const userAddress = await signer.getAddress();
    await this.queryJoin(params);
    if (!this.lastSwapRoute)
      throw new Error('Could not fetch swap route for join.');

    const swap = this.getSwapAttributes(
      this.lastSwapRoute,
      slippageBsp,
      userAddress
    );
    const options = this.getSwapOptions(params.amountsIn[0]);

    const { kind, swaps, assets, funds, limits } = swap.attributes as BatchSwap;
    return vaultService.batchSwap(
      kind,
      swaps,
      assets,
      funds,
      limits as string[],
      options
    );
  }

  async queryJoin({
    amountsIn,
    tokensIn,
    signer,
  }: JoinParams): Promise<QueryOutput> {
    if (amountsIn.length === 0)
      throw new Error('Missing amounts to join with.');

    const amountIn = amountsIn[0];
    const tokenIn = tokensIn[amountIn.address];
    if (!tokenIn) throw new Error('Missing critical token metadata.');
    if (!amountIn.value || bnum(amountIn.value).eq(0))
      return { bptOut: '0', priceImpact: 0 };

    if (!hasFetchedPoolsForSor.value) await fetchPoolsForSor();

    const safeAmount = overflowProtected(amountIn.value, tokenIn.decimals);
    const bnumAmount = parseFixed(safeAmount, tokenIn.decimals);
    const gasPrice = await this.getGasPrice(signer);

    this.lastSwapRoute = await this.sdk.swaps.findRouteGivenIn({
      tokenIn: this.formatAddressForSor(amountIn.address),
      tokenOut: this.pool.address,
      amount: bnumAmount,
      gasPrice,
      maxPools: 4,
    });

    const bptOut = formatFixed(
      this.lastSwapRoute.returnAmount,
      this.pool.onchain?.decimals || 18
    );
    if (bnum(bptOut).eq(0)) throw new Error('Not enough liquidity.');

    const priceImpact = this.calcPriceImpact(
      amountIn.value,
      bptOut,
      this.lastSwapRoute.marketSp
    );

    return { bptOut, priceImpact };
  }

  /**
   * PRIVATE
   */
  private calcPriceImpact(
    amountIn: string,
    amountOut: string,
    marketSp: string
  ): number {
    const effectivePrice = bnum(amountIn).div(amountOut);
    const priceImpact = effectivePrice.div(marketSp).minus(1) || 1; // If fails to calculate return error value of 100%

    // Don't return negative price impact
    return Math.max(0, priceImpact.toNumber());
  }

  private async getGasPrice(signer: JsonRpcSigner): Promise<BigNumber> {
    let price: number;
    const gasPriceParams = await this.gasPriceService.getGasPrice();
    if (gasPriceParams) {
      price = gasPriceParams.price;
    } else {
      price = (await signer.getGasPrice()).toNumber();
    }

    if (!price) throw new Error('Failed to fetch gas price.');

    return BigNumber.from(price);
  }

  private getSwapAttributes(
    swapInfo: SwapInfo,
    maxSlippage: number,
    userAddress: string
  ) {
    const deadline = BigNumber.from(getTimestampSecondsFromNow(60)); // 60 seconds from now
    return this.sdk.swaps.buildSwap({
      userAddress,
      swapInfo,
      kind: 0,
      deadline,
      maxSlippage,
    });
  }

  private getSwapOptions(amountIn: AmountIn): TransactionRequest {
    const options: TransactionRequest = {};

    if (isSameAddress(amountIn.address, NATIVE_ASSET_ADDRESS))
      options.value = parseUnits(amountIn.value).toString();

    return options;
  }

  private formatAddressForSor(address: string): string {
    return isSameAddress(address, NATIVE_ASSET_ADDRESS)
      ? POOLS.ZeroAddress
      : address;
  }
}<|MERGE_RESOLUTION|>--- conflicted
+++ resolved
@@ -15,12 +15,7 @@
 } from '@ethersproject/abstract-provider';
 import { BigNumber, formatFixed, parseFixed } from '@ethersproject/bignumber';
 import { JsonRpcSigner } from '@ethersproject/providers';
-<<<<<<< HEAD
-import { parseUnits } from 'ethers/lib/utils';
-=======
 import { parseUnits } from '@ethersproject/units';
-import { Ref } from 'vue';
->>>>>>> c44de737
 import { JoinParams, JoinPoolHandler, QueryOutput } from './join-pool.handler';
 
 /**

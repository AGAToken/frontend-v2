--- conflicted
+++ resolved
@@ -1,14 +1,8 @@
-<<<<<<< HEAD
-import { getBalancer } from '@/dependencies/balancer-sdk';
 import {
   gasPriceService,
   GasPriceService,
 } from '@/services/gas-price/gas-price.service';
-=======
-import { isDeep } from '@/composables/usePoolHelpers';
 import { getBalancerSDK } from '@/dependencies/balancer-sdk';
-import { gasPriceService } from '@/services/gas-price/gas-price.service';
->>>>>>> 584d0e9d
 import { Pool } from '@/services/pool/types';
 import { TransactionResponse } from '@ethersproject/abstract-provider';
 import { Ref } from 'vue';

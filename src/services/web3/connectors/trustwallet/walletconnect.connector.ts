--- conflicted
+++ resolved
@@ -1,17 +1,13 @@
 import { EthereumProvider } from '@walletconnect/ethereum-provider';
 
-import ConfigService from '@/services/config/config.service';
-import config from '@/lib/config';
+import { Network } from '@/lib/config';
+import { configService } from '@/services/config/config.service';
 import { WalletError } from '@/types';
-import { Network } from '@/lib/config';
 import { Connector, ConnectorId } from '../connector';
-import { Config } from '@/lib/config/types';
 
 export class WalletConnectConnector extends Connector {
   id = ConnectorId.WalletConnect;
   async connect() {
-    const configService = new ConfigService();
-<<<<<<< HEAD
     const provider = await EthereumProvider.init({
       projectId: 'ee9c0c7e1b8b86ebdfb8fd93bb116ca8',
       chains: [Network.MAINNET, Network.POLYGON, Network.ARBITRUM],
@@ -19,16 +15,8 @@
         [Network.MAINNET]: configService.getNetworkRpc(Network.MAINNET),
         [Network.POLYGON]: configService.getNetworkRpc(Network.POLYGON),
         [Network.ARBITRUM]: configService.getNetworkRpc(Network.ARBITRUM),
+        [Network.GNOSIS]: configService.getNetworkRpc(Network.GNOSIS),
       },
-=======
-    const rpcUrls: Record<number, string> = {};
-    Object.values(config).forEach((c: Config) => {
-      if (!c.visibleInUI) return;
-      rpcUrls[c.chainId] = configService.getNetworkRpc(c.chainId as Network);
-    });
-    const provider = new WalletConnectProvider({
-      rpc: rpcUrls,
->>>>>>> 14c12364
     });
     this.provider = provider;
 

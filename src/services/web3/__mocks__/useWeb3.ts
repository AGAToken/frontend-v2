import { AddressZero } from '@ethersproject/constants';

import { configService } from '@/services/config/config.service';

export default function useWeb3Mock() {
  return {
    getProvider: vi.fn(),
    appNetworkConfig: {
      nativeAsset: {
        address: configService.network.nativeAsset.address,
      },
    },
    account: {
      value: AddressZero,
    },
<<<<<<< HEAD
    isWalletReady: () => true,
=======
    explorerLinks: {
      addressLink: (address: string) => `$test-explorer/address/${address}`,
    },
>>>>>>> 8ea61adf
  };
}<|MERGE_RESOLUTION|>--- conflicted
+++ resolved
@@ -13,12 +13,9 @@
     account: {
       value: AddressZero,
     },
-<<<<<<< HEAD
     isWalletReady: () => true,
-=======
     explorerLinks: {
       addressLink: (address: string) => `$test-explorer/address/${address}`,
     },
->>>>>>> 8ea61adf
   };
 }
--- conflicted
+++ resolved
@@ -110,21 +110,12 @@
       return `/${to.params.networkSlug}/swap${to.path.split('/trade')[1]}`;
     },
   },
-<<<<<<< HEAD
-  {
-    path: '/:networkSlug/pool/create/:tx?',
-    name: 'create-pool',
-    component: CreatePoolPage,
-    meta: { layout: 'FocussedLayout' },
-  },
-=======
   // {
   //   path: '/:networkSlug/pool/create/:tx?',
   //   name: 'create-pool',
   //   component: CreatePoolPage,
   //   meta: { layout: 'FocusedLayout' },
   // },
->>>>>>> 19abfb60
   {
     path: '/:networkSlug/pool/:id',
     name: 'pool',

import { createRouter, createWebHashHistory, RouteRecordRaw } from 'vue-router';
import { captureException } from '@sentry/browser';

import { isGoerli } from '@/composables/useNetwork';
import { applyNavGuards } from './nav-guards';

const ClaimPage = () => import('@/pages/claim/index.vue');
const LegacyClaimPage = () => import('@/pages/claim/legacy.vue');
const CookiesPolicyPage = () => import('@/pages/cookies-policy.vue');
const GetVeBalPage = () => import('@/pages/get-vebal.vue');
const HomePage = () => import('@/pages/index.vue');
const PoolPage = () =>
  import(/* webpackPrefetch: true */ '@/pages/pool/_id.vue');
const CreatePoolPage = () => import('@/pages/pool/create.vue');
const PoolAddLiquidityPage = () => import('@/pages/pool/add-liquidity.vue');
const PoolWithdrawPage = () => import('@/pages/pool/withdraw.vue');
const PrivacyPolicyPage = () => import('@/pages/privacy-policy.vue');
const TermsOfUsePage = () => import('@/pages/terms-of-use.vue');
const RisksPage = () => import('@/pages/risks.vue');
const SwapPage = () => import('@/pages/swap.vue');

export const SwapPagePrefetchLinks = async () =>
  import('@/pages/swap.vue').toString();

const UnlockVeBalPage = () => import('@/pages/unlock-vebal.vue');
const VeBalPage = () => import('@/pages/vebal.vue');
const FaucetPage = () => import('@/pages/faucet.vue');

const PortfolioPage = () => import('@/pages/portfolio.vue');

declare module 'vue-router' {
  interface RouteMeta {
    layout?: string;
    bgColors?: {
      dark: string;
      light: string;
    };
  }
}

const routes: RouteRecordRaw[] = [
  {
    path: '/',
    name: 'home',
    component: HomePage,
  },
  {
    path: '/terms-of-use',
    name: 'terms-of-use',
    component: TermsOfUsePage,
    meta: { layout: 'ContentLayout' },
  },
  {
    path: '/privacy-policy',
    name: 'privacy-policy',
    component: PrivacyPolicyPage,
    meta: { layout: 'ContentLayout' },
  },
  {
    path: '/cookies-policy',
    name: 'cookies-policy',
    component: CookiesPolicyPage,
    meta: { layout: 'ContentLayout' },
  },
  {
    path: '/risks',
    name: 'risks',
    component: RisksPage,
    meta: { layout: 'ContentLayout' },
  },
  {
    path: '/:networkSlug/swap/:assetIn?/:assetOut?',
    name: 'swap',
    component: SwapPage,
  },
  {
    path: '/:networkSlug/trade/:assetIn?/:assetOut?',
    name: 'trade-redirect',
    redirect: to => {
      return `/${to.params.networkSlug}/swap${to.path.split('/trade')[1]}`;
    },
  },
  {
    path: '/:networkSlug/pool/create/:tx?',
    name: 'create-pool',
    component: CreatePoolPage,
    meta: { layout: 'FocusedLayout' },
  },
  {
    path: '/:networkSlug/pool/:id',
    name: 'pool',
    component: PoolPage,
  },
  {
    path: '/:networkSlug/pool/:id/add-liquidity',
    name: 'add-liquidity',
    component: PoolAddLiquidityPage,
    meta: { layout: 'JoinExitLayout' },
  },
  {
    path: '/:networkSlug/pool/:id/invest',
    name: 'invest-redirect',
    redirect: to => {
      return `/${to.params.networkSlug}/pool/${to.params.id}/add-liquidity`;
    },
  },
  {
    path: '/:networkSlug/pool/:id/withdraw',
    name: 'withdraw',
    component: PoolWithdrawPage,
    meta: { layout: 'JoinExitLayout' },
  },
  {
<<<<<<< HEAD
    path: '/:networkSlug/pool/migrate/:from/:to',
    name: 'migrate-pool',
    component: MigratePoolPage,
    meta: { layout: 'FocussedLayout' },
  },
  {
=======
>>>>>>> c26d73e1
    path: '/:networkSlug/vebal',
    name: 'vebal',
    component: VeBalPage,
  },
  {
    path: '/:networkSlug/get-vebal',
    name: 'get-vebal',
    component: GetVeBalPage,
    meta: { layout: 'FocussedLayout' },
  },
  {
    path: '/:networkSlug/unlock',
    name: 'unlock',
    component: UnlockVeBalPage,
    meta: { layout: 'FocussedLayout' },
  },
  {
    path: '/:networkSlug/claim',
    name: 'claim',
    component: ClaimPage,
  },
  {
    path: '/:networkSlug/claim/legacy',
    name: 'legacy-claim',
    component: LegacyClaimPage,
  },
  {
    path: '/:networkSlug/portfolio',
    name: 'portfolio',
    component: PortfolioPage,
  },
  {
    path: '/:networkSlug?',
    name: 'home',
    component: HomePage,
  },
  {
    path: '/:pathMatch(.*)*',
    name: 'not-found',
    redirect: '/',
  },
];

/**
 * TESTNET ONLY ROUTES
 */
if (isGoerli.value) {
  routes.push({
    path: '/:networkSlug/faucet',
    name: 'faucet',
    component: FaucetPage,
  });
}

/**
 * DEV/STAGING ONLY ROUTES
 */
// if (
//   ['development', 'staging'].includes(import.meta.env.VITE_ENV || 'development')
// ) {
//   routes.push();
// }

export const router = createRouter({
  history: createWebHashHistory(),
  routes,
  scrollBehavior(to, from, savedPosition) {
    if (savedPosition) return savedPosition;
    if (to.hash) return { el: to.hash };

    return { x: 0, top: 0 };
  },
});

router.onError((error, to) => {
  if (error.message.includes('Failed to fetch dynamically imported module')) {
    captureException(
      'Triggered automatic reload after failed to fetch dynamically imported module. ',
      {
        extra: error.message,
      }
    );
    window.location.href = to.fullPath;
  }
});

export default applyNavGuards(router);<|MERGE_RESOLUTION|>--- conflicted
+++ resolved
@@ -111,15 +111,6 @@
     meta: { layout: 'JoinExitLayout' },
   },
   {
-<<<<<<< HEAD
-    path: '/:networkSlug/pool/migrate/:from/:to',
-    name: 'migrate-pool',
-    component: MigratePoolPage,
-    meta: { layout: 'FocussedLayout' },
-  },
-  {
-=======
->>>>>>> c26d73e1
     path: '/:networkSlug/vebal',
     name: 'vebal',
     component: VeBalPage,

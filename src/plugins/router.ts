import { createRouter, createWebHashHistory, RouteRecordRaw } from 'vue-router';
import HomePage from '@/pages/index.vue';
import PoolPage from '@/pages/pool/_id.vue';
import PoolInvestPage from '@/pages/pool/invest.vue';
import PoolWithdrawPage from '@/pages/pool/withdraw.vue';
import LiquidityMiningPage from '@/pages/liquidity-mining.vue';
import TradePage from '@/pages/trade.vue';
import CreatePoolPage from '@/pages/pool/create.vue';
import TermsOfUsePage from '@/pages/terms-of-use.vue';
import PrivacyPolicyPage from '@/pages/privacy-policy.vue';
import CookiesPolicyPage from '@/pages/cookies-policy.vue';
<<<<<<< HEAD
import GetVeBalPage from '@/pages/get-vebal.vue';
import UnlockVeBalPage from '@/pages/unlock-vebal.vue';
import VeBalPage from '@/pages/vebal.vue';
=======
import ClaimPage from '@/pages/claim.vue';

declare module 'vue-router' {
  interface RouteMeta {
    layout?: string;
    bgColors?: {
      dark: string;
      light: string;
    };
  }
}
>>>>>>> 3dc35ec5

const routes: RouteRecordRaw[] = [
  {
    path: '/',
    name: 'home',
    component: HomePage
  },
  {
    path: '/trade/:assetIn?/:assetOut?',
    name: 'trade',
    component: TradePage
  },
  {
    path: '/swap/:assetIn?/:assetOut?',
    redirect: to => {
      return `/trade${to.path.split('/swap')[1]}`;
    }
  },
  {
    path: '/pool/create',
    name: 'create-pool',
    component: CreatePoolPage,
    meta: { layout: 'FocusedLayout' }
  },
  {
    path: '/pool/:id',
    name: 'pool',
    component: PoolPage
  },
  {
    path: '/pool/:id/invest',
    name: 'invest',
    component: PoolInvestPage,
    meta: { layout: 'PoolTransferLayout' }
  },
  {
    path: '/pool/:id/withdraw',
    name: 'withdraw',
    component: PoolWithdrawPage,
    meta: { layout: 'PoolTransferLayout' }
  },
  {
    path: '/liquidity-mining',
    name: 'liquidity-mining',
    component: LiquidityMiningPage
  },
  {
    path: '/terms-of-use',
    name: 'terms-of-use',
    component: TermsOfUsePage,
    meta: { layout: 'ContentLayout' }
  },
  {
    path: '/privacy-policy',
    name: 'privacy-policy',
    component: PrivacyPolicyPage,
    meta: { layout: 'ContentLayout' }
  },
  {
    path: '/cookies-policy',
    name: 'cookies-policy',
    component: CookiesPolicyPage,
    meta: { layout: 'ContentLayout' }
  },
  {
    path: '/:pathMatch(.*)*',
    name: 'not-found',
    redirect: '/'
  }
];

/**
 * DEV/STAGING ONLY ROUTES
 */
if (
  ['development', 'staging'].includes(process.env.VUE_APP_ENV || 'development')
) {
<<<<<<< HEAD
  routes.push(
    {
      path: '/vebal',
      name: 'vebal',
      component: VeBalPage
    },
    {
      path: '/get-vebal',
      name: 'get-vebal',
      component: GetVeBalPage,
      meta: { layout: 'FocusedLayout' }
    },
    {
      path: '/unlock',
      name: 'unlock',
      component: UnlockVeBalPage,
      meta: { layout: 'FocusedLayout' }
    }
  );
=======
  routes.push({
    path: '/claim',
    name: 'claim',
    component: ClaimPage
  });
>>>>>>> 3dc35ec5
}

const router = createRouter({
  history: createWebHashHistory(),
  routes,
  scrollBehavior() {
    return { top: 0 };
  }
});

export default router;<|MERGE_RESOLUTION|>--- conflicted
+++ resolved
@@ -9,11 +9,9 @@
 import TermsOfUsePage from '@/pages/terms-of-use.vue';
 import PrivacyPolicyPage from '@/pages/privacy-policy.vue';
 import CookiesPolicyPage from '@/pages/cookies-policy.vue';
-<<<<<<< HEAD
 import GetVeBalPage from '@/pages/get-vebal.vue';
 import UnlockVeBalPage from '@/pages/unlock-vebal.vue';
 import VeBalPage from '@/pages/vebal.vue';
-=======
 import ClaimPage from '@/pages/claim.vue';
 
 declare module 'vue-router' {
@@ -25,7 +23,6 @@
     };
   }
 }
->>>>>>> 3dc35ec5
 
 const routes: RouteRecordRaw[] = [
   {
@@ -103,7 +100,6 @@
 if (
   ['development', 'staging'].includes(process.env.VUE_APP_ENV || 'development')
 ) {
-<<<<<<< HEAD
   routes.push(
     {
       path: '/vebal',
@@ -121,15 +117,13 @@
       name: 'unlock',
       component: UnlockVeBalPage,
       meta: { layout: 'FocusedLayout' }
+    },
+    {
+      path: '/claim',
+      name: 'claim',
+      component: ClaimPage
     }
   );
-=======
-  routes.push({
-    path: '/claim',
-    name: 'claim',
-    component: ClaimPage
-  });
->>>>>>> 3dc35ec5
 }
 
 const router = createRouter({

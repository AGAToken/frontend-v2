<<<<<<< HEAD
import {
  userSettingsProvider,
  UserSettingsProviderSymbol,
} from '@/providers/user-settings.provider';
import { provide } from 'vue';
import { mount, MountResult } from 'vue-composable-tester';
=======
import { mount, MountResult } from './mount-composable-tester';
import { provideTokenLists } from '@/providers/token-lists.provider';
import { provideUserSettings } from '@/providers/user-settings.provider';
import { registerTestPlugins } from '@/plugins';
>>>>>>> 8fd2159b

export function mountComposable<R>(callback: () => R): MountResult<R> {
  return mount<R>(callback, {
    provider: () => {
<<<<<<< HEAD
      provide(UserSettingsProviderSymbol, userSettingsProvider());
=======
      provideUserSettings();
      provideTokenLists();
>>>>>>> 8fd2159b
    },
    configApp: app => registerTestPlugins(app),
  });
}<|MERGE_RESOLUTION|>--- conflicted
+++ resolved
@@ -1,26 +1,15 @@
-<<<<<<< HEAD
+import { registerTestPlugins } from '@/plugins';
 import {
   userSettingsProvider,
   UserSettingsProviderSymbol,
 } from '@/providers/user-settings.provider';
 import { provide } from 'vue';
-import { mount, MountResult } from 'vue-composable-tester';
-=======
 import { mount, MountResult } from './mount-composable-tester';
-import { provideTokenLists } from '@/providers/token-lists.provider';
-import { provideUserSettings } from '@/providers/user-settings.provider';
-import { registerTestPlugins } from '@/plugins';
->>>>>>> 8fd2159b
 
 export function mountComposable<R>(callback: () => R): MountResult<R> {
   return mount<R>(callback, {
     provider: () => {
-<<<<<<< HEAD
       provide(UserSettingsProviderSymbol, userSettingsProvider());
-=======
-      provideUserSettings();
-      provideTokenLists();
->>>>>>> 8fd2159b
     },
     configApp: app => registerTestPlugins(app),
   });

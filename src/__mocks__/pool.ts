<<<<<<< HEAD
import { Pool } from '@/services/pool/types';
import { PoolType } from '@balancer-labs/sdk';

export const PoolMock: Pool = {
  chainId: 1,
  onchain: {
    tokens: {
      '0x3Ec8798B81485A254928B70CDA1cf0A2BB0B74D7': {
        decimals: 18,
        balance: '408730.214628374105060109',
        weight: 0.8,
        symbol: 'GRO',
        name: 'Gro DAO Token',
        logoURI:
          'https://raw.githubusercontent.com/balancer-labs/assets/master/assets/0x3ec8798b81485a254928b70cda1cf0a2bb0b74d7.png',
      },
      '0xC02aaA39b223FE8D0A0e5C4F27eAD9083C756Cc2': {
        decimals: 18,
        balance: '95.094102533755196937',
        weight: 0.2,
        symbol: 'WETH',
        name: 'Wrapped Ether',
        logoURI:
          'https://raw.githubusercontent.com/trustwallet/assets/master/blockchains/ethereum/assets/0xC02aaA39b223FE8D0A0e5C4F27eAD9083C756Cc2/logo.png',
      },
    },
    amp: '0',
    swapEnabled: true,
    totalSupply: '150501.891977546028526082',
    decimals: 18,
    swapFee: '0.0037',
  },
  symbol: 'GRO-WETH',
  address: '0x702605F43471183158938C1a3e5f5A359d7b31ba',
  createTime: 1633385013,
  name: 'GRO-WETH',
  factory: '0x8e9aa87e45e92bad84d5f8dd1bff34fb92637de9',
  id: '0x702605f43471183158938c1a3e5f5a359d7b31ba00020000000000000000009f',
  owner: '0xba1ba1ba1ba1ba1ba1ba1ba1ba1ba1ba1ba1ba1b',
  poolType: PoolType.Weighted,
  swapFee: '0.0037',
  tokens: [
    {
      address: '0x3Ec8798B81485A254928B70CDA1cf0A2BB0B74D7',
      balance: '408784.606604112667634055',
      priceRate: '1',
      weight: '0.8',
      decimals: 18,
      token: { pool: null },
    },
    {
      address: '0xC02aaA39b223FE8D0A0e5C4F27eAD9083C756Cc2',
      balance: '95.094102533755196937',
      priceRate: '1',
      weight: '0.2',
      decimals: 18,
      token: { pool: null },
    },
  ],
  tokensList: [
    '0x3Ec8798B81485A254928B70CDA1cf0A2BB0B74D7',
    '0xC02aaA39b223FE8D0A0e5C4F27eAD9083C756Cc2',
  ],
  totalLiquidity: '1203724.083931267693503729',
  totalShares: '150501.891977546028526082',
  totalSwapFee: '165820.9454823753843641664971705477',
  totalSwapVolume: '52262349.4122392298543195893618041',
  totalWeight: '1',
  swapEnabled: true,
=======
import { PoolMock } from './weighted-pool';
import { BoostedPoolMock } from './boosted-pool';
import { Pool, PoolType } from '@/services/pool/types';

export const EmptyPoolMock: Pool = {
  id: '',
  address: '',
  name: '',
  owner: '',
  chainId: 1,
  poolType: PoolType.Weighted,
  factory: '',
  tokens: [],
  tokensList: [],
  swapFee: '0',
  totalSwapFee: '0',
  totalSwapVolume: '0',
  totalLiquidity: '0',
  totalShares: '0',
  swapEnabled: true,
  totalWeight: '0',
  createTime: Date.now(),
  symbol: '',
  poolTypeVersion: 0,
  protocolYieldFeeCache: '',
  lowerTarget: '',
  upperTarget: '',
>>>>>>> f8f48d5d
};

export { PoolMock, BoostedPoolMock };<|MERGE_RESOLUTION|>--- conflicted
+++ resolved
@@ -1,74 +1,3 @@
-<<<<<<< HEAD
-import { Pool } from '@/services/pool/types';
-import { PoolType } from '@balancer-labs/sdk';
-
-export const PoolMock: Pool = {
-  chainId: 1,
-  onchain: {
-    tokens: {
-      '0x3Ec8798B81485A254928B70CDA1cf0A2BB0B74D7': {
-        decimals: 18,
-        balance: '408730.214628374105060109',
-        weight: 0.8,
-        symbol: 'GRO',
-        name: 'Gro DAO Token',
-        logoURI:
-          'https://raw.githubusercontent.com/balancer-labs/assets/master/assets/0x3ec8798b81485a254928b70cda1cf0a2bb0b74d7.png',
-      },
-      '0xC02aaA39b223FE8D0A0e5C4F27eAD9083C756Cc2': {
-        decimals: 18,
-        balance: '95.094102533755196937',
-        weight: 0.2,
-        symbol: 'WETH',
-        name: 'Wrapped Ether',
-        logoURI:
-          'https://raw.githubusercontent.com/trustwallet/assets/master/blockchains/ethereum/assets/0xC02aaA39b223FE8D0A0e5C4F27eAD9083C756Cc2/logo.png',
-      },
-    },
-    amp: '0',
-    swapEnabled: true,
-    totalSupply: '150501.891977546028526082',
-    decimals: 18,
-    swapFee: '0.0037',
-  },
-  symbol: 'GRO-WETH',
-  address: '0x702605F43471183158938C1a3e5f5A359d7b31ba',
-  createTime: 1633385013,
-  name: 'GRO-WETH',
-  factory: '0x8e9aa87e45e92bad84d5f8dd1bff34fb92637de9',
-  id: '0x702605f43471183158938c1a3e5f5a359d7b31ba00020000000000000000009f',
-  owner: '0xba1ba1ba1ba1ba1ba1ba1ba1ba1ba1ba1ba1ba1b',
-  poolType: PoolType.Weighted,
-  swapFee: '0.0037',
-  tokens: [
-    {
-      address: '0x3Ec8798B81485A254928B70CDA1cf0A2BB0B74D7',
-      balance: '408784.606604112667634055',
-      priceRate: '1',
-      weight: '0.8',
-      decimals: 18,
-      token: { pool: null },
-    },
-    {
-      address: '0xC02aaA39b223FE8D0A0e5C4F27eAD9083C756Cc2',
-      balance: '95.094102533755196937',
-      priceRate: '1',
-      weight: '0.2',
-      decimals: 18,
-      token: { pool: null },
-    },
-  ],
-  tokensList: [
-    '0x3Ec8798B81485A254928B70CDA1cf0A2BB0B74D7',
-    '0xC02aaA39b223FE8D0A0e5C4F27eAD9083C756Cc2',
-  ],
-  totalLiquidity: '1203724.083931267693503729',
-  totalShares: '150501.891977546028526082',
-  totalSwapFee: '165820.9454823753843641664971705477',
-  totalSwapVolume: '52262349.4122392298543195893618041',
-  totalWeight: '1',
-  swapEnabled: true,
-=======
 import { PoolMock } from './weighted-pool';
 import { BoostedPoolMock } from './boosted-pool';
 import { Pool, PoolType } from '@/services/pool/types';
@@ -96,7 +25,6 @@
   protocolYieldFeeCache: '',
   lowerTarget: '',
   upperTarget: '',
->>>>>>> f8f48d5d
 };
 
 export { PoolMock, BoostedPoolMock };
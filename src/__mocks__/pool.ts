--- conflicted
+++ resolved
@@ -65,10 +65,8 @@
   totalShares: '150501.891977546028526082',
   totalSwapFee: '165820.9454823753843641664971705477',
   totalSwapVolume: '52262349.4122392298543195893618041',
-<<<<<<< HEAD
   totalWeight: '1',
   swapEnabled: true,
-=======
 };
 
 export const BoostedPoolMock: Pool = {
@@ -628,5 +626,4 @@
       },
     },
   ],
->>>>>>> 9be06b27
 };
import { Network } from '@balancer-labs/sdk';

import { PoolToken, PoolType } from '@/services/balancer/subgraph/types';

import ALL_VOTING_GAUGES from '../../public/data/voting-gauges.json';

export type VotingGauge = {
  address: string;
  network: Network;
  pool: {
    id: string;
    address: string;
    poolType: PoolType;
    symbol: string | undefined;
    tokens: Pick<PoolToken, 'address' | 'weight' | 'symbol'>[];
  };
  tokenLogoURIs: Record<string, string | undefined>;
};

export const KOVAN_VOTING_GAUGES: VotingGauge[] = (ALL_VOTING_GAUGES as VotingGauge[]).filter(
  gauge => gauge.network === Network.KOVAN
);

<<<<<<< HEAD
export const MAINNET_VOTING_GAUGES: VotingGauge[] = [
  {
    address: '0x34f33CDaED8ba0E1CEECE80e5f4a73bcf234cfac',
    network: Network.MAINNET,
    pool: {
      id: '0x06df3b2bbb68adc8b0e302443692037ed9f91b42000000000000000000000063',
      address: '0x06Df3b2bbB68adc8B0e302443692037ED9f91b42',
      poolType: PoolType.Stable,
      symbol: 'staBAL3',
      tokens: [
        {
          address: '0x6B175474E89094C44Da98b954EedeAC495271d0F',
          weight: 'null',
          symbol: 'DAI'
        },
        {
          address: '0xA0b86991c6218b36c1d19D4a2e9Eb0cE3606eB48',
          weight: 'null',
          symbol: 'USDC'
        },
        {
          address: '0xdAC17F958D2ee523a2206206994597C13D831ec7',
          weight: 'null',
          symbol: 'USDT'
        }
      ]
    },
    tokenLogoURIs: {
      '0x6B175474E89094C44Da98b954EedeAC495271d0F':
        'https://raw.githubusercontent.com/trustwallet/assets/master/blockchains/ethereum/assets/0x6B175474E89094C44Da98b954EedeAC495271d0F/logo.png',
      '0xA0b86991c6218b36c1d19D4a2e9Eb0cE3606eB48':
        'https://raw.githubusercontent.com/trustwallet/assets/master/blockchains/ethereum/assets/0xA0b86991c6218b36c1d19D4a2e9Eb0cE3606eB48/logo.png',
      '0xdAC17F958D2ee523a2206206994597C13D831ec7':
        'https://raw.githubusercontent.com/trustwallet/assets/master/blockchains/ethereum/assets/0xdAC17F958D2ee523a2206206994597C13D831ec7/logo.png'
    }
  },
  {
    address: '0x605eA53472A496c3d483869Fe8F355c12E861e19',
    network: Network.MAINNET,
    pool: {
      id: '0x072f14b85add63488ddad88f855fda4a99d6ac9b000200000000000000000027',
      address: '0x072f14B85ADd63488DDaD88f855Fda4A99d6aC9B',
      poolType: PoolType.Weighted,
      symbol: 'B-50SNX-50WETH',
      tokens: [
        {
          address: '0xC011a73ee8576Fb46F5E1c5751cA3B9Fe0af2a6F',
          weight: '0.5',
          symbol: 'SNX'
        },
        {
          address: '0xC02aaA39b223FE8D0A0e5C4F27eAD9083C756Cc2',
          weight: '0.5',
          symbol: 'WETH'
        }
      ]
    },
    tokenLogoURIs: {
      '0xC011a73ee8576Fb46F5E1c5751cA3B9Fe0af2a6F':
        'https://raw.githubusercontent.com/trustwallet/assets/master/blockchains/ethereum/assets/0xC011a73ee8576Fb46F5E1c5751cA3B9Fe0af2a6F/logo.png',
      '0xC02aaA39b223FE8D0A0e5C4F27eAD9083C756Cc2':
        'https://raw.githubusercontent.com/trustwallet/assets/master/blockchains/ethereum/assets/0xC02aaA39b223FE8D0A0e5C4F27eAD9083C756Cc2/logo.png'
    }
  },
  {
    address: '0x4ca6AC0509E6381Ca7CD872a6cdC0Fbf00600Fa1',
    network: Network.MAINNET,
    pool: {
      id: '0x0b09dea16768f0799065c475be02919503cb2a3500020000000000000000001a',
      address: '0x0b09deA16768f0799065C475bE02919503cB2a35',
      poolType: PoolType.Weighted,
      symbol: 'B-60WETH-40DAI',
      tokens: [
        {
          address: '0xC02aaA39b223FE8D0A0e5C4F27eAD9083C756Cc2',
          weight: '0.6',
          symbol: 'WETH'
        },
        {
          address: '0x6B175474E89094C44Da98b954EedeAC495271d0F',
          weight: '0.4',
          symbol: 'DAI'
        }
      ]
    },
    tokenLogoURIs: {
      '0xC02aaA39b223FE8D0A0e5C4F27eAD9083C756Cc2':
        'https://raw.githubusercontent.com/trustwallet/assets/master/blockchains/ethereum/assets/0xC02aaA39b223FE8D0A0e5C4F27eAD9083C756Cc2/logo.png',
      '0x6B175474E89094C44Da98b954EedeAC495271d0F':
        'https://raw.githubusercontent.com/trustwallet/assets/master/blockchains/ethereum/assets/0x6B175474E89094C44Da98b954EedeAC495271d0F/logo.png'
    }
  },
  {
    address: '0x5F4d57fd9Ca75625e4B7520c71c02948A48595d0',
    network: Network.MAINNET,
    pool: {
      id: '0x186084ff790c65088ba694df11758fae4943ee9e000200000000000000000013',
      address: '0x186084fF790C65088BA694Df11758faE4943EE9E',
      poolType: PoolType.Weighted,
      symbol: 'B-50WETH-50YFI',
      tokens: [
        {
          address: '0x0bc529c00C6401aEF6D220BE8C6Ea1667F6Ad93e',
          weight: '0.5',
          symbol: 'YFI'
        },
        {
          address: '0xC02aaA39b223FE8D0A0e5C4F27eAD9083C756Cc2',
          weight: '0.5',
          symbol: 'WETH'
        }
      ]
    },
    tokenLogoURIs: {
      '0x0bc529c00C6401aEF6D220BE8C6Ea1667F6Ad93e':
        'https://raw.githubusercontent.com/trustwallet/assets/master/blockchains/ethereum/assets/0x0bc529c00C6401aEF6D220BE8C6Ea1667F6Ad93e/logo.png',
      '0xC02aaA39b223FE8D0A0e5C4F27eAD9083C756Cc2':
        'https://raw.githubusercontent.com/trustwallet/assets/master/blockchains/ethereum/assets/0xC02aaA39b223FE8D0A0e5C4F27eAD9083C756Cc2/logo.png'
    }
  },
  {
    address: '0x79eF6103A513951a3b25743DB509E267685726B7',
    network: Network.MAINNET,
    pool: {
      id: '0x1e19cf2d73a72ef1332c882f20534b6519be0276000200000000000000000112',
      address: '0x1E19CF2D73a72Ef1332C882F20534B6519Be0276',
      poolType: PoolType.MetaStable,
      symbol: 'B-rETH-STABLE',
      tokens: [
        {
          address: '0xae78736Cd615f374D3085123A210448E74Fc6393',
          weight: 'null',
          symbol: 'rETH'
        },
        {
          address: '0xC02aaA39b223FE8D0A0e5C4F27eAD9083C756Cc2',
          weight: 'null',
          symbol: 'WETH'
        }
      ]
    },
    tokenLogoURIs: {
      '0xae78736Cd615f374D3085123A210448E74Fc6393':
        'https://raw.githubusercontent.com/balancer-labs/assets/master/assets/0xae78736cd615f374d3085123a210448e74fc6393.png',
      '0xC02aaA39b223FE8D0A0e5C4F27eAD9083C756Cc2':
        'https://raw.githubusercontent.com/trustwallet/assets/master/blockchains/ethereum/assets/0xC02aaA39b223FE8D0A0e5C4F27eAD9083C756Cc2/logo.png'
    }
  },
  {
    address: '0x5A481455E62D5825429C8c416f3B8D2938755B64',
    network: Network.MAINNET,
    pool: {
      id: '0x27c9f71cc31464b906e0006d4fcbc8900f48f15f00020000000000000000010f',
      address: '0x27C9f71cC31464B906E0006d4FcBC8900F48f15f',
      poolType: PoolType.Weighted,
      symbol: '80D2D-20USDC',
      tokens: [
        {
          address: '0x43D4A3cd90ddD2F8f4f693170C9c8098163502ad',
          weight: '0.8',
          symbol: 'D2D'
        },
        {
          address: '0xA0b86991c6218b36c1d19D4a2e9Eb0cE3606eB48',
          weight: '0.2',
          symbol: 'USDC'
        }
      ]
    },
    tokenLogoURIs: {
      '0x43D4A3cd90ddD2F8f4f693170C9c8098163502ad':
        'https://raw.githubusercontent.com/balancer-labs/assets/master/assets/0x43d4a3cd90ddd2f8f4f693170c9c8098163502ad.png',
      '0xA0b86991c6218b36c1d19D4a2e9Eb0cE3606eB48':
        'https://raw.githubusercontent.com/trustwallet/assets/master/blockchains/ethereum/assets/0xA0b86991c6218b36c1d19D4a2e9Eb0cE3606eB48/logo.png'
    }
  },
  {
    address: '0xcD4722B7c24C29e0413BDCd9e51404B4539D14aE',
    network: Network.MAINNET,
    pool: {
      id: '0x32296969ef14eb0c6d29669c550d4a0449130230000200000000000000000080',
      address: '0x32296969Ef14EB0c6d29669C550D4a0449130230',
      poolType: PoolType.MetaStable,
      symbol: 'B-stETH-STABLE',
      tokens: [
        {
          address: '0x7f39C581F595B53c5cb19bD0b3f8dA6c935E2Ca0',
          weight: 'null',
          symbol: 'wstETH'
        },
        {
          address: '0xC02aaA39b223FE8D0A0e5C4F27eAD9083C756Cc2',
          weight: 'null',
          symbol: 'WETH'
        }
      ]
    },
    tokenLogoURIs: {
      '0x7f39C581F595B53c5cb19bD0b3f8dA6c935E2Ca0':
        'https://raw.githubusercontent.com/balancer-labs/assets/master/assets/0x7f39c581f595b53c5cb19bd0b3f8da6c935e2ca0.png',
      '0xC02aaA39b223FE8D0A0e5C4F27eAD9083C756Cc2':
        'https://raw.githubusercontent.com/trustwallet/assets/master/blockchains/ethereum/assets/0xC02aaA39b223FE8D0A0e5C4F27eAD9083C756Cc2/logo.png'
    }
  },
  {
    address: '0xb154d9D7f6C5d618c08D276f94239c03CFBF4575',
    network: Network.MAINNET,
    pool: {
      id: '0x350196326aeaa9b98f1903fb5e8fc2686f85318c000200000000000000000084',
      address: '0x350196326AEAA9b98f1903fb5e8fc2686f85318C',
      poolType: PoolType.Weighted,
      symbol: 'VBPT',
      tokens: [
        {
          address: '0x81f8f0bb1cB2A06649E51913A151F0E7Ef6FA321',
          weight: '0.8',
          symbol: 'VITA'
        },
        {
          address: '0xC02aaA39b223FE8D0A0e5C4F27eAD9083C756Cc2',
          weight: '0.2',
          symbol: 'WETH'
        }
      ]
    },
    tokenLogoURIs: {
      '0x81f8f0bb1cB2A06649E51913A151F0E7Ef6FA321':
        'https://raw.githubusercontent.com/trustwallet/assets/master/blockchains/ethereum/assets/0x81f8f0bb1cB2A06649E51913A151F0E7Ef6FA321/logo.png',
      '0xC02aaA39b223FE8D0A0e5C4F27eAD9083C756Cc2':
        'https://raw.githubusercontent.com/trustwallet/assets/master/blockchains/ethereum/assets/0xC02aaA39b223FE8D0A0e5C4F27eAD9083C756Cc2/logo.png'
    }
  },
  {
    address: '0xdB7D7C535B4081Bb8B719237bdb7DB9f23Cc0b83',
    network: Network.MAINNET,
    pool: {
      id: '0x3e5fa9518ea95c3e533eb377c001702a9aacaa32000200000000000000000052',
      address: '0x3e5FA9518eA95c3E533EB377C001702A9AaCAA32',
      poolType: PoolType.Weighted,
      symbol: 'B-50WETH-50USDT',
      tokens: [
        {
          address: '0xC02aaA39b223FE8D0A0e5C4F27eAD9083C756Cc2',
          weight: '0.5',
          symbol: 'WETH'
        },
        {
          address: '0xdAC17F958D2ee523a2206206994597C13D831ec7',
          weight: '0.5',
          symbol: 'USDT'
        }
      ]
    },
    tokenLogoURIs: {
      '0xC02aaA39b223FE8D0A0e5C4F27eAD9083C756Cc2':
        'https://raw.githubusercontent.com/trustwallet/assets/master/blockchains/ethereum/assets/0xC02aaA39b223FE8D0A0e5C4F27eAD9083C756Cc2/logo.png',
      '0xdAC17F958D2ee523a2206206994597C13D831ec7':
        'https://raw.githubusercontent.com/trustwallet/assets/master/blockchains/ethereum/assets/0xdAC17F958D2ee523a2206206994597C13D831ec7/logo.png'
    }
  },
  {
    address: '0xaB5ea78c8323212cC5736bfe4874557Bc778Bfbf',
    network: Network.MAINNET,
    pool: {
      id: '0x4bd6d86debdb9f5413e631ad386c4427dc9d01b20002000000000000000000ec',
      address: '0x4bd6D86dEBdB9F5413e631Ad386c4427DC9D01B2',
      poolType: PoolType.Stable,
      symbol: 'LPePyvWBTC-29APR22',
      tokens: [
        {
          address: '0x2260FAC5E5542a773Aa44fBCfeDf7C193bc2C599',
          weight: 'null',
          symbol: 'WBTC'
        },
        {
          address: '0x49e9e169f0B661Ea0A883f490564F4CC275123Ed',
          weight: 'null',
          symbol: 'ePyvWBTC-29APR22'
        }
      ]
    },
    tokenLogoURIs: {
      '0x2260FAC5E5542a773Aa44fBCfeDf7C193bc2C599':
        'https://raw.githubusercontent.com/trustwallet/assets/master/blockchains/ethereum/assets/0x2260FAC5E5542a773Aa44fBCfeDf7C193bc2C599/logo.png',
      '0x49e9e169f0B661Ea0A883f490564F4CC275123Ed': ''
    }
  },
  {
    address: '0x8F4a5C19A74D7111bC0e1486640F0aAB537dE5A1',
    network: Network.MAINNET,
    pool: {
      id: '0x51735bdfbfe3fc13dea8dc6502e2e958989429610002000000000000000000a0',
      address: '0x51735bdFBFE3fC13dEa8DC6502E2E95898942961',
      poolType: PoolType.Weighted,
      symbol: 'B-80UNN-20WETH',
      tokens: [
        {
          address: '0x226f7b842E0F0120b7E194D05432b3fd14773a9D',
          weight: '0.8',
          symbol: 'UNN'
        },
        {
          address: '0xC02aaA39b223FE8D0A0e5C4F27eAD9083C756Cc2',
          weight: '0.2',
          symbol: 'WETH'
        }
      ]
    },
    tokenLogoURIs: {
      '0x226f7b842E0F0120b7E194D05432b3fd14773a9D':
        'https://raw.githubusercontent.com/trustwallet/assets/master/blockchains/ethereum/assets/0x226f7b842E0F0120b7E194D05432b3fd14773a9D/logo.png',
      '0xC02aaA39b223FE8D0A0e5C4F27eAD9083C756Cc2':
        'https://raw.githubusercontent.com/trustwallet/assets/master/blockchains/ethereum/assets/0xC02aaA39b223FE8D0A0e5C4F27eAD9083C756Cc2/logo.png'
    }
  },
  {
    address: '0xD61dc7452C852B866c0Ae49F4e87C38884AE231d',
    network: Network.MAINNET,
    pool: {
      id: '0x5d66fff62c17d841935b60df5f07f6cf79bd0f4700020000000000000000014c',
      address: '0x5d66FfF62c17D841935b60df5F07f6CF79Bd0F47',
      poolType: PoolType.Weighted,
      symbol: '50Silo-50WETH',
      tokens: [
        {
          address: '0x6f80310CA7F2C654691D1383149Fa1A57d8AB1f8',
          weight: '0.5',
          symbol: 'Silo'
        },
        {
          address: '0xC02aaA39b223FE8D0A0e5C4F27eAD9083C756Cc2',
          weight: '0.5',
          symbol: 'WETH'
        }
      ]
    },
    tokenLogoURIs: {
      '0x6f80310CA7F2C654691D1383149Fa1A57d8AB1f8':
        'https://raw.githubusercontent.com/balancer-labs/assets/master/assets/0x6f80310ca7f2c654691d1383149fa1a57d8ab1f8.png',
      '0xC02aaA39b223FE8D0A0e5C4F27eAD9083C756Cc2':
        'https://raw.githubusercontent.com/trustwallet/assets/master/blockchains/ethereum/assets/0xC02aaA39b223FE8D0A0e5C4F27eAD9083C756Cc2/logo.png'
    }
  },
  {
    address: '0xC5f8B1de80145e3a74524a3d1a772a31eD2B50cc',
    network: Network.MAINNET,
    pool: {
      id: '0x5f7fa48d765053f8dd85e052843e12d23e3d7bc50002000000000000000000c0',
      address: '0x5f7FA48d765053F8dD85E052843e12D23e3D7BC5',
      poolType: PoolType.Weighted,
      symbol: 'NWWP',
      tokens: [
        {
          address: '0xCFEAead4947f0705A14ec42aC3D44129E1Ef3eD5',
          weight: '0.5',
          symbol: 'NOTE'
        },
        {
          address: '0xC02aaA39b223FE8D0A0e5C4F27eAD9083C756Cc2',
          weight: '0.5',
          symbol: 'WETH'
        }
      ]
    },
    tokenLogoURIs: {
      '0xCFEAead4947f0705A14ec42aC3D44129E1Ef3eD5':
        'https://raw.githubusercontent.com/balancer-labs/assets/master/assets/0xcfeaead4947f0705a14ec42ac3d44129e1ef3ed5.png',
      '0xC02aaA39b223FE8D0A0e5C4F27eAD9083C756Cc2':
        'https://raw.githubusercontent.com/trustwallet/assets/master/blockchains/ethereum/assets/0xC02aaA39b223FE8D0A0e5C4F27eAD9083C756Cc2/logo.png'
    }
  },
  {
    address: '0x7A89f34E976285b7b885b32b2dE566389C2436a0',
    network: Network.MAINNET,
    pool: {
      id: '0x702605f43471183158938c1a3e5f5a359d7b31ba00020000000000000000009f',
      address: '0x702605F43471183158938C1a3e5f5A359d7b31ba',
      poolType: PoolType.Weighted,
      symbol: 'B-80GRO-20WETH',
      tokens: [
        {
          address: '0x3Ec8798B81485A254928B70CDA1cf0A2BB0B74D7',
          weight: '0.8',
          symbol: 'GRO'
        },
        {
          address: '0xC02aaA39b223FE8D0A0e5C4F27eAD9083C756Cc2',
          weight: '0.2',
          symbol: 'WETH'
        }
      ]
    },
    tokenLogoURIs: {
      '0x3Ec8798B81485A254928B70CDA1cf0A2BB0B74D7':
        'https://raw.githubusercontent.com/balancer-labs/assets/master/assets/0x3ec8798b81485a254928b70cda1cf0a2bb0b74d7.png',
      '0xC02aaA39b223FE8D0A0e5C4F27eAD9083C756Cc2':
        'https://raw.githubusercontent.com/trustwallet/assets/master/blockchains/ethereum/assets/0xC02aaA39b223FE8D0A0e5C4F27eAD9083C756Cc2/logo.png'
    }
  },
  {
    address: '0x68d019f64A7aa97e2D4e7363AEE42251D08124Fb',
    network: Network.MAINNET,
    pool: {
      id: '0x7b50775383d3d6f0215a8f290f2c9e2eebbeceb20000000000000000000000fe',
      address: '0x7B50775383d3D6f0215A8F290f2C9e2eEBBEceb2',
      poolType: PoolType.StablePhantom,
      symbol: 'bb-a-USD',
      tokens: [
        {
          address: '0x2BBf681cC4eb09218BEe85EA2a5d3D13Fa40fC0C',
          weight: 'null',
          symbol: 'bb-a-USDT'
        },
        {
          address: '0x9210F1204b5a24742Eba12f710636D76240dF3d0',
          weight: 'null',
          symbol: 'bb-a-USDC'
        },
        {
          address: '0x804CdB9116a10bB78768D3252355a1b18067bF8f',
          weight: 'null',
          symbol: 'bb-a-DAI'
        }
      ]
    },
    tokenLogoURIs: {
      '0x2BBf681cC4eb09218BEe85EA2a5d3D13Fa40fC0C':
        'https://raw.githubusercontent.com/balancer-labs/assets/master/assets/0x2bbf681cc4eb09218bee85ea2a5d3d13fa40fc0c.png',
      '0x9210F1204b5a24742Eba12f710636D76240dF3d0':
        'https://raw.githubusercontent.com/balancer-labs/assets/master/assets/0x9210f1204b5a24742eba12f710636d76240df3d0.png',
      '0x804CdB9116a10bB78768D3252355a1b18067bF8f':
        'https://raw.githubusercontent.com/balancer-labs/assets/master/assets/0x804cdb9116a10bb78768d3252355a1b18067bf8f.png'
    }
  },
  {
    address: '0x78DF155d6d75Ca2a1b1B2027f37414Ac1e7A1Ed8',
    network: Network.MAINNET,
    pool: {
      id: '0x7edde0cb05ed19e03a9a47cd5e53fc57fde1c80c0002000000000000000000c8',
      address: '0x7Edde0CB05ED19e03A9a47CD5E53fC57FDe1c80c',
      poolType: PoolType.Stable,
      symbol: 'LPePyvUSDC-29APR22',
      tokens: [
        {
          address: '0x52C9886d5D87B0f06EbACBEff750B5Ffad5d17d9',
          weight: 'null',
          symbol: 'ePyvUSDC-29APR22'
        },
        {
          address: '0xA0b86991c6218b36c1d19D4a2e9Eb0cE3606eB48',
          weight: 'null',
          symbol: 'USDC'
        }
      ]
    },
    tokenLogoURIs: {
      '0x52C9886d5D87B0f06EbACBEff750B5Ffad5d17d9': '',
      '0xA0b86991c6218b36c1d19D4a2e9Eb0cE3606eB48':
        'https://raw.githubusercontent.com/trustwallet/assets/master/blockchains/ethereum/assets/0xA0b86991c6218b36c1d19D4a2e9Eb0cE3606eB48/logo.png'
    }
  },
  {
    address: '0xc43d32BC349cea7e0fe829F53E26096c184756fa',
    network: Network.MAINNET,
    pool: {
      id: '0x8f4205e1604133d1875a3e771ae7e4f2b086563900020000000000000000010e',
      address: '0x8f4205e1604133d1875a3E771AE7e4F2b0865639',
      poolType: PoolType.Weighted,
      symbol: '50N/A-50N/A',
      tokens: [
        {
          address: '0x43D4A3cd90ddD2F8f4f693170C9c8098163502ad',
          weight: '0.5',
          symbol: 'D2D'
        },
        {
          address: '0xba100000625a3754423978a60c9317c58a424e3D',
          weight: '0.5',
          symbol: 'BAL'
        }
      ]
    },
    tokenLogoURIs: {
      '0x43D4A3cd90ddD2F8f4f693170C9c8098163502ad':
        'https://raw.githubusercontent.com/balancer-labs/assets/master/assets/0x43d4a3cd90ddd2f8f4f693170c9c8098163502ad.png',
      '0xba100000625a3754423978a60c9317c58a424e3D':
        'https://raw.githubusercontent.com/trustwallet/assets/master/blockchains/ethereum/assets/0xba100000625a3754423978a60c9317c58a424e3D/logo.png'
    }
  },
  {
    address: '0x4f9463405F5bC7b4C1304222c1dF76EFbD81a407',
    network: Network.MAINNET,
    pool: {
      id: '0x90291319f1d4ea3ad4db0dd8fe9e12baf749e84500020000000000000000013c',
      address: '0x90291319F1D4eA3ad4dB0Dd8fe9E12BAF749E845',
      poolType: PoolType.Weighted,
      symbol: 'B-30FEI-70WETH',
      tokens: [
        {
          address: '0xC02aaA39b223FE8D0A0e5C4F27eAD9083C756Cc2',
          weight: '0.7',
          symbol: 'WETH'
        },
        {
          address: '0x956F47F50A910163D8BF957Cf5846D573E7f87CA',
          weight: '0.3',
          symbol: 'FEI'
        }
      ]
    },
    tokenLogoURIs: {
      '0xC02aaA39b223FE8D0A0e5C4F27eAD9083C756Cc2':
        'https://raw.githubusercontent.com/trustwallet/assets/master/blockchains/ethereum/assets/0xC02aaA39b223FE8D0A0e5C4F27eAD9083C756Cc2/logo.png',
      '0x956F47F50A910163D8BF957Cf5846D573E7f87CA':
        'https://raw.githubusercontent.com/trustwallet/assets/master/blockchains/ethereum/assets/0x956F47F50A910163D8BF957Cf5846D573E7f87CA/logo.png'
    }
  },
  {
    address: '0x9AB7B0C7b154f626451c9e8a68dC04f58fb6e5Ce',
    network: Network.MAINNET,
    pool: {
      id: '0x96646936b91d6b9d7d0c47c496afbf3d6ec7b6f8000200000000000000000019',
      address: '0x96646936b91d6B9D7D0c47C496AfBF3D6ec7B6f8',
      poolType: PoolType.Weighted,
      symbol: 'B-50USDC-50WETH',
      tokens: [
        {
          address: '0xC02aaA39b223FE8D0A0e5C4F27eAD9083C756Cc2',
          weight: '0.5',
          symbol: 'WETH'
        },
        {
          address: '0xA0b86991c6218b36c1d19D4a2e9Eb0cE3606eB48',
          weight: '0.5',
          symbol: 'USDC'
        }
      ]
    },
    tokenLogoURIs: {
      '0xC02aaA39b223FE8D0A0e5C4F27eAD9083C756Cc2':
        'https://raw.githubusercontent.com/trustwallet/assets/master/blockchains/ethereum/assets/0xC02aaA39b223FE8D0A0e5C4F27eAD9083C756Cc2/logo.png',
      '0xA0b86991c6218b36c1d19D4a2e9Eb0cE3606eB48':
        'https://raw.githubusercontent.com/trustwallet/assets/master/blockchains/ethereum/assets/0xA0b86991c6218b36c1d19D4a2e9Eb0cE3606eB48/logo.png'
    }
  },
  {
    address: '0xE273d4aCC555A245a80cB494E9E0dE5cD18Ed530',
    network: Network.MAINNET,
    pool: {
      id: '0x96ba9025311e2f47b840a1f68ed57a3df1ea8747000200000000000000000160',
      address: '0x96bA9025311e2f47B840A1f68ED57A3DF1EA8747',
      poolType: PoolType.Weighted,
      symbol: '20DAI-80TCR',
      tokens: [
        {
          address: '0x9C4A4204B79dd291D6b6571C5BE8BbcD0622F050',
          weight: '0.8',
          symbol: 'TCR'
        },
        {
          address: '0x6B175474E89094C44Da98b954EedeAC495271d0F',
          weight: '0.2',
          symbol: 'DAI'
        }
      ]
    },
    tokenLogoURIs: {
      '0x9C4A4204B79dd291D6b6571C5BE8BbcD0622F050':
        'https://raw.githubusercontent.com/balancer-labs/assets/master/assets/0x9c4a4204b79dd291d6b6571c5be8bbcd0622f050.png',
      '0x6B175474E89094C44Da98b954EedeAC495271d0F':
        'https://raw.githubusercontent.com/trustwallet/assets/master/blockchains/ethereum/assets/0x6B175474E89094C44Da98b954EedeAC495271d0F/logo.png'
    }
  },
  {
    address: '0x4e311e207CEAaaed421F17E909DA16527565Daef',
    network: Network.MAINNET,
    pool: {
      id: '0xa02e4b3d18d4e6b8d18ac421fbc3dfff8933c40a00020000000000000000004b',
      address: '0xa02E4b3d18D4E6B8d18Ac421fBc3dfFF8933c40a',
      poolType: PoolType.Weighted,
      symbol: 'B-50MATIC-50WETH',
      tokens: [
        {
          address: '0x7D1AfA7B718fb893dB30A3aBc0Cfc608AaCfeBB0',
          weight: '0.5',
          symbol: 'MATIC'
        },
        {
          address: '0xC02aaA39b223FE8D0A0e5C4F27eAD9083C756Cc2',
          weight: '0.5',
          symbol: 'WETH'
        }
      ]
    },
    tokenLogoURIs: {
      '0x7D1AfA7B718fb893dB30A3aBc0Cfc608AaCfeBB0':
        'https://raw.githubusercontent.com/trustwallet/assets/master/blockchains/ethereum/assets/0x7D1AfA7B718fb893dB30A3aBc0Cfc608AaCfeBB0/logo.png',
      '0xC02aaA39b223FE8D0A0e5C4F27eAD9083C756Cc2':
        'https://raw.githubusercontent.com/trustwallet/assets/master/blockchains/ethereum/assets/0xC02aaA39b223FE8D0A0e5C4F27eAD9083C756Cc2/logo.png'
    }
  },
  {
    address: '0x4E3c048BE671852277Ad6ce29Fd5207aA12fabff',
    network: Network.MAINNET,
    pool: {
      id: '0xa6f548df93de924d73be7d25dc02554c6bd66db500020000000000000000000e',
      address: '0xA6F548DF93de924d73be7D25dC02554c6bD66dB5',
      poolType: PoolType.Weighted,
      symbol: 'B-50WBTC-50WETH',
      tokens: [
        {
          address: '0x2260FAC5E5542a773Aa44fBCfeDf7C193bc2C599',
          weight: '0.5',
          symbol: 'WBTC'
        },
        {
          address: '0xC02aaA39b223FE8D0A0e5C4F27eAD9083C756Cc2',
          weight: '0.5',
          symbol: 'WETH'
        }
      ]
    },
    tokenLogoURIs: {
      '0x2260FAC5E5542a773Aa44fBCfeDf7C193bc2C599':
        'https://raw.githubusercontent.com/trustwallet/assets/master/blockchains/ethereum/assets/0x2260FAC5E5542a773Aa44fBCfeDf7C193bc2C599/logo.png',
      '0xC02aaA39b223FE8D0A0e5C4F27eAD9083C756Cc2':
        'https://raw.githubusercontent.com/trustwallet/assets/master/blockchains/ethereum/assets/0xC02aaA39b223FE8D0A0e5C4F27eAD9083C756Cc2/logo.png'
    }
  },
  {
    address: '0x055d483D00b0FFe0c1123c96363889Fb03fa13a4',
    network: Network.MAINNET,
    pool: {
      id: '0xbaeec99c90e3420ec6c1e7a769d2a856d2898e4d00020000000000000000008a',
      address: '0xBaeEC99c90E3420Ec6c1e7A769d2A856d2898e4D',
      poolType: PoolType.Weighted,
      symbol: 'B-50VITA-50WETH',
      tokens: [
        {
          address: '0x81f8f0bb1cB2A06649E51913A151F0E7Ef6FA321',
          weight: '0.5',
          symbol: 'VITA'
        },
        {
          address: '0xC02aaA39b223FE8D0A0e5C4F27eAD9083C756Cc2',
          weight: '0.5',
          symbol: 'WETH'
        }
      ]
    },
    tokenLogoURIs: {
      '0x81f8f0bb1cB2A06649E51913A151F0E7Ef6FA321':
        'https://raw.githubusercontent.com/trustwallet/assets/master/blockchains/ethereum/assets/0x81f8f0bb1cB2A06649E51913A151F0E7Ef6FA321/logo.png',
      '0xC02aaA39b223FE8D0A0e5C4F27eAD9083C756Cc2':
        'https://raw.githubusercontent.com/trustwallet/assets/master/blockchains/ethereum/assets/0xC02aaA39b223FE8D0A0e5C4F27eAD9083C756Cc2/logo.png'
    }
  },
  {
    address: '0x942CB1Ed80D3FF8028B3DD726e0E2A9671bc6202',
    network: Network.MAINNET,
    pool: {
      id: '0xbf96189eee9357a95c7719f4f5047f76bde804e5000200000000000000000087',
      address: '0xBF96189Eee9357a95C7719f4F5047F76bdE804E5',
      poolType: PoolType.Weighted,
      symbol: 'B-80LDO-20WETH ',
      tokens: [
        {
          address: '0x5A98FcBEA516Cf06857215779Fd812CA3beF1B32',
          weight: '0.8',
          symbol: 'LDO'
        },
        {
          address: '0xC02aaA39b223FE8D0A0e5C4F27eAD9083C756Cc2',
          weight: '0.2',
          symbol: 'WETH'
        }
      ]
    },
    tokenLogoURIs: {
      '0x5A98FcBEA516Cf06857215779Fd812CA3beF1B32':
        'https://raw.githubusercontent.com/balancer-labs/assets/master/assets/0x5a98fcbea516cf06857215779fd812ca3bef1b32.png',
      '0xC02aaA39b223FE8D0A0e5C4F27eAD9083C756Cc2':
        'https://raw.githubusercontent.com/trustwallet/assets/master/blockchains/ethereum/assets/0xC02aaA39b223FE8D0A0e5C4F27eAD9083C756Cc2/logo.png'
    }
  },
  {
    address: '0xbeC2d02008Dc64A6AD519471048CF3D3aF5ca0C5',
    network: Network.MAINNET,
    pool: {
      id: '0xe2469f47ab58cf9cf59f9822e3c5de4950a41c49000200000000000000000089',
      address: '0xe2469f47aB58cf9CF59F9822e3C5De4950a41C49',
      poolType: PoolType.Weighted,
      symbol: 'mBPT',
      tokens: [
        {
          address: '0xa3BeD4E1c75D00fa6f4E5E6922DB7261B5E9AcD2',
          weight: '0.8',
          symbol: 'MTA'
        },
        {
          address: '0xC02aaA39b223FE8D0A0e5C4F27eAD9083C756Cc2',
          weight: '0.2',
          symbol: 'WETH'
        }
      ]
    },
    tokenLogoURIs: {
      '0xa3BeD4E1c75D00fa6f4E5E6922DB7261B5E9AcD2':
        'https://raw.githubusercontent.com/trustwallet/assets/master/blockchains/ethereum/assets/0xa3BeD4E1c75D00fa6f4E5E6922DB7261B5E9AcD2/logo.png',
      '0xC02aaA39b223FE8D0A0e5C4F27eAD9083C756Cc2':
        'https://raw.githubusercontent.com/trustwallet/assets/master/blockchains/ethereum/assets/0xC02aaA39b223FE8D0A0e5C4F27eAD9083C756Cc2/logo.png'
    }
  },
  {
    address: '0x31e7F53D27BFB324656FACAa69Fe440169522E1C',
    network: Network.MAINNET,
    pool: {
      id: '0xe99481dc77691d8e2456e5f3f61c1810adfc1503000200000000000000000018',
      address: '0xE99481DC77691d8E2456E5f3F61C1810adFC1503',
      poolType: PoolType.Weighted,
      symbol: 'B-50LINK-50WETH',
      tokens: [
        {
          address: '0x514910771AF9Ca656af840dff83E8264EcF986CA',
          weight: '0.5',
          symbol: 'LINK'
        },
        {
          address: '0xC02aaA39b223FE8D0A0e5C4F27eAD9083C756Cc2',
          weight: '0.5',
          symbol: 'WETH'
        }
      ]
    },
    tokenLogoURIs: {
      '0x514910771AF9Ca656af840dff83E8264EcF986CA':
        'https://raw.githubusercontent.com/trustwallet/assets/master/blockchains/ethereum/assets/0x514910771AF9Ca656af840dff83E8264EcF986CA/logo.png',
      '0xC02aaA39b223FE8D0A0e5C4F27eAD9083C756Cc2':
        'https://raw.githubusercontent.com/trustwallet/assets/master/blockchains/ethereum/assets/0xC02aaA39b223FE8D0A0e5C4F27eAD9083C756Cc2/logo.png'
    }
  },
  {
    address: '0xD6E4d70bdA78FBa018c2429e1b84153b9284298e',
    network: Network.MAINNET,
    pool: {
      id: '0xec60a5fef79a92c741cb74fdd6bfc340c0279b01000200000000000000000015',
      address: '0xeC60a5FeF79a92c741Cb74FdD6bfC340C0279B01',
      poolType: PoolType.Weighted,
      symbol: 'B-50REN-50WETH',
      tokens: [
        {
          address: '0x408e41876cCCDC0F92210600ef50372656052a38',
          weight: '0.5',
          symbol: 'REN'
        },
        {
          address: '0xC02aaA39b223FE8D0A0e5C4F27eAD9083C756Cc2',
          weight: '0.5',
          symbol: 'WETH'
        }
      ]
    },
    tokenLogoURIs: {
      '0x408e41876cCCDC0F92210600ef50372656052a38':
        'https://raw.githubusercontent.com/trustwallet/assets/master/blockchains/ethereum/assets/0x408e41876cCCDC0F92210600ef50372656052a38/logo.png',
      '0xC02aaA39b223FE8D0A0e5C4F27eAD9083C756Cc2':
        'https://raw.githubusercontent.com/trustwallet/assets/master/blockchains/ethereum/assets/0xC02aaA39b223FE8D0A0e5C4F27eAD9083C756Cc2/logo.png'
    }
  },
  {
    address: '0x78259f2e946B11a0bE404d29d3cc017eCddE84C6',
    network: Network.MAINNET,
    pool: {
      id: '0xedf085f65b4f6c155e13155502ef925c9a756003000200000000000000000123',
      address: '0xEdf085f65b4F6c155e13155502Ef925c9a756003',
      poolType: PoolType.Stable,
      symbol: 'LPePyvDAI-29APR22',
      tokens: [
        {
          address: '0x2c72692E94E757679289aC85d3556b2c0f717E0E',
          weight: 'null',
          symbol: 'ePyvDAI-29APR22'
        },
        {
          address: '0x6B175474E89094C44Da98b954EedeAC495271d0F',
          weight: 'null',
          symbol: 'DAI'
        }
      ]
    },
    tokenLogoURIs: {
      '0x2c72692E94E757679289aC85d3556b2c0f717E0E': '',
      '0x6B175474E89094C44Da98b954EedeAC495271d0F':
        'https://raw.githubusercontent.com/trustwallet/assets/master/blockchains/ethereum/assets/0x6B175474E89094C44Da98b954EedeAC495271d0F/logo.png'
    }
  },
  {
    address: '0xAFc28B2412B343574E8673D4fb6b220473677602',
    network: Network.MAINNET,
    pool: {
      id: '0xefaa1604e82e1b3af8430b90192c1b9e8197e377000200000000000000000021',
      address: '0xEFAa1604e82e1B3AF8430b90192c1B9e8197e377',
      poolType: PoolType.Weighted,
      symbol: 'B-50COMP-50WETH',
      tokens: [
        {
          address: '0xc00e94Cb662C3520282E6f5717214004A7f26888',
          weight: '0.5',
          symbol: 'COMP'
        },
        {
          address: '0xC02aaA39b223FE8D0A0e5C4F27eAD9083C756Cc2',
          weight: '0.5',
          symbol: 'WETH'
        }
      ]
    },
    tokenLogoURIs: {
      '0xc00e94Cb662C3520282E6f5717214004A7f26888':
        'https://raw.githubusercontent.com/trustwallet/assets/master/blockchains/ethereum/assets/0xc00e94Cb662C3520282E6f5717214004A7f26888/logo.png',
      '0xC02aaA39b223FE8D0A0e5C4F27eAD9083C756Cc2':
        'https://raw.githubusercontent.com/trustwallet/assets/master/blockchains/ethereum/assets/0xC02aaA39b223FE8D0A0e5C4F27eAD9083C756Cc2/logo.png'
    }
  },
  {
    address: '0xCB664132622f29943f67FA56CCfD1e24CC8B4995',
    network: Network.MAINNET,
    pool: {
      id: '0xf4c0dd9b82da36c07605df83c8a416f11724d88b000200000000000000000026',
      address: '0xF4C0DD9B82DA36C07605df83c8a416F11724d88b',
      poolType: PoolType.Weighted,
      symbol: 'B-80GNO-20WETH',
      tokens: [
        {
          address: '0x6810e776880C02933D47DB1b9fc05908e5386b96',
          weight: '0.8',
          symbol: 'GNO'
        },
        {
          address: '0xC02aaA39b223FE8D0A0e5C4F27eAD9083C756Cc2',
          weight: '0.2',
          symbol: 'WETH'
        }
      ]
    },
    tokenLogoURIs: {
      '0x6810e776880C02933D47DB1b9fc05908e5386b96':
        'https://raw.githubusercontent.com/trustwallet/assets/master/blockchains/ethereum/assets/0x6810e776880C02933D47DB1b9fc05908e5386b96/logo.png',
      '0xC02aaA39b223FE8D0A0e5C4F27eAD9083C756Cc2':
        'https://raw.githubusercontent.com/trustwallet/assets/master/blockchains/ethereum/assets/0xC02aaA39b223FE8D0A0e5C4F27eAD9083C756Cc2/logo.png'
    }
  },
  {
    address: '0xf4339872Ad09B34a29Be76EE81D4F30BCf7dbf9F',
    network: Network.MAINNET,
    pool: {
      id: '0xf5aaf7ee8c39b651cebf5f1f50c10631e78e0ef9000200000000000000000069',
      address: '0xf5aAf7Ee8C39B651CEBF5f1F50C10631E78e0ef9',
      poolType: PoolType.Weighted,
      symbol: 'BPTUMAUSDC',
      tokens: [
        {
          address: '0x04Fa0d235C4abf4BcF4787aF4CF447DE572eF828',
          weight: '0.5',
          symbol: 'UMA'
        },
        {
          address: '0xA0b86991c6218b36c1d19D4a2e9Eb0cE3606eB48',
          weight: '0.5',
          symbol: 'USDC'
        }
      ]
    },
    tokenLogoURIs: {
      '0x04Fa0d235C4abf4BcF4787aF4CF447DE572eF828':
        'https://raw.githubusercontent.com/trustwallet/assets/master/blockchains/ethereum/assets/0x04Fa0d235C4abf4BcF4787aF4CF447DE572eF828/logo.png',
      '0xA0b86991c6218b36c1d19D4a2e9Eb0cE3606eB48':
        'https://raw.githubusercontent.com/trustwallet/assets/master/blockchains/ethereum/assets/0xA0b86991c6218b36c1d19D4a2e9Eb0cE3606eB48/logo.png'
    }
  },
  {
    address: '0x57d40FF4cF7441A04A05628911F57bb940B6C238',
    network: Network.MAINNET,
    pool: {
      id: '0xfeadd389a5c427952d8fdb8057d6c8ba1156cc56000000000000000000000066',
      address: '0xFeadd389a5c427952D8fdb8057D6C8ba1156cC56',
      poolType: PoolType.Stable,
      symbol: 'staBAL3-BTC',
      tokens: [
        {
          address: '0x2260FAC5E5542a773Aa44fBCfeDf7C193bc2C599',
          weight: 'null',
          symbol: 'WBTC'
        },
        {
          address: '0xEB4C2781e4ebA804CE9a9803C67d0893436bB27D',
          weight: 'null',
          symbol: 'renBTC'
        },
        {
          address: '0xfE18be6b3Bd88A2D2A7f928d00292E7a9963CfC6',
          weight: 'null',
          symbol: 'sBTC'
        }
      ]
    },
    tokenLogoURIs: {
      '0x2260FAC5E5542a773Aa44fBCfeDf7C193bc2C599':
        'https://raw.githubusercontent.com/trustwallet/assets/master/blockchains/ethereum/assets/0x2260FAC5E5542a773Aa44fBCfeDf7C193bc2C599/logo.png',
      '0xEB4C2781e4ebA804CE9a9803C67d0893436bB27D':
        'https://raw.githubusercontent.com/trustwallet/assets/master/blockchains/ethereum/assets/0xEB4C2781e4ebA804CE9a9803C67d0893436bB27D/logo.png',
      '0xfE18be6b3Bd88A2D2A7f928d00292E7a9963CfC6':
        'https://raw.githubusercontent.com/balancer-labs/assets/master/assets/0xfe18be6b3bd88a2d2a7f928d00292e7a9963cfc6.png'
    }
  }
];
=======
export const MAINNET_VOTING_GAUGES = ALL_VOTING_GAUGES.filter(
  gauge => gauge.network !== Network.KOVAN
);
>>>>>>> 1665c021
<|MERGE_RESOLUTION|>--- conflicted
+++ resolved
@@ -21,925 +21,6 @@
   gauge => gauge.network === Network.KOVAN
 );
 
-<<<<<<< HEAD
-export const MAINNET_VOTING_GAUGES: VotingGauge[] = [
-  {
-    address: '0x34f33CDaED8ba0E1CEECE80e5f4a73bcf234cfac',
-    network: Network.MAINNET,
-    pool: {
-      id: '0x06df3b2bbb68adc8b0e302443692037ed9f91b42000000000000000000000063',
-      address: '0x06Df3b2bbB68adc8B0e302443692037ED9f91b42',
-      poolType: PoolType.Stable,
-      symbol: 'staBAL3',
-      tokens: [
-        {
-          address: '0x6B175474E89094C44Da98b954EedeAC495271d0F',
-          weight: 'null',
-          symbol: 'DAI'
-        },
-        {
-          address: '0xA0b86991c6218b36c1d19D4a2e9Eb0cE3606eB48',
-          weight: 'null',
-          symbol: 'USDC'
-        },
-        {
-          address: '0xdAC17F958D2ee523a2206206994597C13D831ec7',
-          weight: 'null',
-          symbol: 'USDT'
-        }
-      ]
-    },
-    tokenLogoURIs: {
-      '0x6B175474E89094C44Da98b954EedeAC495271d0F':
-        'https://raw.githubusercontent.com/trustwallet/assets/master/blockchains/ethereum/assets/0x6B175474E89094C44Da98b954EedeAC495271d0F/logo.png',
-      '0xA0b86991c6218b36c1d19D4a2e9Eb0cE3606eB48':
-        'https://raw.githubusercontent.com/trustwallet/assets/master/blockchains/ethereum/assets/0xA0b86991c6218b36c1d19D4a2e9Eb0cE3606eB48/logo.png',
-      '0xdAC17F958D2ee523a2206206994597C13D831ec7':
-        'https://raw.githubusercontent.com/trustwallet/assets/master/blockchains/ethereum/assets/0xdAC17F958D2ee523a2206206994597C13D831ec7/logo.png'
-    }
-  },
-  {
-    address: '0x605eA53472A496c3d483869Fe8F355c12E861e19',
-    network: Network.MAINNET,
-    pool: {
-      id: '0x072f14b85add63488ddad88f855fda4a99d6ac9b000200000000000000000027',
-      address: '0x072f14B85ADd63488DDaD88f855Fda4A99d6aC9B',
-      poolType: PoolType.Weighted,
-      symbol: 'B-50SNX-50WETH',
-      tokens: [
-        {
-          address: '0xC011a73ee8576Fb46F5E1c5751cA3B9Fe0af2a6F',
-          weight: '0.5',
-          symbol: 'SNX'
-        },
-        {
-          address: '0xC02aaA39b223FE8D0A0e5C4F27eAD9083C756Cc2',
-          weight: '0.5',
-          symbol: 'WETH'
-        }
-      ]
-    },
-    tokenLogoURIs: {
-      '0xC011a73ee8576Fb46F5E1c5751cA3B9Fe0af2a6F':
-        'https://raw.githubusercontent.com/trustwallet/assets/master/blockchains/ethereum/assets/0xC011a73ee8576Fb46F5E1c5751cA3B9Fe0af2a6F/logo.png',
-      '0xC02aaA39b223FE8D0A0e5C4F27eAD9083C756Cc2':
-        'https://raw.githubusercontent.com/trustwallet/assets/master/blockchains/ethereum/assets/0xC02aaA39b223FE8D0A0e5C4F27eAD9083C756Cc2/logo.png'
-    }
-  },
-  {
-    address: '0x4ca6AC0509E6381Ca7CD872a6cdC0Fbf00600Fa1',
-    network: Network.MAINNET,
-    pool: {
-      id: '0x0b09dea16768f0799065c475be02919503cb2a3500020000000000000000001a',
-      address: '0x0b09deA16768f0799065C475bE02919503cB2a35',
-      poolType: PoolType.Weighted,
-      symbol: 'B-60WETH-40DAI',
-      tokens: [
-        {
-          address: '0xC02aaA39b223FE8D0A0e5C4F27eAD9083C756Cc2',
-          weight: '0.6',
-          symbol: 'WETH'
-        },
-        {
-          address: '0x6B175474E89094C44Da98b954EedeAC495271d0F',
-          weight: '0.4',
-          symbol: 'DAI'
-        }
-      ]
-    },
-    tokenLogoURIs: {
-      '0xC02aaA39b223FE8D0A0e5C4F27eAD9083C756Cc2':
-        'https://raw.githubusercontent.com/trustwallet/assets/master/blockchains/ethereum/assets/0xC02aaA39b223FE8D0A0e5C4F27eAD9083C756Cc2/logo.png',
-      '0x6B175474E89094C44Da98b954EedeAC495271d0F':
-        'https://raw.githubusercontent.com/trustwallet/assets/master/blockchains/ethereum/assets/0x6B175474E89094C44Da98b954EedeAC495271d0F/logo.png'
-    }
-  },
-  {
-    address: '0x5F4d57fd9Ca75625e4B7520c71c02948A48595d0',
-    network: Network.MAINNET,
-    pool: {
-      id: '0x186084ff790c65088ba694df11758fae4943ee9e000200000000000000000013',
-      address: '0x186084fF790C65088BA694Df11758faE4943EE9E',
-      poolType: PoolType.Weighted,
-      symbol: 'B-50WETH-50YFI',
-      tokens: [
-        {
-          address: '0x0bc529c00C6401aEF6D220BE8C6Ea1667F6Ad93e',
-          weight: '0.5',
-          symbol: 'YFI'
-        },
-        {
-          address: '0xC02aaA39b223FE8D0A0e5C4F27eAD9083C756Cc2',
-          weight: '0.5',
-          symbol: 'WETH'
-        }
-      ]
-    },
-    tokenLogoURIs: {
-      '0x0bc529c00C6401aEF6D220BE8C6Ea1667F6Ad93e':
-        'https://raw.githubusercontent.com/trustwallet/assets/master/blockchains/ethereum/assets/0x0bc529c00C6401aEF6D220BE8C6Ea1667F6Ad93e/logo.png',
-      '0xC02aaA39b223FE8D0A0e5C4F27eAD9083C756Cc2':
-        'https://raw.githubusercontent.com/trustwallet/assets/master/blockchains/ethereum/assets/0xC02aaA39b223FE8D0A0e5C4F27eAD9083C756Cc2/logo.png'
-    }
-  },
-  {
-    address: '0x79eF6103A513951a3b25743DB509E267685726B7',
-    network: Network.MAINNET,
-    pool: {
-      id: '0x1e19cf2d73a72ef1332c882f20534b6519be0276000200000000000000000112',
-      address: '0x1E19CF2D73a72Ef1332C882F20534B6519Be0276',
-      poolType: PoolType.MetaStable,
-      symbol: 'B-rETH-STABLE',
-      tokens: [
-        {
-          address: '0xae78736Cd615f374D3085123A210448E74Fc6393',
-          weight: 'null',
-          symbol: 'rETH'
-        },
-        {
-          address: '0xC02aaA39b223FE8D0A0e5C4F27eAD9083C756Cc2',
-          weight: 'null',
-          symbol: 'WETH'
-        }
-      ]
-    },
-    tokenLogoURIs: {
-      '0xae78736Cd615f374D3085123A210448E74Fc6393':
-        'https://raw.githubusercontent.com/balancer-labs/assets/master/assets/0xae78736cd615f374d3085123a210448e74fc6393.png',
-      '0xC02aaA39b223FE8D0A0e5C4F27eAD9083C756Cc2':
-        'https://raw.githubusercontent.com/trustwallet/assets/master/blockchains/ethereum/assets/0xC02aaA39b223FE8D0A0e5C4F27eAD9083C756Cc2/logo.png'
-    }
-  },
-  {
-    address: '0x5A481455E62D5825429C8c416f3B8D2938755B64',
-    network: Network.MAINNET,
-    pool: {
-      id: '0x27c9f71cc31464b906e0006d4fcbc8900f48f15f00020000000000000000010f',
-      address: '0x27C9f71cC31464B906E0006d4FcBC8900F48f15f',
-      poolType: PoolType.Weighted,
-      symbol: '80D2D-20USDC',
-      tokens: [
-        {
-          address: '0x43D4A3cd90ddD2F8f4f693170C9c8098163502ad',
-          weight: '0.8',
-          symbol: 'D2D'
-        },
-        {
-          address: '0xA0b86991c6218b36c1d19D4a2e9Eb0cE3606eB48',
-          weight: '0.2',
-          symbol: 'USDC'
-        }
-      ]
-    },
-    tokenLogoURIs: {
-      '0x43D4A3cd90ddD2F8f4f693170C9c8098163502ad':
-        'https://raw.githubusercontent.com/balancer-labs/assets/master/assets/0x43d4a3cd90ddd2f8f4f693170c9c8098163502ad.png',
-      '0xA0b86991c6218b36c1d19D4a2e9Eb0cE3606eB48':
-        'https://raw.githubusercontent.com/trustwallet/assets/master/blockchains/ethereum/assets/0xA0b86991c6218b36c1d19D4a2e9Eb0cE3606eB48/logo.png'
-    }
-  },
-  {
-    address: '0xcD4722B7c24C29e0413BDCd9e51404B4539D14aE',
-    network: Network.MAINNET,
-    pool: {
-      id: '0x32296969ef14eb0c6d29669c550d4a0449130230000200000000000000000080',
-      address: '0x32296969Ef14EB0c6d29669C550D4a0449130230',
-      poolType: PoolType.MetaStable,
-      symbol: 'B-stETH-STABLE',
-      tokens: [
-        {
-          address: '0x7f39C581F595B53c5cb19bD0b3f8dA6c935E2Ca0',
-          weight: 'null',
-          symbol: 'wstETH'
-        },
-        {
-          address: '0xC02aaA39b223FE8D0A0e5C4F27eAD9083C756Cc2',
-          weight: 'null',
-          symbol: 'WETH'
-        }
-      ]
-    },
-    tokenLogoURIs: {
-      '0x7f39C581F595B53c5cb19bD0b3f8dA6c935E2Ca0':
-        'https://raw.githubusercontent.com/balancer-labs/assets/master/assets/0x7f39c581f595b53c5cb19bd0b3f8da6c935e2ca0.png',
-      '0xC02aaA39b223FE8D0A0e5C4F27eAD9083C756Cc2':
-        'https://raw.githubusercontent.com/trustwallet/assets/master/blockchains/ethereum/assets/0xC02aaA39b223FE8D0A0e5C4F27eAD9083C756Cc2/logo.png'
-    }
-  },
-  {
-    address: '0xb154d9D7f6C5d618c08D276f94239c03CFBF4575',
-    network: Network.MAINNET,
-    pool: {
-      id: '0x350196326aeaa9b98f1903fb5e8fc2686f85318c000200000000000000000084',
-      address: '0x350196326AEAA9b98f1903fb5e8fc2686f85318C',
-      poolType: PoolType.Weighted,
-      symbol: 'VBPT',
-      tokens: [
-        {
-          address: '0x81f8f0bb1cB2A06649E51913A151F0E7Ef6FA321',
-          weight: '0.8',
-          symbol: 'VITA'
-        },
-        {
-          address: '0xC02aaA39b223FE8D0A0e5C4F27eAD9083C756Cc2',
-          weight: '0.2',
-          symbol: 'WETH'
-        }
-      ]
-    },
-    tokenLogoURIs: {
-      '0x81f8f0bb1cB2A06649E51913A151F0E7Ef6FA321':
-        'https://raw.githubusercontent.com/trustwallet/assets/master/blockchains/ethereum/assets/0x81f8f0bb1cB2A06649E51913A151F0E7Ef6FA321/logo.png',
-      '0xC02aaA39b223FE8D0A0e5C4F27eAD9083C756Cc2':
-        'https://raw.githubusercontent.com/trustwallet/assets/master/blockchains/ethereum/assets/0xC02aaA39b223FE8D0A0e5C4F27eAD9083C756Cc2/logo.png'
-    }
-  },
-  {
-    address: '0xdB7D7C535B4081Bb8B719237bdb7DB9f23Cc0b83',
-    network: Network.MAINNET,
-    pool: {
-      id: '0x3e5fa9518ea95c3e533eb377c001702a9aacaa32000200000000000000000052',
-      address: '0x3e5FA9518eA95c3E533EB377C001702A9AaCAA32',
-      poolType: PoolType.Weighted,
-      symbol: 'B-50WETH-50USDT',
-      tokens: [
-        {
-          address: '0xC02aaA39b223FE8D0A0e5C4F27eAD9083C756Cc2',
-          weight: '0.5',
-          symbol: 'WETH'
-        },
-        {
-          address: '0xdAC17F958D2ee523a2206206994597C13D831ec7',
-          weight: '0.5',
-          symbol: 'USDT'
-        }
-      ]
-    },
-    tokenLogoURIs: {
-      '0xC02aaA39b223FE8D0A0e5C4F27eAD9083C756Cc2':
-        'https://raw.githubusercontent.com/trustwallet/assets/master/blockchains/ethereum/assets/0xC02aaA39b223FE8D0A0e5C4F27eAD9083C756Cc2/logo.png',
-      '0xdAC17F958D2ee523a2206206994597C13D831ec7':
-        'https://raw.githubusercontent.com/trustwallet/assets/master/blockchains/ethereum/assets/0xdAC17F958D2ee523a2206206994597C13D831ec7/logo.png'
-    }
-  },
-  {
-    address: '0xaB5ea78c8323212cC5736bfe4874557Bc778Bfbf',
-    network: Network.MAINNET,
-    pool: {
-      id: '0x4bd6d86debdb9f5413e631ad386c4427dc9d01b20002000000000000000000ec',
-      address: '0x4bd6D86dEBdB9F5413e631Ad386c4427DC9D01B2',
-      poolType: PoolType.Stable,
-      symbol: 'LPePyvWBTC-29APR22',
-      tokens: [
-        {
-          address: '0x2260FAC5E5542a773Aa44fBCfeDf7C193bc2C599',
-          weight: 'null',
-          symbol: 'WBTC'
-        },
-        {
-          address: '0x49e9e169f0B661Ea0A883f490564F4CC275123Ed',
-          weight: 'null',
-          symbol: 'ePyvWBTC-29APR22'
-        }
-      ]
-    },
-    tokenLogoURIs: {
-      '0x2260FAC5E5542a773Aa44fBCfeDf7C193bc2C599':
-        'https://raw.githubusercontent.com/trustwallet/assets/master/blockchains/ethereum/assets/0x2260FAC5E5542a773Aa44fBCfeDf7C193bc2C599/logo.png',
-      '0x49e9e169f0B661Ea0A883f490564F4CC275123Ed': ''
-    }
-  },
-  {
-    address: '0x8F4a5C19A74D7111bC0e1486640F0aAB537dE5A1',
-    network: Network.MAINNET,
-    pool: {
-      id: '0x51735bdfbfe3fc13dea8dc6502e2e958989429610002000000000000000000a0',
-      address: '0x51735bdFBFE3fC13dEa8DC6502E2E95898942961',
-      poolType: PoolType.Weighted,
-      symbol: 'B-80UNN-20WETH',
-      tokens: [
-        {
-          address: '0x226f7b842E0F0120b7E194D05432b3fd14773a9D',
-          weight: '0.8',
-          symbol: 'UNN'
-        },
-        {
-          address: '0xC02aaA39b223FE8D0A0e5C4F27eAD9083C756Cc2',
-          weight: '0.2',
-          symbol: 'WETH'
-        }
-      ]
-    },
-    tokenLogoURIs: {
-      '0x226f7b842E0F0120b7E194D05432b3fd14773a9D':
-        'https://raw.githubusercontent.com/trustwallet/assets/master/blockchains/ethereum/assets/0x226f7b842E0F0120b7E194D05432b3fd14773a9D/logo.png',
-      '0xC02aaA39b223FE8D0A0e5C4F27eAD9083C756Cc2':
-        'https://raw.githubusercontent.com/trustwallet/assets/master/blockchains/ethereum/assets/0xC02aaA39b223FE8D0A0e5C4F27eAD9083C756Cc2/logo.png'
-    }
-  },
-  {
-    address: '0xD61dc7452C852B866c0Ae49F4e87C38884AE231d',
-    network: Network.MAINNET,
-    pool: {
-      id: '0x5d66fff62c17d841935b60df5f07f6cf79bd0f4700020000000000000000014c',
-      address: '0x5d66FfF62c17D841935b60df5F07f6CF79Bd0F47',
-      poolType: PoolType.Weighted,
-      symbol: '50Silo-50WETH',
-      tokens: [
-        {
-          address: '0x6f80310CA7F2C654691D1383149Fa1A57d8AB1f8',
-          weight: '0.5',
-          symbol: 'Silo'
-        },
-        {
-          address: '0xC02aaA39b223FE8D0A0e5C4F27eAD9083C756Cc2',
-          weight: '0.5',
-          symbol: 'WETH'
-        }
-      ]
-    },
-    tokenLogoURIs: {
-      '0x6f80310CA7F2C654691D1383149Fa1A57d8AB1f8':
-        'https://raw.githubusercontent.com/balancer-labs/assets/master/assets/0x6f80310ca7f2c654691d1383149fa1a57d8ab1f8.png',
-      '0xC02aaA39b223FE8D0A0e5C4F27eAD9083C756Cc2':
-        'https://raw.githubusercontent.com/trustwallet/assets/master/blockchains/ethereum/assets/0xC02aaA39b223FE8D0A0e5C4F27eAD9083C756Cc2/logo.png'
-    }
-  },
-  {
-    address: '0xC5f8B1de80145e3a74524a3d1a772a31eD2B50cc',
-    network: Network.MAINNET,
-    pool: {
-      id: '0x5f7fa48d765053f8dd85e052843e12d23e3d7bc50002000000000000000000c0',
-      address: '0x5f7FA48d765053F8dD85E052843e12D23e3D7BC5',
-      poolType: PoolType.Weighted,
-      symbol: 'NWWP',
-      tokens: [
-        {
-          address: '0xCFEAead4947f0705A14ec42aC3D44129E1Ef3eD5',
-          weight: '0.5',
-          symbol: 'NOTE'
-        },
-        {
-          address: '0xC02aaA39b223FE8D0A0e5C4F27eAD9083C756Cc2',
-          weight: '0.5',
-          symbol: 'WETH'
-        }
-      ]
-    },
-    tokenLogoURIs: {
-      '0xCFEAead4947f0705A14ec42aC3D44129E1Ef3eD5':
-        'https://raw.githubusercontent.com/balancer-labs/assets/master/assets/0xcfeaead4947f0705a14ec42ac3d44129e1ef3ed5.png',
-      '0xC02aaA39b223FE8D0A0e5C4F27eAD9083C756Cc2':
-        'https://raw.githubusercontent.com/trustwallet/assets/master/blockchains/ethereum/assets/0xC02aaA39b223FE8D0A0e5C4F27eAD9083C756Cc2/logo.png'
-    }
-  },
-  {
-    address: '0x7A89f34E976285b7b885b32b2dE566389C2436a0',
-    network: Network.MAINNET,
-    pool: {
-      id: '0x702605f43471183158938c1a3e5f5a359d7b31ba00020000000000000000009f',
-      address: '0x702605F43471183158938C1a3e5f5A359d7b31ba',
-      poolType: PoolType.Weighted,
-      symbol: 'B-80GRO-20WETH',
-      tokens: [
-        {
-          address: '0x3Ec8798B81485A254928B70CDA1cf0A2BB0B74D7',
-          weight: '0.8',
-          symbol: 'GRO'
-        },
-        {
-          address: '0xC02aaA39b223FE8D0A0e5C4F27eAD9083C756Cc2',
-          weight: '0.2',
-          symbol: 'WETH'
-        }
-      ]
-    },
-    tokenLogoURIs: {
-      '0x3Ec8798B81485A254928B70CDA1cf0A2BB0B74D7':
-        'https://raw.githubusercontent.com/balancer-labs/assets/master/assets/0x3ec8798b81485a254928b70cda1cf0a2bb0b74d7.png',
-      '0xC02aaA39b223FE8D0A0e5C4F27eAD9083C756Cc2':
-        'https://raw.githubusercontent.com/trustwallet/assets/master/blockchains/ethereum/assets/0xC02aaA39b223FE8D0A0e5C4F27eAD9083C756Cc2/logo.png'
-    }
-  },
-  {
-    address: '0x68d019f64A7aa97e2D4e7363AEE42251D08124Fb',
-    network: Network.MAINNET,
-    pool: {
-      id: '0x7b50775383d3d6f0215a8f290f2c9e2eebbeceb20000000000000000000000fe',
-      address: '0x7B50775383d3D6f0215A8F290f2C9e2eEBBEceb2',
-      poolType: PoolType.StablePhantom,
-      symbol: 'bb-a-USD',
-      tokens: [
-        {
-          address: '0x2BBf681cC4eb09218BEe85EA2a5d3D13Fa40fC0C',
-          weight: 'null',
-          symbol: 'bb-a-USDT'
-        },
-        {
-          address: '0x9210F1204b5a24742Eba12f710636D76240dF3d0',
-          weight: 'null',
-          symbol: 'bb-a-USDC'
-        },
-        {
-          address: '0x804CdB9116a10bB78768D3252355a1b18067bF8f',
-          weight: 'null',
-          symbol: 'bb-a-DAI'
-        }
-      ]
-    },
-    tokenLogoURIs: {
-      '0x2BBf681cC4eb09218BEe85EA2a5d3D13Fa40fC0C':
-        'https://raw.githubusercontent.com/balancer-labs/assets/master/assets/0x2bbf681cc4eb09218bee85ea2a5d3d13fa40fc0c.png',
-      '0x9210F1204b5a24742Eba12f710636D76240dF3d0':
-        'https://raw.githubusercontent.com/balancer-labs/assets/master/assets/0x9210f1204b5a24742eba12f710636d76240df3d0.png',
-      '0x804CdB9116a10bB78768D3252355a1b18067bF8f':
-        'https://raw.githubusercontent.com/balancer-labs/assets/master/assets/0x804cdb9116a10bb78768d3252355a1b18067bf8f.png'
-    }
-  },
-  {
-    address: '0x78DF155d6d75Ca2a1b1B2027f37414Ac1e7A1Ed8',
-    network: Network.MAINNET,
-    pool: {
-      id: '0x7edde0cb05ed19e03a9a47cd5e53fc57fde1c80c0002000000000000000000c8',
-      address: '0x7Edde0CB05ED19e03A9a47CD5E53fC57FDe1c80c',
-      poolType: PoolType.Stable,
-      symbol: 'LPePyvUSDC-29APR22',
-      tokens: [
-        {
-          address: '0x52C9886d5D87B0f06EbACBEff750B5Ffad5d17d9',
-          weight: 'null',
-          symbol: 'ePyvUSDC-29APR22'
-        },
-        {
-          address: '0xA0b86991c6218b36c1d19D4a2e9Eb0cE3606eB48',
-          weight: 'null',
-          symbol: 'USDC'
-        }
-      ]
-    },
-    tokenLogoURIs: {
-      '0x52C9886d5D87B0f06EbACBEff750B5Ffad5d17d9': '',
-      '0xA0b86991c6218b36c1d19D4a2e9Eb0cE3606eB48':
-        'https://raw.githubusercontent.com/trustwallet/assets/master/blockchains/ethereum/assets/0xA0b86991c6218b36c1d19D4a2e9Eb0cE3606eB48/logo.png'
-    }
-  },
-  {
-    address: '0xc43d32BC349cea7e0fe829F53E26096c184756fa',
-    network: Network.MAINNET,
-    pool: {
-      id: '0x8f4205e1604133d1875a3e771ae7e4f2b086563900020000000000000000010e',
-      address: '0x8f4205e1604133d1875a3E771AE7e4F2b0865639',
-      poolType: PoolType.Weighted,
-      symbol: '50N/A-50N/A',
-      tokens: [
-        {
-          address: '0x43D4A3cd90ddD2F8f4f693170C9c8098163502ad',
-          weight: '0.5',
-          symbol: 'D2D'
-        },
-        {
-          address: '0xba100000625a3754423978a60c9317c58a424e3D',
-          weight: '0.5',
-          symbol: 'BAL'
-        }
-      ]
-    },
-    tokenLogoURIs: {
-      '0x43D4A3cd90ddD2F8f4f693170C9c8098163502ad':
-        'https://raw.githubusercontent.com/balancer-labs/assets/master/assets/0x43d4a3cd90ddd2f8f4f693170c9c8098163502ad.png',
-      '0xba100000625a3754423978a60c9317c58a424e3D':
-        'https://raw.githubusercontent.com/trustwallet/assets/master/blockchains/ethereum/assets/0xba100000625a3754423978a60c9317c58a424e3D/logo.png'
-    }
-  },
-  {
-    address: '0x4f9463405F5bC7b4C1304222c1dF76EFbD81a407',
-    network: Network.MAINNET,
-    pool: {
-      id: '0x90291319f1d4ea3ad4db0dd8fe9e12baf749e84500020000000000000000013c',
-      address: '0x90291319F1D4eA3ad4dB0Dd8fe9E12BAF749E845',
-      poolType: PoolType.Weighted,
-      symbol: 'B-30FEI-70WETH',
-      tokens: [
-        {
-          address: '0xC02aaA39b223FE8D0A0e5C4F27eAD9083C756Cc2',
-          weight: '0.7',
-          symbol: 'WETH'
-        },
-        {
-          address: '0x956F47F50A910163D8BF957Cf5846D573E7f87CA',
-          weight: '0.3',
-          symbol: 'FEI'
-        }
-      ]
-    },
-    tokenLogoURIs: {
-      '0xC02aaA39b223FE8D0A0e5C4F27eAD9083C756Cc2':
-        'https://raw.githubusercontent.com/trustwallet/assets/master/blockchains/ethereum/assets/0xC02aaA39b223FE8D0A0e5C4F27eAD9083C756Cc2/logo.png',
-      '0x956F47F50A910163D8BF957Cf5846D573E7f87CA':
-        'https://raw.githubusercontent.com/trustwallet/assets/master/blockchains/ethereum/assets/0x956F47F50A910163D8BF957Cf5846D573E7f87CA/logo.png'
-    }
-  },
-  {
-    address: '0x9AB7B0C7b154f626451c9e8a68dC04f58fb6e5Ce',
-    network: Network.MAINNET,
-    pool: {
-      id: '0x96646936b91d6b9d7d0c47c496afbf3d6ec7b6f8000200000000000000000019',
-      address: '0x96646936b91d6B9D7D0c47C496AfBF3D6ec7B6f8',
-      poolType: PoolType.Weighted,
-      symbol: 'B-50USDC-50WETH',
-      tokens: [
-        {
-          address: '0xC02aaA39b223FE8D0A0e5C4F27eAD9083C756Cc2',
-          weight: '0.5',
-          symbol: 'WETH'
-        },
-        {
-          address: '0xA0b86991c6218b36c1d19D4a2e9Eb0cE3606eB48',
-          weight: '0.5',
-          symbol: 'USDC'
-        }
-      ]
-    },
-    tokenLogoURIs: {
-      '0xC02aaA39b223FE8D0A0e5C4F27eAD9083C756Cc2':
-        'https://raw.githubusercontent.com/trustwallet/assets/master/blockchains/ethereum/assets/0xC02aaA39b223FE8D0A0e5C4F27eAD9083C756Cc2/logo.png',
-      '0xA0b86991c6218b36c1d19D4a2e9Eb0cE3606eB48':
-        'https://raw.githubusercontent.com/trustwallet/assets/master/blockchains/ethereum/assets/0xA0b86991c6218b36c1d19D4a2e9Eb0cE3606eB48/logo.png'
-    }
-  },
-  {
-    address: '0xE273d4aCC555A245a80cB494E9E0dE5cD18Ed530',
-    network: Network.MAINNET,
-    pool: {
-      id: '0x96ba9025311e2f47b840a1f68ed57a3df1ea8747000200000000000000000160',
-      address: '0x96bA9025311e2f47B840A1f68ED57A3DF1EA8747',
-      poolType: PoolType.Weighted,
-      symbol: '20DAI-80TCR',
-      tokens: [
-        {
-          address: '0x9C4A4204B79dd291D6b6571C5BE8BbcD0622F050',
-          weight: '0.8',
-          symbol: 'TCR'
-        },
-        {
-          address: '0x6B175474E89094C44Da98b954EedeAC495271d0F',
-          weight: '0.2',
-          symbol: 'DAI'
-        }
-      ]
-    },
-    tokenLogoURIs: {
-      '0x9C4A4204B79dd291D6b6571C5BE8BbcD0622F050':
-        'https://raw.githubusercontent.com/balancer-labs/assets/master/assets/0x9c4a4204b79dd291d6b6571c5be8bbcd0622f050.png',
-      '0x6B175474E89094C44Da98b954EedeAC495271d0F':
-        'https://raw.githubusercontent.com/trustwallet/assets/master/blockchains/ethereum/assets/0x6B175474E89094C44Da98b954EedeAC495271d0F/logo.png'
-    }
-  },
-  {
-    address: '0x4e311e207CEAaaed421F17E909DA16527565Daef',
-    network: Network.MAINNET,
-    pool: {
-      id: '0xa02e4b3d18d4e6b8d18ac421fbc3dfff8933c40a00020000000000000000004b',
-      address: '0xa02E4b3d18D4E6B8d18Ac421fBc3dfFF8933c40a',
-      poolType: PoolType.Weighted,
-      symbol: 'B-50MATIC-50WETH',
-      tokens: [
-        {
-          address: '0x7D1AfA7B718fb893dB30A3aBc0Cfc608AaCfeBB0',
-          weight: '0.5',
-          symbol: 'MATIC'
-        },
-        {
-          address: '0xC02aaA39b223FE8D0A0e5C4F27eAD9083C756Cc2',
-          weight: '0.5',
-          symbol: 'WETH'
-        }
-      ]
-    },
-    tokenLogoURIs: {
-      '0x7D1AfA7B718fb893dB30A3aBc0Cfc608AaCfeBB0':
-        'https://raw.githubusercontent.com/trustwallet/assets/master/blockchains/ethereum/assets/0x7D1AfA7B718fb893dB30A3aBc0Cfc608AaCfeBB0/logo.png',
-      '0xC02aaA39b223FE8D0A0e5C4F27eAD9083C756Cc2':
-        'https://raw.githubusercontent.com/trustwallet/assets/master/blockchains/ethereum/assets/0xC02aaA39b223FE8D0A0e5C4F27eAD9083C756Cc2/logo.png'
-    }
-  },
-  {
-    address: '0x4E3c048BE671852277Ad6ce29Fd5207aA12fabff',
-    network: Network.MAINNET,
-    pool: {
-      id: '0xa6f548df93de924d73be7d25dc02554c6bd66db500020000000000000000000e',
-      address: '0xA6F548DF93de924d73be7D25dC02554c6bD66dB5',
-      poolType: PoolType.Weighted,
-      symbol: 'B-50WBTC-50WETH',
-      tokens: [
-        {
-          address: '0x2260FAC5E5542a773Aa44fBCfeDf7C193bc2C599',
-          weight: '0.5',
-          symbol: 'WBTC'
-        },
-        {
-          address: '0xC02aaA39b223FE8D0A0e5C4F27eAD9083C756Cc2',
-          weight: '0.5',
-          symbol: 'WETH'
-        }
-      ]
-    },
-    tokenLogoURIs: {
-      '0x2260FAC5E5542a773Aa44fBCfeDf7C193bc2C599':
-        'https://raw.githubusercontent.com/trustwallet/assets/master/blockchains/ethereum/assets/0x2260FAC5E5542a773Aa44fBCfeDf7C193bc2C599/logo.png',
-      '0xC02aaA39b223FE8D0A0e5C4F27eAD9083C756Cc2':
-        'https://raw.githubusercontent.com/trustwallet/assets/master/blockchains/ethereum/assets/0xC02aaA39b223FE8D0A0e5C4F27eAD9083C756Cc2/logo.png'
-    }
-  },
-  {
-    address: '0x055d483D00b0FFe0c1123c96363889Fb03fa13a4',
-    network: Network.MAINNET,
-    pool: {
-      id: '0xbaeec99c90e3420ec6c1e7a769d2a856d2898e4d00020000000000000000008a',
-      address: '0xBaeEC99c90E3420Ec6c1e7A769d2A856d2898e4D',
-      poolType: PoolType.Weighted,
-      symbol: 'B-50VITA-50WETH',
-      tokens: [
-        {
-          address: '0x81f8f0bb1cB2A06649E51913A151F0E7Ef6FA321',
-          weight: '0.5',
-          symbol: 'VITA'
-        },
-        {
-          address: '0xC02aaA39b223FE8D0A0e5C4F27eAD9083C756Cc2',
-          weight: '0.5',
-          symbol: 'WETH'
-        }
-      ]
-    },
-    tokenLogoURIs: {
-      '0x81f8f0bb1cB2A06649E51913A151F0E7Ef6FA321':
-        'https://raw.githubusercontent.com/trustwallet/assets/master/blockchains/ethereum/assets/0x81f8f0bb1cB2A06649E51913A151F0E7Ef6FA321/logo.png',
-      '0xC02aaA39b223FE8D0A0e5C4F27eAD9083C756Cc2':
-        'https://raw.githubusercontent.com/trustwallet/assets/master/blockchains/ethereum/assets/0xC02aaA39b223FE8D0A0e5C4F27eAD9083C756Cc2/logo.png'
-    }
-  },
-  {
-    address: '0x942CB1Ed80D3FF8028B3DD726e0E2A9671bc6202',
-    network: Network.MAINNET,
-    pool: {
-      id: '0xbf96189eee9357a95c7719f4f5047f76bde804e5000200000000000000000087',
-      address: '0xBF96189Eee9357a95C7719f4F5047F76bdE804E5',
-      poolType: PoolType.Weighted,
-      symbol: 'B-80LDO-20WETH ',
-      tokens: [
-        {
-          address: '0x5A98FcBEA516Cf06857215779Fd812CA3beF1B32',
-          weight: '0.8',
-          symbol: 'LDO'
-        },
-        {
-          address: '0xC02aaA39b223FE8D0A0e5C4F27eAD9083C756Cc2',
-          weight: '0.2',
-          symbol: 'WETH'
-        }
-      ]
-    },
-    tokenLogoURIs: {
-      '0x5A98FcBEA516Cf06857215779Fd812CA3beF1B32':
-        'https://raw.githubusercontent.com/balancer-labs/assets/master/assets/0x5a98fcbea516cf06857215779fd812ca3bef1b32.png',
-      '0xC02aaA39b223FE8D0A0e5C4F27eAD9083C756Cc2':
-        'https://raw.githubusercontent.com/trustwallet/assets/master/blockchains/ethereum/assets/0xC02aaA39b223FE8D0A0e5C4F27eAD9083C756Cc2/logo.png'
-    }
-  },
-  {
-    address: '0xbeC2d02008Dc64A6AD519471048CF3D3aF5ca0C5',
-    network: Network.MAINNET,
-    pool: {
-      id: '0xe2469f47ab58cf9cf59f9822e3c5de4950a41c49000200000000000000000089',
-      address: '0xe2469f47aB58cf9CF59F9822e3C5De4950a41C49',
-      poolType: PoolType.Weighted,
-      symbol: 'mBPT',
-      tokens: [
-        {
-          address: '0xa3BeD4E1c75D00fa6f4E5E6922DB7261B5E9AcD2',
-          weight: '0.8',
-          symbol: 'MTA'
-        },
-        {
-          address: '0xC02aaA39b223FE8D0A0e5C4F27eAD9083C756Cc2',
-          weight: '0.2',
-          symbol: 'WETH'
-        }
-      ]
-    },
-    tokenLogoURIs: {
-      '0xa3BeD4E1c75D00fa6f4E5E6922DB7261B5E9AcD2':
-        'https://raw.githubusercontent.com/trustwallet/assets/master/blockchains/ethereum/assets/0xa3BeD4E1c75D00fa6f4E5E6922DB7261B5E9AcD2/logo.png',
-      '0xC02aaA39b223FE8D0A0e5C4F27eAD9083C756Cc2':
-        'https://raw.githubusercontent.com/trustwallet/assets/master/blockchains/ethereum/assets/0xC02aaA39b223FE8D0A0e5C4F27eAD9083C756Cc2/logo.png'
-    }
-  },
-  {
-    address: '0x31e7F53D27BFB324656FACAa69Fe440169522E1C',
-    network: Network.MAINNET,
-    pool: {
-      id: '0xe99481dc77691d8e2456e5f3f61c1810adfc1503000200000000000000000018',
-      address: '0xE99481DC77691d8E2456E5f3F61C1810adFC1503',
-      poolType: PoolType.Weighted,
-      symbol: 'B-50LINK-50WETH',
-      tokens: [
-        {
-          address: '0x514910771AF9Ca656af840dff83E8264EcF986CA',
-          weight: '0.5',
-          symbol: 'LINK'
-        },
-        {
-          address: '0xC02aaA39b223FE8D0A0e5C4F27eAD9083C756Cc2',
-          weight: '0.5',
-          symbol: 'WETH'
-        }
-      ]
-    },
-    tokenLogoURIs: {
-      '0x514910771AF9Ca656af840dff83E8264EcF986CA':
-        'https://raw.githubusercontent.com/trustwallet/assets/master/blockchains/ethereum/assets/0x514910771AF9Ca656af840dff83E8264EcF986CA/logo.png',
-      '0xC02aaA39b223FE8D0A0e5C4F27eAD9083C756Cc2':
-        'https://raw.githubusercontent.com/trustwallet/assets/master/blockchains/ethereum/assets/0xC02aaA39b223FE8D0A0e5C4F27eAD9083C756Cc2/logo.png'
-    }
-  },
-  {
-    address: '0xD6E4d70bdA78FBa018c2429e1b84153b9284298e',
-    network: Network.MAINNET,
-    pool: {
-      id: '0xec60a5fef79a92c741cb74fdd6bfc340c0279b01000200000000000000000015',
-      address: '0xeC60a5FeF79a92c741Cb74FdD6bfC340C0279B01',
-      poolType: PoolType.Weighted,
-      symbol: 'B-50REN-50WETH',
-      tokens: [
-        {
-          address: '0x408e41876cCCDC0F92210600ef50372656052a38',
-          weight: '0.5',
-          symbol: 'REN'
-        },
-        {
-          address: '0xC02aaA39b223FE8D0A0e5C4F27eAD9083C756Cc2',
-          weight: '0.5',
-          symbol: 'WETH'
-        }
-      ]
-    },
-    tokenLogoURIs: {
-      '0x408e41876cCCDC0F92210600ef50372656052a38':
-        'https://raw.githubusercontent.com/trustwallet/assets/master/blockchains/ethereum/assets/0x408e41876cCCDC0F92210600ef50372656052a38/logo.png',
-      '0xC02aaA39b223FE8D0A0e5C4F27eAD9083C756Cc2':
-        'https://raw.githubusercontent.com/trustwallet/assets/master/blockchains/ethereum/assets/0xC02aaA39b223FE8D0A0e5C4F27eAD9083C756Cc2/logo.png'
-    }
-  },
-  {
-    address: '0x78259f2e946B11a0bE404d29d3cc017eCddE84C6',
-    network: Network.MAINNET,
-    pool: {
-      id: '0xedf085f65b4f6c155e13155502ef925c9a756003000200000000000000000123',
-      address: '0xEdf085f65b4F6c155e13155502Ef925c9a756003',
-      poolType: PoolType.Stable,
-      symbol: 'LPePyvDAI-29APR22',
-      tokens: [
-        {
-          address: '0x2c72692E94E757679289aC85d3556b2c0f717E0E',
-          weight: 'null',
-          symbol: 'ePyvDAI-29APR22'
-        },
-        {
-          address: '0x6B175474E89094C44Da98b954EedeAC495271d0F',
-          weight: 'null',
-          symbol: 'DAI'
-        }
-      ]
-    },
-    tokenLogoURIs: {
-      '0x2c72692E94E757679289aC85d3556b2c0f717E0E': '',
-      '0x6B175474E89094C44Da98b954EedeAC495271d0F':
-        'https://raw.githubusercontent.com/trustwallet/assets/master/blockchains/ethereum/assets/0x6B175474E89094C44Da98b954EedeAC495271d0F/logo.png'
-    }
-  },
-  {
-    address: '0xAFc28B2412B343574E8673D4fb6b220473677602',
-    network: Network.MAINNET,
-    pool: {
-      id: '0xefaa1604e82e1b3af8430b90192c1b9e8197e377000200000000000000000021',
-      address: '0xEFAa1604e82e1B3AF8430b90192c1B9e8197e377',
-      poolType: PoolType.Weighted,
-      symbol: 'B-50COMP-50WETH',
-      tokens: [
-        {
-          address: '0xc00e94Cb662C3520282E6f5717214004A7f26888',
-          weight: '0.5',
-          symbol: 'COMP'
-        },
-        {
-          address: '0xC02aaA39b223FE8D0A0e5C4F27eAD9083C756Cc2',
-          weight: '0.5',
-          symbol: 'WETH'
-        }
-      ]
-    },
-    tokenLogoURIs: {
-      '0xc00e94Cb662C3520282E6f5717214004A7f26888':
-        'https://raw.githubusercontent.com/trustwallet/assets/master/blockchains/ethereum/assets/0xc00e94Cb662C3520282E6f5717214004A7f26888/logo.png',
-      '0xC02aaA39b223FE8D0A0e5C4F27eAD9083C756Cc2':
-        'https://raw.githubusercontent.com/trustwallet/assets/master/blockchains/ethereum/assets/0xC02aaA39b223FE8D0A0e5C4F27eAD9083C756Cc2/logo.png'
-    }
-  },
-  {
-    address: '0xCB664132622f29943f67FA56CCfD1e24CC8B4995',
-    network: Network.MAINNET,
-    pool: {
-      id: '0xf4c0dd9b82da36c07605df83c8a416f11724d88b000200000000000000000026',
-      address: '0xF4C0DD9B82DA36C07605df83c8a416F11724d88b',
-      poolType: PoolType.Weighted,
-      symbol: 'B-80GNO-20WETH',
-      tokens: [
-        {
-          address: '0x6810e776880C02933D47DB1b9fc05908e5386b96',
-          weight: '0.8',
-          symbol: 'GNO'
-        },
-        {
-          address: '0xC02aaA39b223FE8D0A0e5C4F27eAD9083C756Cc2',
-          weight: '0.2',
-          symbol: 'WETH'
-        }
-      ]
-    },
-    tokenLogoURIs: {
-      '0x6810e776880C02933D47DB1b9fc05908e5386b96':
-        'https://raw.githubusercontent.com/trustwallet/assets/master/blockchains/ethereum/assets/0x6810e776880C02933D47DB1b9fc05908e5386b96/logo.png',
-      '0xC02aaA39b223FE8D0A0e5C4F27eAD9083C756Cc2':
-        'https://raw.githubusercontent.com/trustwallet/assets/master/blockchains/ethereum/assets/0xC02aaA39b223FE8D0A0e5C4F27eAD9083C756Cc2/logo.png'
-    }
-  },
-  {
-    address: '0xf4339872Ad09B34a29Be76EE81D4F30BCf7dbf9F',
-    network: Network.MAINNET,
-    pool: {
-      id: '0xf5aaf7ee8c39b651cebf5f1f50c10631e78e0ef9000200000000000000000069',
-      address: '0xf5aAf7Ee8C39B651CEBF5f1F50C10631E78e0ef9',
-      poolType: PoolType.Weighted,
-      symbol: 'BPTUMAUSDC',
-      tokens: [
-        {
-          address: '0x04Fa0d235C4abf4BcF4787aF4CF447DE572eF828',
-          weight: '0.5',
-          symbol: 'UMA'
-        },
-        {
-          address: '0xA0b86991c6218b36c1d19D4a2e9Eb0cE3606eB48',
-          weight: '0.5',
-          symbol: 'USDC'
-        }
-      ]
-    },
-    tokenLogoURIs: {
-      '0x04Fa0d235C4abf4BcF4787aF4CF447DE572eF828':
-        'https://raw.githubusercontent.com/trustwallet/assets/master/blockchains/ethereum/assets/0x04Fa0d235C4abf4BcF4787aF4CF447DE572eF828/logo.png',
-      '0xA0b86991c6218b36c1d19D4a2e9Eb0cE3606eB48':
-        'https://raw.githubusercontent.com/trustwallet/assets/master/blockchains/ethereum/assets/0xA0b86991c6218b36c1d19D4a2e9Eb0cE3606eB48/logo.png'
-    }
-  },
-  {
-    address: '0x57d40FF4cF7441A04A05628911F57bb940B6C238',
-    network: Network.MAINNET,
-    pool: {
-      id: '0xfeadd389a5c427952d8fdb8057d6c8ba1156cc56000000000000000000000066',
-      address: '0xFeadd389a5c427952D8fdb8057D6C8ba1156cC56',
-      poolType: PoolType.Stable,
-      symbol: 'staBAL3-BTC',
-      tokens: [
-        {
-          address: '0x2260FAC5E5542a773Aa44fBCfeDf7C193bc2C599',
-          weight: 'null',
-          symbol: 'WBTC'
-        },
-        {
-          address: '0xEB4C2781e4ebA804CE9a9803C67d0893436bB27D',
-          weight: 'null',
-          symbol: 'renBTC'
-        },
-        {
-          address: '0xfE18be6b3Bd88A2D2A7f928d00292E7a9963CfC6',
-          weight: 'null',
-          symbol: 'sBTC'
-        }
-      ]
-    },
-    tokenLogoURIs: {
-      '0x2260FAC5E5542a773Aa44fBCfeDf7C193bc2C599':
-        'https://raw.githubusercontent.com/trustwallet/assets/master/blockchains/ethereum/assets/0x2260FAC5E5542a773Aa44fBCfeDf7C193bc2C599/logo.png',
-      '0xEB4C2781e4ebA804CE9a9803C67d0893436bB27D':
-        'https://raw.githubusercontent.com/trustwallet/assets/master/blockchains/ethereum/assets/0xEB4C2781e4ebA804CE9a9803C67d0893436bB27D/logo.png',
-      '0xfE18be6b3Bd88A2D2A7f928d00292E7a9963CfC6':
-        'https://raw.githubusercontent.com/balancer-labs/assets/master/assets/0xfe18be6b3bd88a2d2a7f928d00292e7a9963cfc6.png'
-    }
-  }
-];
-=======
-export const MAINNET_VOTING_GAUGES = ALL_VOTING_GAUGES.filter(
+export const MAINNET_VOTING_GAUGES: VotingGauge[] = (ALL_VOTING_GAUGES as VotingGauge[]).filter(
   gauge => gauge.network !== Network.KOVAN
-);
->>>>>>> 1665c021
+);
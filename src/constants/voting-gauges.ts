<<<<<<< HEAD
import { Network, PoolToken, PoolType } from '@balancer-labs/sdk';
=======
import { Network, PoolType } from '@balancer-labs/sdk';

import { PoolToken } from '@/services/pool/types';
>>>>>>> f8f48d5d

import ALL_VOTING_GAUGES from '../../public/data/voting-gauges.json';

export type VotingGauge = {
  address: string;
  network: Network;
  addedTimestamp: number;
  relativeWeightCap: string;
  pool: {
    id: string;
    address: string;
    poolType: PoolType;
    symbol: string | undefined;
    tokens: Pick<PoolToken, 'address' | 'weight' | 'symbol'>[];
  };
  tokenLogoURIs: Record<string, string | undefined>;
};

export const GOERLI_VOTING_GAUGES: VotingGauge[] = (
  ALL_VOTING_GAUGES as VotingGauge[]
).filter(gauge => gauge.network === Network.GOERLI);

export const MAINNET_VOTING_GAUGES: VotingGauge[] = (
  ALL_VOTING_GAUGES as VotingGauge[]
).filter(gauge => gauge.network !== Network.GOERLI);

export const VEBAL_VOTING_GAUGE: VotingGauge | undefined = (
  ALL_VOTING_GAUGES as VotingGauge[]
).find(gauge => gauge.pool.symbol === 'veBAL');<|MERGE_RESOLUTION|>--- conflicted
+++ resolved
@@ -1,10 +1,5 @@
-<<<<<<< HEAD
-import { Network, PoolToken, PoolType } from '@balancer-labs/sdk';
-=======
-import { Network, PoolType } from '@balancer-labs/sdk';
-
-import { PoolToken } from '@/services/pool/types';
->>>>>>> f8f48d5d
+import { Network } from '@balancer-labs/sdk';
+import { PoolToken, PoolType } from '@/services/pool/types';
 
 import ALL_VOTING_GAUGES from '../../public/data/voting-gauges.json';
 

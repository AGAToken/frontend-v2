--- conflicted
+++ resolved
@@ -64,15 +64,14 @@
       'user',
       { networkId, account, id },
     ],
-<<<<<<< HEAD
     AmpUpdates: (networkId: Ref<Network>, id: string) => [
       POOLS_ROOT_KEY,
       'ampUpdates',
-=======
+      { networkId, id },
+    ],
     HistoricalPrices: (networkId: Ref<Network>, id: string) => [
       POOLS_ROOT_KEY,
       'historicalPrices',
->>>>>>> b581cb9b
       { networkId, id },
     ],
   },

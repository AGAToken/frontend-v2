--- conflicted
+++ resolved
@@ -17,14 +17,11 @@
   testEnvironment: 'jsdom',
   testMatch: null,
   testRegex: '(\\.|/)(test|spec)\\.[jt]sx?$',
-<<<<<<< HEAD
   transformIgnorePatterns: [
     '/node_modules/(?!(echarts|zrender|vue-slider-component|vue3-jazzicon)/)',
   ],
-=======
   moduleNameMapper: {
     '/public/data/tokenlists/tokens-5.json':
       '<rootDir>/src/tests/tokenlists/tokens-5.json',
   },
->>>>>>> dd09ca2c
 };
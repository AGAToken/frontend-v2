--- conflicted
+++ resolved
@@ -1,12 +1,3 @@
-const sharedOptions = {
-  preset: '@vue/cli-plugin-unit-jest/presets/typescript-and-babel',
-  roots: ['<rootDir>/src/'],
-  testMatch: null,
-  transformIgnorePatterns: [
-    '/node_modules/(?!(echarts|zrender|vue-slider-component|vue3-jazzicon)/)',
-  ],
-};
-
 module.exports = {
   preset: '@vue/cli-plugin-unit-jest/presets/typescript-and-babel',
   globals: {
@@ -14,36 +5,17 @@
       isolatedModules: true,
     },
   },
-<<<<<<< HEAD
-  projects: [
-    {
-      setupFiles: ['./src/jest/jest.setup.jsdom.ts'],
-      setupFilesAfterEnv: [
-        './src/jest/jest.setup-suite.jsdom.ts',
-        './src/jest/jest.setup-suite.ts',
-      ],
-      displayName: 'dom',
-      testEnvironment: 'jsdom',
-      testRegex: '(\\.|/)(test|spec)\\.[jt]sx?$',
-      ...sharedOptions,
-    },
-    {
-      setupFilesAfterEnv: ['./src/jest/jest.setup-suite.ts'],
-      displayName: 'node',
-      testEnvironment: 'node',
-      testRegex: '(\\.|/)(test|spec.node)\\.[jt]sx?$',
-      ...sharedOptions,
-    },
-=======
   roots: ['<rootDir>/src/'],
   setupFiles: ['./src/jest/jest.setup.jsdom.ts'],
   setupFilesAfterEnv: [
     './src/jest/jest.setup-suite.jsdom.ts',
     './src/jest/jest.setup-suite.ts',
->>>>>>> 155ce3af
   ],
   displayName: 'dom',
   testEnvironment: 'jsdom',
   testMatch: null,
   testRegex: '(\\.|/)(test|spec)\\.[jt]sx?$',
+  transformIgnorePatterns: [
+    '/node_modules/(?!(echarts|zrender|vue-slider-component|vue3-jazzicon)/)',
+  ],
 };
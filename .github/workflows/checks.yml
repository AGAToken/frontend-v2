--- conflicted
+++ resolved
@@ -15,11 +15,7 @@
       - name: Use Node.js
         uses: actions/setup-node@v1
         with:
-<<<<<<< HEAD
-          node-version: '18.x'
-=======
           node-version: '16.x'
->>>>>>> c120b18c
       - name: Get package.json version
         run: echo PACKAGE_VERSION=$(node -p -e "require('./package.json').version") >> $GITHUB_ENV
       - name: Get package-lock.json version
@@ -48,11 +44,7 @@
       - name: Use Node.js
         uses: actions/setup-node@v1
         with:
-<<<<<<< HEAD
-          node-version: '18.x'
-=======
           node-version: '16.x'
->>>>>>> c120b18c
       - name: Install deps
         run: npm install -g npm@7 && npm ci
       - name: Run build
@@ -69,11 +61,7 @@
       - name: Use Node.js
         uses: actions/setup-node@v1
         with:
-<<<<<<< HEAD
-          node-version: '18.x'
-=======
           node-version: '16.x'
->>>>>>> c120b18c
       - name: Install deps
         run: npm install -g npm@7 && npm ci
       - name: Run lint
@@ -90,11 +78,7 @@
       - name: Use Node.js
         uses: actions/setup-node@v1
         with:
-<<<<<<< HEAD
-          node-version: '18.x'
-=======
           node-version: '16.x'
->>>>>>> c120b18c
       - name: Install deps
         run: npm install -g npm@7 && npm ci
       - name: Run typecheck

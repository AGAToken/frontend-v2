# Bumps the package version with a patch if the version wasn't already updated
# - This is skipped if there is already a version bump in the merged PR
# Tags each push to master with version in package.json if not already a tag.
name: BumpTag

on:
  push:
    branches:
      - master

jobs:
  BumpTag:
    runs-on: ubuntu-latest
    steps:
<<<<<<< HEAD
      - uses: actions/checkout@v3
        with:
          persist-credentials: false
      - name: Bump version
        uses: 'phips28/gh-action-bump-version@v9.1.3'
        with:
          commit-message: '{{version}}'
        env:
          GITHUB_TOKEN: ${{ secrets.TIM_PAT_TOKEN }}
      - name: Create tag
        uses: Klemensas/action-autotag@stable
        with:
          GITHUB_TOKEN: '${{ secrets.GITHUB_TOKEN }}'
      - uses: actions/checkout@v3
      - name: Push to deploy branch
        shell: bash
        run: |
          [[ $(git log -1 --oneline) =~ ^.*([0-9]+\.[0-9]+\.[0-9]+)$ ]] || exit 0
          git config --global user.name "GitHub Actions"
          git config --global user.email "github-actions[bot]@users.noreply.github.com"
          git branch -f deploy
          git push -f origin deploy
=======
    - uses: actions/checkout@v3
      with:
        persist-credentials: false
    - uses: 'phips28/gh-action-bump-version@v9.1.3'
      with:
        commit-message: '{{version}}'
      env:
        GITHUB_TOKEN: ${{ secrets.TIM_PAT_TOKEN }}
    - uses: Klemensas/action-autotag@stable
      with:
        GITHUB_TOKEN: "${{ secrets.GITHUB_TOKEN }}"
    - uses: actions/checkout@v3
    - shell: bash
      run: |
        git config --global user.name "GitHub Actions"
        git config --global user.email "github-actions[bot]@users.noreply.github.com"
        git branch -f deploy
        git push -f origin deploy
>>>>>>> 7cfb8b4b
<|MERGE_RESOLUTION|>--- conflicted
+++ resolved
@@ -12,30 +12,6 @@
   BumpTag:
     runs-on: ubuntu-latest
     steps:
-<<<<<<< HEAD
-      - uses: actions/checkout@v3
-        with:
-          persist-credentials: false
-      - name: Bump version
-        uses: 'phips28/gh-action-bump-version@v9.1.3'
-        with:
-          commit-message: '{{version}}'
-        env:
-          GITHUB_TOKEN: ${{ secrets.TIM_PAT_TOKEN }}
-      - name: Create tag
-        uses: Klemensas/action-autotag@stable
-        with:
-          GITHUB_TOKEN: '${{ secrets.GITHUB_TOKEN }}'
-      - uses: actions/checkout@v3
-      - name: Push to deploy branch
-        shell: bash
-        run: |
-          [[ $(git log -1 --oneline) =~ ^.*([0-9]+\.[0-9]+\.[0-9]+)$ ]] || exit 0
-          git config --global user.name "GitHub Actions"
-          git config --global user.email "github-actions[bot]@users.noreply.github.com"
-          git branch -f deploy
-          git push -f origin deploy
-=======
     - uses: actions/checkout@v3
       with:
         persist-credentials: false
@@ -53,5 +29,4 @@
         git config --global user.name "GitHub Actions"
         git config --global user.email "github-actions[bot]@users.noreply.github.com"
         git branch -f deploy
-        git push -f origin deploy
->>>>>>> 7cfb8b4b
+        git push -f origin deploy
{
  "name": "@balancer/frontend-v2",
<<<<<<< HEAD
  "version": "1.101.6",
=======
  "version": "1.101.5",
>>>>>>> 53ed9ef4
  "engines": {
    "node": "=16",
    "npm": ">=8"
  },
  "scripts": {
    "vite": "vite",
    "dev": "npm run generate:tokenlists && vite",
    "serve": "npm run dev",
    "build": "npm run generate:tokenlists && vite build",
    "build:witChunkSizeCheck": "node ./scripts/buildWithChunkSizeCheck.mjs",
    "build:analyze": "BUILD_ANALIZE=true npm run build",
    "build:docker": "export NODE_OPTIONS=--max-old-space-size=8192 && npm run build",
    "build:withouttokenlists": "vite build",
    "build:watch": "vite build --watch",
    "preview": "vite preview",
    "vitest": "vitest",
    "test:unit": "NODE_ENV=test vitest",
    "test:unit:watch": "NODE_ENV=test vitest -- --watch",
    "test:unit:coverage": "vitest --coverage",
    "test:unit:silent:coverage": "SILENT_TESTS=true vitest --coverage",
    "lint": "eslint . --ext .js,.ts,.vue --max-warnings 0",
    "lint:fix": "npm run lint -- --fix",
    "import-abis": "cp ../core/deployments/artifacts/dockerParity/*.json ./src/utils/balancer/abi/.",
    "import-config": "tsc ./scripts/update-config.ts && node ./scripts/update-config.ts",
    "prettier": "prettier --check '**/*.*(md|json|yaml|html)' --loglevel warn",
    "prettier:fix": "npm run prettier -- --write",
    "prepare": "node ./prepare.js",
    "stylelint": "stylelint '**/*.{vue,css}'",
    "stylelint:fix": "npm run stylelint -- --fix",
    "tailwind:build": "tailwind-config-viewer export ./tailwind-static",
    "tailwind:view": "tailwind-config-viewer -o",
    "generate:tokenlists": "NODE_ENV=development npx vite-node --options.deps.inline=@ethersproject/basex --options.deps.inline=@ethersproject/signing-key --options.deps.inline=@balancer-labs/sdk ./src/lib/scripts/tokenlists.generator.ts",
    "generate:voting-gauges": "NODE_ENV=development npx vite-node --options.deps.inline=date-fns --options.deps.inline=@ethersproject/basex --options.deps.inline=@ethersproject/signing-key --options.deps.inline=@balancer-labs/sdk ./src/lib/scripts/voting-gauge.generator.ts",
    "generate:api": "graphql-codegen --config codegen.yml -r dotenv/config",
    "typecheck": "vue-tsc --noEmit"
  },
  "devDependencies": {
    "@aave/protocol-js": "^4.3.0",
    "@balancer-labs/assets": "github:balancer-labs/assets#master",
    "@balancer-labs/sdk": "^1.0.6-beta.1",
    "@balancer-labs/typechain": "^1.0.0",
    "@cowprotocol/contracts": "^1.3.1",
    "@ensdomains/content-hash": "^2.5.3",
    "@ethersproject/abi": "~5.7.0",
    "@ethersproject/abstract-provider": "~5.7.0",
    "@ethersproject/abstract-signer": "~5.7.0",
    "@ethersproject/address": "~5.7.0",
    "@ethersproject/bignumber": "~5.7.0",
    "@ethersproject/constants": "~5.7.0",
    "@ethersproject/contracts": "~5.7.0",
    "@ethersproject/providers": "~5.7.0",
    "@ethersproject/units": "~5.7.0",
    "@georgeroman/balancer-v2-pools": "^0.0.5",
    "@gnosis.pm/safe-apps-provider": "^0.6.0",
    "@gnosis.pm/safe-apps-sdk": "4.0.0",
    "@graphql-codegen/add": "^3.1.0",
    "@graphql-codegen/cli": "^2.3.0",
    "@graphql-codegen/introspection": "^2.1.0",
    "@graphql-codegen/schema-ast": "^2.4.0",
    "@graphql-codegen/typescript": "2.4.0",
    "@graphql-codegen/typescript-document-nodes": "^2.2.0",
    "@graphql-codegen/typescript-graphql-request": "^4.3.0",
    "@graphql-codegen/typescript-operations": "^2.2.0",
    "@graphql-codegen/typescript-resolvers": "2.4.1",
    "@intlify/unplugin-vue-i18n": "^0.8.1",
    "@metamask/detect-provider": "^1.2.0",
    "@popperjs/core": "^2.9.2",
    "@sentry/browser": "^7.17.4",
    "@sentry/tracing": "^7.17.4",
    "@tanstack/vue-query": "^4.22.0",
    "@testing-library/jest-dom": "^5.16.1",
    "@testing-library/vue": "^6.4.2",
    "@tomfrench/ens-avatar-resolver": "^0.1.0",
    "@types/animejs": "^3.1.3",
    "@types/debounce-promise": "^3.1.6",
    "@types/jest": "^27.0.0",
    "@types/lodash": "^4.14.182",
    "@types/node": "^14.17.1",
    "@types/numeral": "^2.0.1",
    "@types/parse-filepath": "^1.0.0",
    "@typescript-eslint/eslint-plugin": "^5.48.1",
    "@typescript-eslint/parser": "^5.48.1",
    "@vitejs/plugin-vue": "^4.1.0",
    "@vitest/coverage-c8": "^0.30.1",
    "@vue/test-utils": "^2.3.2",
    "@vueuse/core": "^4.3.4",
    "@walletconnect/web3-provider": "^1.8.0",
    "animejs": "^3.2.1",
    "autoprefixer": "^10.4.13",
    "axios": "0.21.2",
    "bignumber.js": "^9.0.1",
    "bnc-sdk": "^3.7.1",
    "color": "^4.2.3",
    "color.js": "^1.2.0",
    "date-fns": "^2.21.1",
    "debounce-promise": "^3.1.2",
    "echarts": "^5.3.2",
    "eslint": "^8.26.0",
    "eslint-config-prettier": "^8.5.0",
    "eslint-plugin-prettier-vue": "^4.2.0",
    "eslint-plugin-simple-import-sort": "^8.0.0",
    "eslint-plugin-tailwindcss": "^2.0.1",
    "eslint-plugin-vue": "^9.6.0",
    "ethereumjs-util": "^7.0.7",
    "events": "^3.3.0",
    "feather-icons": "^4.28.0",
    "happy-dom": "^8.1.3",
    "husky": "^8.0.0",
    "jest-extended": "^3.2.4",
    "json-to-graphql-query": "^2.0.0",
    "lint-staged": "^13.0.3",
    "lodash": "^4.17.21",
    "msw": "^0.49.2",
    "nprogress": "^0.2.0",
    "numeral": "^2.0.4",
    "parse-filepath": "1.0.2",
    "postcss": "^8.4.21",
    "postcss-comment": "^2.0.0",
    "prettier": "^2.7.1",
    "promise-worker": "^2.0.1",
    "rollup-plugin-analyzer": "^4.0.0",
    "rollup-plugin-polyfill-node": "^0.11.0",
    "rollup-plugin-visualizer": "^5.8.3",
    "stylelint": "^14.14.0",
    "stylelint-config-prettier": "^9.0.3",
    "stylelint-config-recommended-vue": "^1.4.0",
    "stylelint-config-standard": "^29.0.0",
    "stylelint-config-tailwindcss": "^0.0.7",
    "stylelint-prettier": "^2.0.0",
    "tailwind-config-viewer": "^1.7.2",
    "tailwindcss": "^3.2.4",
    "typescript": "^4.9.4",
    "ua-parser-js": "^1.0.35",
    "unplugin-auto-import": "^0.14.2",
    "unplugin-vue-components": "^0.22.12",
    "vite": "^4.1.4",
    "vite-node": "^0.28.5",
    "vite-plugin-html": "^3.2.0",
    "vite-plugin-node-polyfills": "^0.7.0",
    "vite-plugin-sentry": "^1.1.6",
    "vitest": "^0.30.1",
    "vitest-mock-extended": "^1.1.0",
    "vue": "3.2.45",
    "vue-echarts": "^6.0.0",
    "vue-i18n": "^9.2.2",
    "vue-loader": "^17.0.1",
    "vue-router": "^4.0.10",
    "vue-slider-component": "^4.1.0-beta.2",
    "vue-tsc": "^1.0.24",
    "vue3-jazzicon": "^0.1.4",
    "vue3-virtual-scroller": "^0.2.1",
    "wait-for-expect": "^3.0.2",
    "walletlink": "^2.1.5",
    "web3-utils": "^1.3.1",
    "worker-loader": "^3.0.8"
  },
  "lint-staged": {
    "*.{js,ts,vue}": "eslint --cache --fix --max-warnings 0",
    "*.{md,json,yaml,html}": "prettier --write",
    "*.{css,vue}": "stylelint --fix"
  },
  "license": "MIT",
  "repository": "balancer/frontend-v2"
}<|MERGE_RESOLUTION|>--- conflicted
+++ resolved
@@ -1,10 +1,6 @@
 {
   "name": "@balancer/frontend-v2",
-<<<<<<< HEAD
   "version": "1.101.6",
-=======
-  "version": "1.101.5",
->>>>>>> 53ed9ef4
   "engines": {
     "node": "=16",
     "npm": ">=8"

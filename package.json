--- conflicted
+++ resolved
@@ -1,10 +1,6 @@
 {
   "name": "@balancer-labs/frontend-v2",
-<<<<<<< HEAD
-  "version": "1.4.2",
-=======
   "version": "1.4.3",
->>>>>>> 77a90a55
   "engines": {
     "node": "14.x",
     "npm": ">=7"

--- conflicted
+++ resolved
@@ -1,10 +1,6 @@
 {
   "name": "@balancer-labs/frontend-v2",
-<<<<<<< HEAD
   "version": "1.66.3",
-=======
-  "version": "1.66.2",
->>>>>>> 85f534f9
   "engines": {
     "node": "14.x",
     "npm": ">=7"

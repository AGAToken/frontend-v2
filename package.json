{
  "name": "@balancer/frontend-v2",
<<<<<<< HEAD
  "version": "1.102.6",
=======
  "version": "1.102.8",
>>>>>>> c45553b1
  "engines": {
    "node": "=16",
    "npm": ">=8"
  },
  "scripts": {
    "vite": "vite",
    "dev": "npm run generate:tokenlists && vite",
    "serve": "npm run dev",
    "build": "npm run generate:tokenlists && vite build",
    "build:witChunkSizeCheck": "node ./scripts/buildWithChunkSizeCheck.mjs",
    "build:analyze": "BUILD_ANALIZE=true npm run build",
    "build:docker": "export NODE_OPTIONS=--max-old-space-size=8192 && npm run build",
    "build:withouttokenlists": "vite build",
    "build:watch": "vite build --watch",
    "preview": "vite preview",
    "vitest": "vitest",
    "test:unit": "NODE_ENV=test vitest",
    "test:unit:watch": "NODE_ENV=test vitest -- --watch",
    "test:unit:coverage": "vitest --coverage",
    "test:unit:silent:coverage": "SILENT_TESTS=true vitest --coverage",
    "lint": "eslint . --ext .js,.ts,.vue --max-warnings 0",
    "lint:fix": "npm run lint -- --fix",
    "import-abis": "cp ../core/deployments/artifacts/dockerParity/*.json ./src/utils/balancer/abi/.",
    "import-config": "tsc ./scripts/update-config.ts && node ./scripts/update-config.ts",
    "prettier": "prettier --check '**/*.*(md|json|yaml|html)' --loglevel warn",
    "prettier:fix": "npm run prettier -- --write",
    "prepare": "node ./prepare.js",
    "stylelint": "stylelint '**/*.{vue,css}'",
    "stylelint:fix": "npm run stylelint -- --fix",
    "tailwind:build": "tailwind-config-viewer export ./tailwind-static",
    "tailwind:view": "tailwind-config-viewer -o",
    "generate:contract-addresses": "NODE_ENV=development npx vite-node ./src/lib/scripts/contract-addresses.generator.ts",
    "generate:tokenlists": "NODE_ENV=development npx vite-node --options.deps.inline=@ethersproject/basex --options.deps.inline=@ethersproject/signing-key --options.deps.inline=@balancer-labs/sdk ./src/lib/scripts/tokenlists.generator.ts",
    "generate:voting-gauges": "NODE_ENV=development npx vite-node --options.deps.inline=date-fns --options.deps.inline=@ethersproject/basex --options.deps.inline=@ethersproject/signing-key --options.deps.inline=@balancer-labs/sdk ./src/lib/scripts/voting-gauge.generator.ts",
    "generate:api": "graphql-codegen --config codegen.yml -r dotenv/config",
    "typecheck": "vue-tsc --noEmit"
  },
  "devDependencies": {
    "@aave/protocol-js": "^4.3.0",
    "@balancer-labs/assets": "github:balancer-labs/assets#master",
    "@balancer-labs/sdk": "^1.1.1-beta.7",
    "@balancer-labs/typechain": "^1.0.0",
    "@balancer-labs/v2-deployments": "^3.2.0",
    "@cowprotocol/contracts": "^1.3.1",
    "@ensdomains/content-hash": "^2.5.3",
    "@ethersproject/abi": "~5.7.0",
    "@ethersproject/abstract-provider": "~5.7.0",
    "@ethersproject/abstract-signer": "~5.7.0",
    "@ethersproject/address": "~5.7.0",
    "@ethersproject/bignumber": "~5.7.0",
    "@ethersproject/constants": "~5.7.0",
    "@ethersproject/contracts": "~5.7.0",
    "@ethersproject/providers": "~5.7.0",
    "@ethersproject/units": "~5.7.0",
    "@georgeroman/balancer-v2-pools": "^0.0.5",
    "@gnosis.pm/safe-apps-provider": "^0.6.0",
    "@gnosis.pm/safe-apps-sdk": "4.0.0",
    "@graphql-codegen/add": "^3.1.0",
    "@graphql-codegen/cli": "^2.3.0",
    "@graphql-codegen/introspection": "^2.1.0",
    "@graphql-codegen/schema-ast": "^2.4.0",
    "@graphql-codegen/typescript": "2.4.0",
    "@graphql-codegen/typescript-document-nodes": "^2.2.0",
    "@graphql-codegen/typescript-graphql-request": "^4.3.0",
    "@graphql-codegen/typescript-operations": "^2.2.0",
    "@graphql-codegen/typescript-resolvers": "2.4.1",
    "@intlify/unplugin-vue-i18n": "^0.8.1",
    "@metamask/detect-provider": "^1.2.0",
    "@popperjs/core": "^2.9.2",
    "@sentry/browser": "^7.17.4",
    "@sentry/tracing": "^7.17.4",
    "@tanstack/vue-query": "^4.22.0",
    "@testing-library/jest-dom": "^5.16.1",
    "@testing-library/vue": "^6.4.2",
    "@tomfrench/ens-avatar-resolver": "^0.1.0",
    "@types/animejs": "^3.1.3",
    "@types/debounce-promise": "^3.1.6",
    "@types/jest": "^27.0.0",
    "@types/lodash": "^4.14.182",
    "@types/node": "^14.17.1",
    "@types/numeral": "^2.0.1",
    "@types/parse-filepath": "^1.0.0",
    "@typescript-eslint/eslint-plugin": "^5.48.1",
    "@typescript-eslint/parser": "^5.48.1",
    "@vitejs/plugin-vue": "^4.1.0",
    "@vitest/coverage-c8": "^0.30.1",
    "@vue/test-utils": "^2.3.2",
    "@vueuse/core": "^4.3.4",
    "@walletconnect/web3-provider": "^1.8.0",
    "animejs": "^3.2.1",
    "autoprefixer": "^10.4.13",
    "axios": "0.21.2",
    "bignumber.js": "^9.0.1",
    "bnc-sdk": "^3.7.1",
    "color": "^4.2.3",
    "color.js": "^1.2.0",
    "date-fns": "^2.21.1",
    "debounce-promise": "^3.1.2",
    "echarts": "^5.3.2",
    "eslint": "^8.26.0",
    "eslint-config-prettier": "^8.5.0",
    "eslint-plugin-prettier-vue": "^4.2.0",
    "eslint-plugin-simple-import-sort": "^8.0.0",
    "eslint-plugin-tailwindcss": "^2.0.1",
    "eslint-plugin-vue": "^9.6.0",
    "ethereumjs-util": "^7.0.7",
    "events": "^3.3.0",
    "feather-icons": "^4.28.0",
    "happy-dom": "^8.1.3",
    "husky": "^8.0.0",
    "jest-extended": "^3.2.4",
    "json-to-graphql-query": "^2.0.0",
    "lint-staged": "^13.0.3",
    "lodash": "^4.17.21",
    "msw": "^0.49.2",
    "nprogress": "^0.2.0",
    "numeral": "^2.0.4",
    "parse-filepath": "1.0.2",
    "postcss": "^8.4.21",
    "postcss-comment": "^2.0.0",
    "prettier": "^2.7.1",
    "promise-worker": "^2.0.1",
    "rollup-plugin-analyzer": "^4.0.0",
    "rollup-plugin-polyfill-node": "^0.11.0",
    "rollup-plugin-visualizer": "^5.8.3",
    "stylelint": "^14.14.0",
    "stylelint-config-prettier": "^9.0.3",
    "stylelint-config-recommended-vue": "^1.4.0",
    "stylelint-config-standard": "^29.0.0",
    "stylelint-config-tailwindcss": "^0.0.7",
    "stylelint-prettier": "^2.0.0",
    "tailwind-config-viewer": "^1.7.2",
    "tailwindcss": "^3.2.4",
    "typescript": "^4.9.4",
    "ua-parser-js": "^1.0.35",
    "unplugin-auto-import": "^0.14.2",
    "unplugin-vue-components": "^0.22.12",
    "vite": "^4.1.4",
    "vite-node": "^0.28.5",
    "vite-plugin-html": "^3.2.0",
    "vite-plugin-node-polyfills": "^0.7.0",
    "vite-plugin-sentry": "^1.1.6",
    "vitest": "^0.30.1",
    "vitest-mock-extended": "^1.1.0",
    "vue": "3.2.45",
    "vue-echarts": "^6.0.0",
    "vue-i18n": "^9.2.2",
    "vue-loader": "^17.0.1",
    "vue-router": "^4.0.10",
    "vue-slider-component": "^4.1.0-beta.2",
    "vue-tsc": "^1.0.24",
    "vue3-jazzicon": "^0.1.4",
    "vue3-virtual-scroller": "^0.2.1",
    "wait-for-expect": "^3.0.2",
    "walletlink": "^2.1.5",
    "web3-utils": "^1.3.1",
    "worker-loader": "^3.0.8"
  },
  "lint-staged": {
    "*.{js,ts,vue}": "eslint --cache --fix --max-warnings 0",
    "*.{md,json,yaml,html}": "prettier --write",
    "*.{css,vue}": "stylelint --fix"
  },
  "license": "MIT",
  "repository": "balancer/frontend-v2"
}<|MERGE_RESOLUTION|>--- conflicted
+++ resolved
@@ -1,10 +1,6 @@
 {
   "name": "@balancer/frontend-v2",
-<<<<<<< HEAD
-  "version": "1.102.6",
-=======
-  "version": "1.102.8",
->>>>>>> c45553b1
+  "version": "1.102.9",
   "engines": {
     "node": "=16",
     "npm": ">=8"

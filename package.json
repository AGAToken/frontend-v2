{
  "name": "@balancer-labs/frontend-v2",
<<<<<<< HEAD
  "version": "1.18.0",
=======
  "version": "1.18.1",
>>>>>>> 97045a32
  "engines": {
    "node": "14.x",
    "npm": ">=7"
  },
  "scripts": {
    "serve": "vue-cli-service serve",
    "build": "vue-cli-service build --modern",
    "test:unit": "vue-cli-service test:unit --passWithNoTests",
    "lint": "vue-cli-service lint --no-fix --max-warnings 0",
    "import-abis": "cp ../core/deployments/artifacts/dockerParity/*.json ./src/utils/balancer/abi/.",
    "import-config": "tsc ./scripts/update-config.ts && node ./scripts/update-config.ts",
    "lint:fix": "vue-cli-service lint",
    "prepare": "husky install",
    "storybook": "start-storybook -p 6006",
    "storybook:build": "build-storybook",
    "tailwind:build": "tailwind-config-viewer export ./tailwind-static",
    "tailwind:view": "tailwind-config-viewer -o"
  },
  "dependencies": {
    "@balancer-labs/assets": "github:balancer-labs/assets#master",
    "@balancer-labs/sor": "github:balancer-labs/balancer-sor#john/v1-consideringFees-package",
    "@balancer-labs/sor2": "github:balancer-labs/balancer-sor#john/ui-694-sor-lido-add-static-route-refactor",
    "@ensdomains/content-hash": "^2.5.3",
    "@gnosis.pm/gp-v2-contracts": "^1.0.2",
    "@gnosis.pm/safe-apps-provider": "^0.6.0",
    "@gnosis.pm/safe-apps-sdk": "^4.0.0",
    "@metamask/detect-provider": "^1.2.0",
    "@popperjs/core": "^2.9.2",
    "@portis/web3": "^3.0.10",
    "@sentry/browser": "^6.3.2",
    "@sentry/tracing": "^6.3.2",
    "@tailwindcss/postcss7-compat": "^2.0.4",
    "@types/animejs": "^3.1.3",
    "@vueuse/core": "^4.3.4",
    "@walletconnect/web3-provider": "^1.5.2",
    "animejs": "^3.2.1",
    "autoprefixer": "^9.8.6",
    "axios": "0.21.1",
    "bnc-sdk": "^3.5.0",
    "date-fns": "^2.21.1",
    "echarts": "^5.1.0",
    "ethereumjs-util": "^7.0.7",
    "ethers": "^5.4.1",
    "feather-icons": "^4.28.0",
    "json-to-graphql-query": "^2.0.0",
    "lodash": "^4.17.15",
    "numeral": "^2.0.4",
    "parse-filepath": "1.0.2",
    "postcss": "^7.0.35",
    "postcss-nesting": "^7.0.1",
    "tailwindcss": "npm:@tailwindcss/postcss7-compat@^2.0.4",
    "vue": "^3.2.6",
    "vue-echarts": "^6.0.0-rc.4",
    "vue-i18n": "^9.0.0-rc.1",
    "vue-query": "^1.6.0",
    "vue-router": "^4.0.10",
    "vue-slider-component": "^4.0.0-beta.3",
    "vue3-jazzicon": "^0.1.2",
    "vue3-virtual-scroller": "^0.2.1",
    "vuex": "^4.0.2",
    "walletlink": "^2.1.5",
    "web3-utils": "^1.3.1"
  },
  "devDependencies": {
    "@babel/core": "^7.13.8",
    "@sentry/webpack-plugin": "^1.15.1",
    "@storybook/addon-actions": "^6.3.7",
    "@storybook/addon-console": "^1.2.3",
    "@storybook/addon-essentials": "^6.3.7",
    "@storybook/addon-links": "^6.3.7",
    "@storybook/vue3": "^6.3.7",
    "@types/jest": "^24.0.19",
    "@types/lodash": "^4.14.168",
    "@types/node": "^14.17.1",
    "@types/numeral": "^2.0.1",
    "@types/parse-filepath": "^1.0.0",
    "@typescript-eslint/eslint-plugin": "^4.18.0",
    "@typescript-eslint/parser": "^4.18.0",
    "@vue/cli-plugin-babel": "^4.4.0",
    "@vue/cli-plugin-eslint": "^4.4.0",
    "@vue/cli-plugin-router": "^4.4.0",
    "@vue/cli-plugin-typescript": "~4.5.0",
    "@vue/cli-plugin-unit-jest": "^4.5.9",
    "@vue/cli-plugin-vuex": "^4.4.0",
    "@vue/cli-service": "^4.4.0",
    "@vue/compiler-sfc": "^3.2.6",
    "@vue/eslint-config-prettier": "^6.0.0",
    "@vue/eslint-config-typescript": "^7.0.0",
    "@vue/test-utils": "^2.0.0-alpha.1",
    "babel-loader": "^8.2.2",
    "eslint": "^6.7.2",
    "eslint-plugin-prettier": "^3.1.3",
    "eslint-plugin-vue": "^7.16.0",
    "husky": "^6.0.0",
    "nock": "^13.1.1",
    "prettier": "^1.19.1",
    "tailwind-config-viewer": "^1.5.0",
    "typescript": "^4.3.5",
    "vue-cli-plugin-webpack-bundle-analyzer": "^2.0.0",
    "vue-loader": "^16.5.0"
  },
  "license": "MIT",
  "repository": "balancer-labs/frontend-v2"
}<|MERGE_RESOLUTION|>--- conflicted
+++ resolved
@@ -1,10 +1,6 @@
 {
   "name": "@balancer-labs/frontend-v2",
-<<<<<<< HEAD
-  "version": "1.18.0",
-=======
   "version": "1.18.1",
->>>>>>> 97045a32
   "engines": {
     "node": "14.x",
     "npm": ">=7"

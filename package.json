{
  "name": "@balancer-labs/frontend-v2",
<<<<<<< HEAD
  "version": "0.1.6",
=======
  "version": "0.1.7",
>>>>>>> 8e7aea2b
  "engines": {
    "node": "14.x",
    "npm": ">=7"
  },
  "scripts": {
    "serve": "vue-cli-service serve",
    "build": "vue-cli-service build --modern",
    "test:unit": "vue-cli-service test:unit --passWithNoTests",
    "lint": "vue-cli-service lint --no-fix --max-warnings 0",
    "lint:fix": "vue-cli-service lint",
    "import-abis": "cp ../core/deployments/artifacts/dockerParity/*.json ./src/utils/balancer/abi/.",
    "import-config": "tsc ./scripts/update-config.ts && node ./scripts/update-config.ts",
    "storybook": "start-storybook -p 6006",
    "storybook:build": "build-storybook",
    "tailwind:view": "tailwind-config-viewer -o",
    "tailwind:build": "tailwind-config-viewer export ./tailwind-static",
    "prepare": "husky install"
  },
  "dependencies": {
    "@balancer-labs/assets": "github:balancer-labs/assets#master",
    "@balancer-labs/sor": "github:balancer-labs/balancer-sor#john/v1-consideringFees-package",
    "@balancer-labs/sor2": "github:balancer-labs/balancer-sor#john/rc03-package",
    "@ensdomains/content-hash": "^2.5.3",
    "@ethersproject/abi": "^5.0.1",
    "@ethersproject/address": "^5.0.1",
    "@ethersproject/bytes": "^5.0.5",
    "@ethersproject/constants": "^5.0.1",
    "@ethersproject/contracts": "^5.0.1",
    "@ethersproject/hash": "^5.0.6",
    "@ethersproject/providers": "^5.0.12",
    "@ethersproject/strings": "^5.0.5",
    "@ethersproject/units": "^5.0.1",
    "@ethersproject/wallet": "^5.0.1",
    "@popperjs/core": "^2.9.2",
    "@portis/web3": "^3.0.3",
    "@sentry/browser": "^6.3.2",
    "@sentry/tracing": "^6.3.2",
    "@snapshot-labs/lock": "^0.1.2",
    "@tailwindcss/postcss7-compat": "^2.0.4",
    "@toruslabs/torus-embed": "^1.9.4",
    "@vue/cli-plugin-babel": "^4.4.0",
    "@vue/cli-plugin-eslint": "^4.4.0",
    "@vue/cli-plugin-typescript": "^4.4.0",
    "@vue/cli-service": "^4.4.0",
    "@vueuse/core": "^4.3.4",
    "@walletconnect/web3-provider": "^1.3.1",
    "apexcharts": "^3.23.1",
    "autoprefixer": "^9.8.6",
    "axios": "0.21.1",
    "bnc-notify": "^1.5.1",
    "bnc-sdk": "^2.1.5",
    "bs58": "^4.0.1",
    "core-js": "^3.6.5",
    "d3": "^6.5.0",
    "date-fns": "^2.21.1",
    "echarts": "^5.1.0",
    "eslint": "^6.7.2",
    "ethereumjs-util": "^7.0.7",
    "feather-icons": "^4.28.0",
    "fortmatic": "^2.0.6",
    "json-to-graphql-query": "^2.0.0",
    "lodash": "^4.17.15",
    "numeral": "^2.0.4",
    "parse-filepath": "1.0.2",
    "postcss": "^7.0.35",
    "postcss-nesting": "^7.0.1",
    "pretty-ms": "^7.0.0",
    "tailwindcss": "npm:@tailwindcss/postcss7-compat@^2.0.4",
    "typescript": "~3.9.3",
    "vue": "^3.0.0-beta.1",
    "vue-echarts": "^6.0.0-rc.4",
    "vue-i18n": "^9.0.0-rc.1",
    "vue-query": "^1.1.1",
    "vue-router": "^4.0.0-alpha.6",
    "vue-slider-component": "^4.0.0-beta.3",
    "vue3-apexcharts": "^1.2.1",
    "vue3-jazzicon": "^0.1.2",
    "vuex": "^4.0.0-alpha.1",
    "walletlink": "^2.0.2",
    "web3-utils": "^1.3.1"
  },
  "devDependencies": {
    "@babel/core": "^7.13.8",
    "@sentry/webpack-plugin": "^1.15.1",
    "@storybook/addon-actions": "^6.2.8",
    "@storybook/addon-console": "^1.2.3",
    "@storybook/addon-essentials": "^6.2.8",
    "@storybook/cli": "^6.2.8",
    "@storybook/vue3": "^6.2.8",
    "@types/jest": "^24.0.19",
    "@types/lodash": "^4.14.168",
    "@types/node": "^14.0.13",
    "@types/numeral": "^2.0.1",
    "@types/parse-filepath": "^1.0.0",
    "@typescript-eslint/eslint-plugin": "^2.33.0",
    "@typescript-eslint/parser": "^2.33.0",
    "@vue/cli-plugin-router": "^4.4.0",
    "@vue/cli-plugin-unit-jest": "^4.5.9",
    "@vue/cli-plugin-vuex": "^4.4.0",
    "@vue/compiler-sfc": "^3.0.0-beta.1",
    "@vue/eslint-config-prettier": "^6.0.0",
    "@vue/eslint-config-typescript": "^5.0.2",
    "@vue/test-utils": "^2.0.0-alpha.1",
    "babel-loader": "^8.2.2",
    "eslint-plugin-prettier": "^3.1.3",
    "eslint-plugin-vue": "^7.0.0-alpha.0",
    "husky": "^6.0.0",
    "prettier": "^1.19.1",
    "tailwind-config-viewer": "^1.5.0",
    "vue-cli-plugin-webpack-bundle-analyzer": "^2.0.0",
    "vue-loader": "^16.1.2"
  },
  "license": "MIT",
  "repository": "balancer-labs/frontend-v2"
}<|MERGE_RESOLUTION|>--- conflicted
+++ resolved
@@ -1,10 +1,6 @@
 {
   "name": "@balancer-labs/frontend-v2",
-<<<<<<< HEAD
-  "version": "0.1.6",
-=======
   "version": "0.1.7",
->>>>>>> 8e7aea2b
   "engines": {
     "node": "14.x",
     "npm": ">=7"

--- conflicted
+++ resolved
@@ -1,10 +1,6 @@
 {
   "name": "@balancer-labs/frontend-v2",
-<<<<<<< HEAD
-  "version": "1.24.1",
-=======
   "version": "1.24.2",
->>>>>>> 4e2b83f3
   "engines": {
     "node": "14.x",
     "npm": ">=7"

{
  "name": "@balancer-labs/frontend-v2",
<<<<<<< HEAD
  "version": "1.51.4",
=======
  "version": "1.51.5",
>>>>>>> efd4e7f9
  "engines": {
    "node": "14.x",
    "npm": ">=7"
  },
  "scripts": {
    "serve": "vue-cli-service serve",
    "build": "vue-cli-service build",
    "test:unit": "NODE_ENV=test vue-cli-service test:unit --cache --detectOpenHandles",
    "lint": "vue-cli-service lint --no-fix --max-warnings 0",
    "import-abis": "cp ../core/deployments/artifacts/dockerParity/*.json ./src/utils/balancer/abi/.",
    "import-config": "tsc ./scripts/update-config.ts && node ./scripts/update-config.ts",
    "lint:fix": "vue-cli-service lint",
    "prepare": "node ./prepare.js",
    "tailwind:build": "tailwind-config-viewer export ./tailwind-static",
    "tailwind:view": "tailwind-config-viewer -o",
    "script": "ts-node -O '{\"module\": \"commonjs\"}'"
  },
  "devDependencies": {
    "@aave/protocol-js": "^4.3.0",
    "@babel/core": "^7.13.8",
    "@babel/plugin-proposal-numeric-separator": "^7.14.5",
    "@balancer-labs/assets": "github:balancer-labs/assets#master",
    "@balancer-labs/sdk": "^0.1.7",
    "@balancer-labs/sor": "^1.1.0",
    "@balancer-labs/typechain": "^1.0.0",
    "@ensdomains/content-hash": "^2.5.3",
    "@ethersproject/abi": "~5.4.1",
    "@ethersproject/abstract-provider": "~5.4.1",
    "@ethersproject/abstract-signer": "~5.4.1",
    "@ethersproject/address": "~5.4.0",
    "@ethersproject/bignumber": "~5.4.2",
    "@ethersproject/constants": "~5.4.0",
    "@ethersproject/contracts": "~5.4.1",
    "@ethersproject/providers": "~5.4.4",
    "@georgeroman/balancer-v2-pools": "^0.0.5",
    "@gnosis.pm/gp-v2-contracts": "^1.0.2",
    "@gnosis.pm/safe-apps-provider": "^0.6.0",
    "@gnosis.pm/safe-apps-sdk": "4.0.0",
    "@metamask/detect-provider": "^1.2.0",
    "@popperjs/core": "^2.9.2",
    "@portis/web3": "^3.0.10",
    "@sentry/browser": "^6.3.2",
    "@sentry/tracing": "^6.3.2",
    "@sentry/webpack-plugin": "^1.15.1",
    "@testing-library/jest-dom": "^5.16.1",
    "@testing-library/vue": "^6.4.2",
    "@tomfrench/ens-avatar-resolver": "^0.1.0",
    "@types/animejs": "^3.1.3",
    "@types/jest": "^27.0.0",
    "@types/lodash": "^4.14.168",
    "@types/node": "^14.17.1",
    "@types/numeral": "^2.0.1",
    "@types/parse-filepath": "^1.0.0",
    "@typescript-eslint/eslint-plugin": "^4.18.0",
    "@typescript-eslint/parser": "^4.18.0",
    "@vue/cli-plugin-babel": "^4.4.0",
    "@vue/cli-plugin-eslint": "^4.4.0",
    "@vue/cli-plugin-router": "^4.4.0",
    "@vue/cli-plugin-typescript": "~4.5.0",
    "@vue/cli-plugin-unit-jest": "^5.0.0-rc.2",
    "@vue/cli-plugin-vuex": "^4.4.0",
    "@vue/cli-service": "^4.4.0",
    "@vue/compiler-sfc": "3.2.6",
    "@vue/eslint-config-prettier": "^6.0.0",
    "@vue/eslint-config-typescript": "^7.0.0",
    "@vue/test-utils": "^2.0.0-alpha.1",
    "@vue/vue3-jest": "^27.0.0-alpha.4",
    "@vueuse/core": "^4.3.4",
    "@walletconnect/web3-provider": "^1.5.2",
    "animejs": "^3.2.1",
    "autoprefixer": "^9.8.8",
    "awesome-only-resolves-last-promise": "^1.0.3",
    "axios": "0.21.2",
    "babel-loader": "^8.2.2",
    "bignumber.js": "^9.0.1",
    "bnc-sdk": "^3.5.0",
    "color.js": "^1.2.0",
    "date-fns": "^2.21.1",
    "echarts": "^5.2.0",
    "eslint": "^6.7.2",
    "eslint-plugin-prettier": "^3.1.3",
    "eslint-plugin-simple-import-sort": "^7.0.0",
    "eslint-plugin-vue": "^7.16.0",
    "ethereumjs-util": "^7.0.7",
    "feather-icons": "^4.28.0",
    "husky": "^6.0.0",
    "isomorphic-fetch": "^3.0.0",
    "json-to-graphql-query": "^2.0.0",
    "lodash": "^4.17.15",
    "nock": "^13.1.1",
    "numeral": "^2.0.4",
    "paraswap": "^4.18.0",
    "parse-filepath": "1.0.2",
    "postcss": "^8.2.13",
    "prettier": "^1.19.1",
    "promise-worker": "^2.0.1",
    "swiper": "^6.4.5",
    "tailwind-config-viewer": "^1.5.0",
    "tailwindcss": "npm:@tailwindcss/postcss7-compat@^2.2.17",
    "ts-jest": "^27.1.3",
    "ts-node": "^10.7.0",
    "tsconfig-paths": "^3.14.1",
    "typescript": "^4.3.5",
    "vue": "3.2.6",
    "vue-cli-plugin-webpack-bundle-analyzer": "^2.0.0",
    "vue-composable-tester": "^0.1.3",
    "vue-echarts": "^6.0.0",
    "vue-i18n": "^9.0.0-rc.1",
    "vue-loader": "^16.8.1",
    "vue-query": "^1.6.0",
    "vue-router": "^4.0.10",
    "vue-slider-component": "^4.0.0-beta.3",
    "vue3-jazzicon": "^0.1.2",
    "vue3-virtual-scroller": "^0.2.1",
    "vuex": "^4.0.2",
    "walletlink": "^2.1.5",
    "web3-utils": "^1.3.1",
    "worker-loader": "^3.0.8"
  },
  "license": "MIT",
  "repository": "balancer-labs/frontend-v2"
}<|MERGE_RESOLUTION|>--- conflicted
+++ resolved
@@ -1,10 +1,6 @@
 {
   "name": "@balancer-labs/frontend-v2",
-<<<<<<< HEAD
-  "version": "1.51.4",
-=======
   "version": "1.51.5",
->>>>>>> efd4e7f9
   "engines": {
     "node": "14.x",
     "npm": ">=7"

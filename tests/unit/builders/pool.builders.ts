--- conflicted
+++ resolved
@@ -68,11 +68,6 @@
   return Object.assign(data, ...options);
 }
 
-<<<<<<< HEAD
-export function anAprBreakdown(...options: Partial<AprBreakdown>[]) {
-  const data = mock<AprBreakdown>();
-  return Object.assign(data, ...options);
-=======
 export function addOnChainToPoolData(pool: Pool) {
   const onchainTokens = {};
   flatTokenTree(pool).forEach(
@@ -80,5 +75,4 @@
   );
   pool.onchain = anOnchainPoolData({ tokens: onchainTokens });
   return pool;
->>>>>>> 584d0e9d
 }
--- conflicted
+++ resolved
@@ -2,12 +2,9 @@
 import { aWeightedPool } from '@/__mocks__/weighted-pool';
 import { mock } from 'vitest-mock-extended';
 import { POOLS } from '@/constants/pools';
-<<<<<<< HEAD
 import { AmountIn } from '@/providers/local/join-pool.provider';
 import { wethAddress } from './address';
-=======
 import { AprBreakdown, PriceRateProvider } from '@balancer-labs/sdk';
->>>>>>> be049747
 
 export function aPool(...options: Partial<Pool>[]): Pool {
   const pool = mock<Pool>();
@@ -22,7 +19,6 @@
   return Object.assign(pool, defaults, ...options);
 }
 
-<<<<<<< HEAD
 // TODO: move builder to a proper file dealing with join/exit builders (that's being done in a parallel PR)
 export function anAmountIn(...options: Partial<AmountIn>[]): AmountIn {
   const defaultAmountIn: AmountIn = {
@@ -31,7 +27,8 @@
     valid: true,
   };
   return Object.assign(defaultAmountIn, ...options);
-=======
+}
+
 export function aStablePool(...options: Partial<Pool>[]): Pool {
   const defaultPool = mock<Pool>();
   defaultPool.poolType = PoolType.Stable;
@@ -47,18 +44,14 @@
 export function anOnchainTokenData(...options: Partial<OnchainTokenData>[]) {
   const data = mock<OnchainTokenData>();
   return Object.assign(data, ...options);
-  return data;
 }
 
 export function aPriceRateProvider(...options: Partial<PriceRateProvider>[]) {
   const data = mock<PriceRateProvider>();
   return Object.assign(data, ...options);
-  return data;
 }
 
 export function anAprBreakdown(...options: Partial<AprBreakdown>[]) {
   const data = mock<AprBreakdown>();
   return Object.assign(data, ...options);
-  return data;
->>>>>>> be049747
 }
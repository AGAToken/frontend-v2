import { POOLS } from '@/constants/pools';
import { OnchainTokenData, Pool, PoolType } from '@/services/pool/types';
import { aWeightedPool } from '@/__mocks__/weighted-pool';
import {
  AprBreakdown,
  PoolWithMethods,
  PriceRateProvider,
} from '@balancer-labs/sdk';
import { mock } from 'vitest-mock-extended';
<<<<<<< HEAD
import { POOLS } from '@/constants/pools';
import { AmountIn } from '@/providers/local/join-pool.provider';
import { wethAddress } from './address';
import { AprBreakdown, PriceRateProvider } from '@balancer-labs/sdk';
=======
import { randomAddress, wethAddress } from './address';
>>>>>>> f1b9988e

export function aPool(...options: Partial<Pool>[]): Pool {
  const pool = mock<Pool>();
  const defaults: Partial<Pool> = aWeightedPool();
  return Object.assign(pool, defaults, ...options);
}

export function aVeBalPool(...options: Partial<Pool>[]): Pool {
  const pool = mock<Pool>();
  const veBalPoolId = POOLS.IdsMap.veBAL as string;
  const defaults: Partial<Pool> = aPool({ id: veBalPoolId });
  return Object.assign(pool, defaults, ...options);
}

<<<<<<< HEAD
// TODO: move builder to a proper file dealing with join/exit builders (that's being done in a parallel PR)
export function anAmountIn(...options: Partial<AmountIn>[]): AmountIn {
  const defaultAmountIn: AmountIn = {
    address: wethAddress,
    value: '10',
    valid: true,
  };
  return Object.assign(defaultAmountIn, ...options);
=======
export function aPoolWithMethods(
  ...options: Partial<PoolWithMethods>[]
): PoolWithMethods {
  const pool = mock<PoolWithMethods>();
  pool.address = randomAddress();
  pool.tokensList = [wethAddress];
  return Object.assign(pool, ...options);
>>>>>>> f1b9988e
}

export function aStablePool(...options: Partial<Pool>[]): Pool {
  const defaultPool = mock<Pool>();
  defaultPool.poolType = PoolType.Stable;
  return Object.assign(defaultPool, ...options);
}

export function aCustomWeightedPool(...options: Partial<Pool>[]): Pool {
  const defaultPool = aWeightedPool();
  defaultPool.poolType = PoolType.Weighted;
  return Object.assign(defaultPool, ...options);
}

export function anOnchainTokenData(...options: Partial<OnchainTokenData>[]) {
  const data = mock<OnchainTokenData>();
  return Object.assign(data, ...options);
}

export function aPriceRateProvider(...options: Partial<PriceRateProvider>[]) {
  const data = mock<PriceRateProvider>();
  return Object.assign(data, ...options);
}

export function anAprBreakdown(...options: Partial<AprBreakdown>[]) {
  const data = mock<AprBreakdown>();
  return Object.assign(data, ...options);
}<|MERGE_RESOLUTION|>--- conflicted
+++ resolved
@@ -7,14 +7,7 @@
   PriceRateProvider,
 } from '@balancer-labs/sdk';
 import { mock } from 'vitest-mock-extended';
-<<<<<<< HEAD
-import { POOLS } from '@/constants/pools';
-import { AmountIn } from '@/providers/local/join-pool.provider';
-import { wethAddress } from './address';
-import { AprBreakdown, PriceRateProvider } from '@balancer-labs/sdk';
-=======
 import { randomAddress, wethAddress } from './address';
->>>>>>> f1b9988e
 
 export function aPool(...options: Partial<Pool>[]): Pool {
   const pool = mock<Pool>();
@@ -29,16 +22,6 @@
   return Object.assign(pool, defaults, ...options);
 }
 
-<<<<<<< HEAD
-// TODO: move builder to a proper file dealing with join/exit builders (that's being done in a parallel PR)
-export function anAmountIn(...options: Partial<AmountIn>[]): AmountIn {
-  const defaultAmountIn: AmountIn = {
-    address: wethAddress,
-    value: '10',
-    valid: true,
-  };
-  return Object.assign(defaultAmountIn, ...options);
-=======
 export function aPoolWithMethods(
   ...options: Partial<PoolWithMethods>[]
 ): PoolWithMethods {
@@ -46,7 +29,6 @@
   pool.address = randomAddress();
   pool.tokensList = [wethAddress];
   return Object.assign(pool, ...options);
->>>>>>> f1b9988e
 }
 
 export function aStablePool(...options: Partial<Pool>[]): Pool {
